--- conflicted
+++ resolved
@@ -59,12 +59,8 @@
 	dst->v.d_type = src.v->d_type;
 }
 
-<<<<<<< HEAD
-int bch2_dirent_init_name(struct bkey_i_dirent *,
-=======
 int bch2_dirent_init_name(struct bch_fs *,
 			  struct bkey_i_dirent *,
->>>>>>> 1aee3a44
 			  const struct bch_hash_info *,
 			  const struct qstr *,
 			  const struct qstr *);
