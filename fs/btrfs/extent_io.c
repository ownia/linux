--- conflicted
+++ resolved
@@ -4442,18 +4442,6 @@
 }
 
 /*
-<<<<<<< HEAD
- * Sanity check for fiemap cache
- *
- * All fiemap cache should be submitted by emit_fiemap_extent()
- * Iteration should be terminated either by last fiemap extent or
- * fieinfo->fi_extents_max.
- * So no cached fiemap should exist.
- */
-static int check_fiemap_cache(struct btrfs_fs_info *fs_info,
-			       struct fiemap_extent_info *fieinfo,
-			       struct fiemap_cache *cache)
-=======
  * Emit last fiemap cache
  *
  * The last fiemap cache may still be cached in the following case:
@@ -4467,23 +4455,12 @@
 static int emit_last_fiemap_cache(struct btrfs_fs_info *fs_info,
 				  struct fiemap_extent_info *fieinfo,
 				  struct fiemap_cache *cache)
->>>>>>> a2054256
 {
 	int ret;
 
 	if (!cache->cached)
 		return 0;
 
-<<<<<<< HEAD
-	/* Small and recoverbale problem, only to info developer */
-#ifdef CONFIG_BTRFS_DEBUG
-	WARN_ON(1);
-#endif
-	btrfs_warn(fs_info,
-		   "unhandled fiemap cache detected: offset=%llu phys=%llu len=%llu flags=0x%x",
-		   cache->offset, cache->phys, cache->len, cache->flags);
-=======
->>>>>>> a2054256
 	ret = fiemap_fill_next_extent(fieinfo, cache->offset, cache->phys,
 				      cache->len, cache->flags);
 	cache->cached = false;
@@ -4699,11 +4676,7 @@
 	}
 out_free:
 	if (!ret)
-<<<<<<< HEAD
-		ret = check_fiemap_cache(root->fs_info, fieinfo, &cache);
-=======
 		ret = emit_last_fiemap_cache(root->fs_info, fieinfo, &cache);
->>>>>>> a2054256
 	free_extent_map(em);
 out:
 	btrfs_free_path(path);
