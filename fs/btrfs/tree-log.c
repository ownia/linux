--- conflicted
+++ resolved
@@ -662,15 +662,9 @@
 		return -EUCLEAN;
 	}
 
-<<<<<<< HEAD
-	inode = read_one_inode(root, key->objectid);
-	if (!inode)
-		return -EIO;
-=======
 	inode = btrfs_iget_logging(key->objectid, root);
 	if (IS_ERR(inode))
 		return PTR_ERR(inode);
->>>>>>> 1aee3a44
 
 	/*
 	 * first check to see if we already have this extent in the
