/*
 * wm8994.c  --  WM8994 ALSA SoC Audio driver
 *
 * Copyright 2009 Wolfson Microelectronics plc
 *
 * Author: Mark Brown <broonie@opensource.wolfsonmicro.com>
 *
 *
 * This program is free software; you can redistribute it and/or modify
 * it under the terms of the GNU General Public License version 2 as
 * published by the Free Software Foundation.
 */

#include <linux/module.h>
#include <linux/moduleparam.h>
#include <linux/init.h>
#include <linux/delay.h>
#include <linux/pm.h>
#include <linux/i2c.h>
#include <linux/platform_device.h>
#include <linux/pm_runtime.h>
#include <linux/regulator/consumer.h>
#include <linux/slab.h>
#include <sound/core.h>
#include <sound/jack.h>
#include <sound/pcm.h>
#include <sound/pcm_params.h>
#include <sound/soc.h>
#include <sound/initval.h>
#include <sound/tlv.h>
#include <trace/events/asoc.h>

#include <linux/mfd/wm8994/core.h>
#include <linux/mfd/wm8994/registers.h>
#include <linux/mfd/wm8994/pdata.h>
#include <linux/mfd/wm8994/gpio.h>

#include "wm8994.h"
#include "wm_hubs.h"

#define WM1811_JACKDET_MODE_NONE  0x0000
#define WM1811_JACKDET_MODE_JACK  0x0100
#define WM1811_JACKDET_MODE_MIC   0x0080
#define WM1811_JACKDET_MODE_AUDIO 0x0180

#define WM8994_NUM_DRC 3
#define WM8994_NUM_EQ  3

static int wm8994_drc_base[] = {
	WM8994_AIF1_DRC1_1,
	WM8994_AIF1_DRC2_1,
	WM8994_AIF2_DRC_1,
};

static int wm8994_retune_mobile_base[] = {
	WM8994_AIF1_DAC1_EQ_GAINS_1,
	WM8994_AIF1_DAC2_EQ_GAINS_1,
	WM8994_AIF2_EQ_GAINS_1,
};

static void wm8958_default_micdet(u16 status, void *data);

static const struct wm8958_micd_rate micdet_rates[] = {
	{ 32768,       true,  1, 4 },
	{ 32768,       false, 1, 1 },
	{ 44100 * 256, true,  7, 10 },
	{ 44100 * 256, false, 7, 10 },
};

static const struct wm8958_micd_rate jackdet_rates[] = {
	{ 32768,       true,  0, 1 },
	{ 32768,       false, 0, 1 },
	{ 44100 * 256, true,  7, 10 },
	{ 44100 * 256, false, 7, 10 },
};

static void wm8958_micd_set_rate(struct snd_soc_codec *codec)
{
	struct wm8994_priv *wm8994 = snd_soc_codec_get_drvdata(codec);
	int best, i, sysclk, val;
	bool idle;
	const struct wm8958_micd_rate *rates;
	int num_rates;

	if (wm8994->jack_cb != wm8958_default_micdet)
		return;

	idle = !wm8994->jack_mic;

	sysclk = snd_soc_read(codec, WM8994_CLOCKING_1);
	if (sysclk & WM8994_SYSCLK_SRC)
		sysclk = wm8994->aifclk[1];
	else
		sysclk = wm8994->aifclk[0];

	if (wm8994->pdata && wm8994->pdata->micd_rates) {
		rates = wm8994->pdata->micd_rates;
		num_rates = wm8994->pdata->num_micd_rates;
	} else if (wm8994->jackdet) {
		rates = jackdet_rates;
		num_rates = ARRAY_SIZE(jackdet_rates);
	} else {
		rates = micdet_rates;
		num_rates = ARRAY_SIZE(micdet_rates);
	}

	best = 0;
	for (i = 0; i < num_rates; i++) {
		if (rates[i].idle != idle)
			continue;
		if (abs(rates[i].sysclk - sysclk) <
		    abs(rates[best].sysclk - sysclk))
			best = i;
		else if (rates[best].idle != idle)
			best = i;
	}

	val = rates[best].start << WM8958_MICD_BIAS_STARTTIME_SHIFT
		| rates[best].rate << WM8958_MICD_RATE_SHIFT;

	snd_soc_update_bits(codec, WM8958_MIC_DETECT_1,
			    WM8958_MICD_BIAS_STARTTIME_MASK |
			    WM8958_MICD_RATE_MASK, val);
}

static int configure_aif_clock(struct snd_soc_codec *codec, int aif)
{
	struct wm8994_priv *wm8994 = snd_soc_codec_get_drvdata(codec);
	int rate;
	int reg1 = 0;
	int offset;

	if (aif)
		offset = 4;
	else
		offset = 0;

	switch (wm8994->sysclk[aif]) {
	case WM8994_SYSCLK_MCLK1:
		rate = wm8994->mclk[0];
		break;

	case WM8994_SYSCLK_MCLK2:
		reg1 |= 0x8;
		rate = wm8994->mclk[1];
		break;

	case WM8994_SYSCLK_FLL1:
		reg1 |= 0x10;
		rate = wm8994->fll[0].out;
		break;

	case WM8994_SYSCLK_FLL2:
		reg1 |= 0x18;
		rate = wm8994->fll[1].out;
		break;

	default:
		return -EINVAL;
	}

	if (rate >= 13500000) {
		rate /= 2;
		reg1 |= WM8994_AIF1CLK_DIV;

		dev_dbg(codec->dev, "Dividing AIF%d clock to %dHz\n",
			aif + 1, rate);
	}

	wm8994->aifclk[aif] = rate;

	snd_soc_update_bits(codec, WM8994_AIF1_CLOCKING_1 + offset,
			    WM8994_AIF1CLK_SRC_MASK | WM8994_AIF1CLK_DIV,
			    reg1);

	return 0;
}

static int configure_clock(struct snd_soc_codec *codec)
{
	struct wm8994_priv *wm8994 = snd_soc_codec_get_drvdata(codec);
	int change, new;

	/* Bring up the AIF clocks first */
	configure_aif_clock(codec, 0);
	configure_aif_clock(codec, 1);

	/* Then switch CLK_SYS over to the higher of them; a change
	 * can only happen as a result of a clocking change which can
	 * only be made outside of DAPM so we can safely redo the
	 * clocking.
	 */

	/* If they're equal it doesn't matter which is used */
	if (wm8994->aifclk[0] == wm8994->aifclk[1]) {
		wm8958_micd_set_rate(codec);
		return 0;
	}

	if (wm8994->aifclk[0] < wm8994->aifclk[1])
		new = WM8994_SYSCLK_SRC;
	else
		new = 0;

	change = snd_soc_update_bits(codec, WM8994_CLOCKING_1,
				     WM8994_SYSCLK_SRC, new);
	if (change)
		snd_soc_dapm_sync(&codec->dapm);

	wm8958_micd_set_rate(codec);

	return 0;
}

static int check_clk_sys(struct snd_soc_dapm_widget *source,
			 struct snd_soc_dapm_widget *sink)
{
	int reg = snd_soc_read(source->codec, WM8994_CLOCKING_1);
	const char *clk;

	/* Check what we're currently using for CLK_SYS */
	if (reg & WM8994_SYSCLK_SRC)
		clk = "AIF2CLK";
	else
		clk = "AIF1CLK";

	return strcmp(source->name, clk) == 0;
}

static const char *sidetone_hpf_text[] = {
	"2.7kHz", "1.35kHz", "675Hz", "370Hz", "180Hz", "90Hz", "45Hz"
};

static const struct soc_enum sidetone_hpf =
	SOC_ENUM_SINGLE(WM8994_SIDETONE, 7, 7, sidetone_hpf_text);

static const char *adc_hpf_text[] = {
	"HiFi", "Voice 1", "Voice 2", "Voice 3"
};

static const struct soc_enum aif1adc1_hpf =
	SOC_ENUM_SINGLE(WM8994_AIF1_ADC1_FILTERS, 13, 4, adc_hpf_text);

static const struct soc_enum aif1adc2_hpf =
	SOC_ENUM_SINGLE(WM8994_AIF1_ADC2_FILTERS, 13, 4, adc_hpf_text);

static const struct soc_enum aif2adc_hpf =
	SOC_ENUM_SINGLE(WM8994_AIF2_ADC_FILTERS, 13, 4, adc_hpf_text);

static const DECLARE_TLV_DB_SCALE(aif_tlv, 0, 600, 0);
static const DECLARE_TLV_DB_SCALE(digital_tlv, -7200, 75, 1);
static const DECLARE_TLV_DB_SCALE(st_tlv, -3600, 300, 0);
static const DECLARE_TLV_DB_SCALE(wm8994_3d_tlv, -1600, 183, 0);
static const DECLARE_TLV_DB_SCALE(eq_tlv, -1200, 100, 0);
static const DECLARE_TLV_DB_SCALE(ng_tlv, -10200, 600, 0);
static const DECLARE_TLV_DB_SCALE(mixin_boost_tlv, 0, 900, 0);

#define WM8994_DRC_SWITCH(xname, reg, shift) \
{	.iface = SNDRV_CTL_ELEM_IFACE_MIXER, .name = xname, \
	.info = snd_soc_info_volsw, .get = snd_soc_get_volsw,\
	.put = wm8994_put_drc_sw, \
	.private_value =  SOC_SINGLE_VALUE(reg, shift, 1, 0) }

static int wm8994_put_drc_sw(struct snd_kcontrol *kcontrol,
			     struct snd_ctl_elem_value *ucontrol)
{
	struct soc_mixer_control *mc =
		(struct soc_mixer_control *)kcontrol->private_value;
	struct snd_soc_codec *codec = snd_kcontrol_chip(kcontrol);
	int mask, ret;

	/* Can't enable both ADC and DAC paths simultaneously */
	if (mc->shift == WM8994_AIF1DAC1_DRC_ENA_SHIFT)
		mask = WM8994_AIF1ADC1L_DRC_ENA_MASK |
			WM8994_AIF1ADC1R_DRC_ENA_MASK;
	else
		mask = WM8994_AIF1DAC1_DRC_ENA_MASK;

	ret = snd_soc_read(codec, mc->reg);
	if (ret < 0)
		return ret;
	if (ret & mask)
		return -EINVAL;

	return snd_soc_put_volsw(kcontrol, ucontrol);
}

static void wm8994_set_drc(struct snd_soc_codec *codec, int drc)
{
	struct wm8994_priv *wm8994 = snd_soc_codec_get_drvdata(codec);
	struct wm8994_pdata *pdata = wm8994->pdata;
	int base = wm8994_drc_base[drc];
	int cfg = wm8994->drc_cfg[drc];
	int save, i;

	/* Save any enables; the configuration should clear them. */
	save = snd_soc_read(codec, base);
	save &= WM8994_AIF1DAC1_DRC_ENA | WM8994_AIF1ADC1L_DRC_ENA |
		WM8994_AIF1ADC1R_DRC_ENA;

	for (i = 0; i < WM8994_DRC_REGS; i++)
		snd_soc_update_bits(codec, base + i, 0xffff,
				    pdata->drc_cfgs[cfg].regs[i]);

	snd_soc_update_bits(codec, base, WM8994_AIF1DAC1_DRC_ENA |
			     WM8994_AIF1ADC1L_DRC_ENA |
			     WM8994_AIF1ADC1R_DRC_ENA, save);
}

/* Icky as hell but saves code duplication */
static int wm8994_get_drc(const char *name)
{
	if (strcmp(name, "AIF1DRC1 Mode") == 0)
		return 0;
	if (strcmp(name, "AIF1DRC2 Mode") == 0)
		return 1;
	if (strcmp(name, "AIF2DRC Mode") == 0)
		return 2;
	return -EINVAL;
}

static int wm8994_put_drc_enum(struct snd_kcontrol *kcontrol,
			       struct snd_ctl_elem_value *ucontrol)
{
	struct snd_soc_codec *codec = snd_kcontrol_chip(kcontrol);
	struct wm8994_priv *wm8994 = snd_soc_codec_get_drvdata(codec);
	struct wm8994_pdata *pdata = wm8994->pdata;
	int drc = wm8994_get_drc(kcontrol->id.name);
	int value = ucontrol->value.integer.value[0];

	if (drc < 0)
		return drc;

	if (value >= pdata->num_drc_cfgs)
		return -EINVAL;

	wm8994->drc_cfg[drc] = value;

	wm8994_set_drc(codec, drc);

	return 0;
}

static int wm8994_get_drc_enum(struct snd_kcontrol *kcontrol,
			       struct snd_ctl_elem_value *ucontrol)
{
	struct snd_soc_codec *codec = snd_kcontrol_chip(kcontrol);
	struct wm8994_priv *wm8994 = snd_soc_codec_get_drvdata(codec);
	int drc = wm8994_get_drc(kcontrol->id.name);

	ucontrol->value.enumerated.item[0] = wm8994->drc_cfg[drc];

	return 0;
}

static void wm8994_set_retune_mobile(struct snd_soc_codec *codec, int block)
{
	struct wm8994_priv *wm8994 = snd_soc_codec_get_drvdata(codec);
	struct wm8994_pdata *pdata = wm8994->pdata;
	int base = wm8994_retune_mobile_base[block];
	int iface, best, best_val, save, i, cfg;

	if (!pdata || !wm8994->num_retune_mobile_texts)
		return;

	switch (block) {
	case 0:
	case 1:
		iface = 0;
		break;
	case 2:
		iface = 1;
		break;
	default:
		return;
	}

	/* Find the version of the currently selected configuration
	 * with the nearest sample rate. */
	cfg = wm8994->retune_mobile_cfg[block];
	best = 0;
	best_val = INT_MAX;
	for (i = 0; i < pdata->num_retune_mobile_cfgs; i++) {
		if (strcmp(pdata->retune_mobile_cfgs[i].name,
			   wm8994->retune_mobile_texts[cfg]) == 0 &&
		    abs(pdata->retune_mobile_cfgs[i].rate
			- wm8994->dac_rates[iface]) < best_val) {
			best = i;
			best_val = abs(pdata->retune_mobile_cfgs[i].rate
				       - wm8994->dac_rates[iface]);
		}
	}

	dev_dbg(codec->dev, "ReTune Mobile %d %s/%dHz for %dHz sample rate\n",
		block,
		pdata->retune_mobile_cfgs[best].name,
		pdata->retune_mobile_cfgs[best].rate,
		wm8994->dac_rates[iface]);

	/* The EQ will be disabled while reconfiguring it, remember the
	 * current configuration. 
	 */
	save = snd_soc_read(codec, base);
	save &= WM8994_AIF1DAC1_EQ_ENA;

	for (i = 0; i < WM8994_EQ_REGS; i++)
		snd_soc_update_bits(codec, base + i, 0xffff,
				pdata->retune_mobile_cfgs[best].regs[i]);

	snd_soc_update_bits(codec, base, WM8994_AIF1DAC1_EQ_ENA, save);
}

/* Icky as hell but saves code duplication */
static int wm8994_get_retune_mobile_block(const char *name)
{
	if (strcmp(name, "AIF1.1 EQ Mode") == 0)
		return 0;
	if (strcmp(name, "AIF1.2 EQ Mode") == 0)
		return 1;
	if (strcmp(name, "AIF2 EQ Mode") == 0)
		return 2;
	return -EINVAL;
}

static int wm8994_put_retune_mobile_enum(struct snd_kcontrol *kcontrol,
					 struct snd_ctl_elem_value *ucontrol)
{
	struct snd_soc_codec *codec = snd_kcontrol_chip(kcontrol);
	struct wm8994_priv *wm8994 = snd_soc_codec_get_drvdata(codec);
	struct wm8994_pdata *pdata = wm8994->pdata;
	int block = wm8994_get_retune_mobile_block(kcontrol->id.name);
	int value = ucontrol->value.integer.value[0];

	if (block < 0)
		return block;

	if (value >= pdata->num_retune_mobile_cfgs)
		return -EINVAL;

	wm8994->retune_mobile_cfg[block] = value;

	wm8994_set_retune_mobile(codec, block);

	return 0;
}

static int wm8994_get_retune_mobile_enum(struct snd_kcontrol *kcontrol,
					 struct snd_ctl_elem_value *ucontrol)
{
	struct snd_soc_codec *codec = snd_kcontrol_chip(kcontrol);
	struct wm8994_priv *wm8994 = snd_soc_codec_get_drvdata(codec);
	int block = wm8994_get_retune_mobile_block(kcontrol->id.name);

	ucontrol->value.enumerated.item[0] = wm8994->retune_mobile_cfg[block];

	return 0;
}

static const char *aif_chan_src_text[] = {
	"Left", "Right"
};

static const struct soc_enum aif1adcl_src =
	SOC_ENUM_SINGLE(WM8994_AIF1_CONTROL_1, 15, 2, aif_chan_src_text);

static const struct soc_enum aif1adcr_src =
	SOC_ENUM_SINGLE(WM8994_AIF1_CONTROL_1, 14, 2, aif_chan_src_text);

static const struct soc_enum aif2adcl_src =
	SOC_ENUM_SINGLE(WM8994_AIF2_CONTROL_1, 15, 2, aif_chan_src_text);

static const struct soc_enum aif2adcr_src =
	SOC_ENUM_SINGLE(WM8994_AIF2_CONTROL_1, 14, 2, aif_chan_src_text);

static const struct soc_enum aif1dacl_src =
	SOC_ENUM_SINGLE(WM8994_AIF1_CONTROL_2, 15, 2, aif_chan_src_text);

static const struct soc_enum aif1dacr_src =
	SOC_ENUM_SINGLE(WM8994_AIF1_CONTROL_2, 14, 2, aif_chan_src_text);

static const struct soc_enum aif2dacl_src =
	SOC_ENUM_SINGLE(WM8994_AIF2_CONTROL_2, 15, 2, aif_chan_src_text);

static const struct soc_enum aif2dacr_src =
	SOC_ENUM_SINGLE(WM8994_AIF2_CONTROL_2, 14, 2, aif_chan_src_text);

static const char *osr_text[] = {
	"Low Power", "High Performance",
};

static const struct soc_enum dac_osr =
	SOC_ENUM_SINGLE(WM8994_OVERSAMPLING, 0, 2, osr_text);

static const struct soc_enum adc_osr =
	SOC_ENUM_SINGLE(WM8994_OVERSAMPLING, 1, 2, osr_text);

static const struct snd_kcontrol_new wm8994_snd_controls[] = {
SOC_DOUBLE_R_TLV("AIF1ADC1 Volume", WM8994_AIF1_ADC1_LEFT_VOLUME,
		 WM8994_AIF1_ADC1_RIGHT_VOLUME,
		 1, 119, 0, digital_tlv),
SOC_DOUBLE_R_TLV("AIF1ADC2 Volume", WM8994_AIF1_ADC2_LEFT_VOLUME,
		 WM8994_AIF1_ADC2_RIGHT_VOLUME,
		 1, 119, 0, digital_tlv),
SOC_DOUBLE_R_TLV("AIF2ADC Volume", WM8994_AIF2_ADC_LEFT_VOLUME,
		 WM8994_AIF2_ADC_RIGHT_VOLUME,
		 1, 119, 0, digital_tlv),

SOC_ENUM("AIF1ADCL Source", aif1adcl_src),
SOC_ENUM("AIF1ADCR Source", aif1adcr_src),
SOC_ENUM("AIF2ADCL Source", aif2adcl_src),
SOC_ENUM("AIF2ADCR Source", aif2adcr_src),

SOC_ENUM("AIF1DACL Source", aif1dacl_src),
SOC_ENUM("AIF1DACR Source", aif1dacr_src),
SOC_ENUM("AIF2DACL Source", aif2dacl_src),
SOC_ENUM("AIF2DACR Source", aif2dacr_src),

SOC_DOUBLE_R_TLV("AIF1DAC1 Volume", WM8994_AIF1_DAC1_LEFT_VOLUME,
		 WM8994_AIF1_DAC1_RIGHT_VOLUME, 1, 96, 0, digital_tlv),
SOC_DOUBLE_R_TLV("AIF1DAC2 Volume", WM8994_AIF1_DAC2_LEFT_VOLUME,
		 WM8994_AIF1_DAC2_RIGHT_VOLUME, 1, 96, 0, digital_tlv),
SOC_DOUBLE_R_TLV("AIF2DAC Volume", WM8994_AIF2_DAC_LEFT_VOLUME,
		 WM8994_AIF2_DAC_RIGHT_VOLUME, 1, 96, 0, digital_tlv),

SOC_SINGLE_TLV("AIF1 Boost Volume", WM8994_AIF1_CONTROL_2, 10, 3, 0, aif_tlv),
SOC_SINGLE_TLV("AIF2 Boost Volume", WM8994_AIF2_CONTROL_2, 10, 3, 0, aif_tlv),

SOC_SINGLE("AIF1DAC1 EQ Switch", WM8994_AIF1_DAC1_EQ_GAINS_1, 0, 1, 0),
SOC_SINGLE("AIF1DAC2 EQ Switch", WM8994_AIF1_DAC2_EQ_GAINS_1, 0, 1, 0),
SOC_SINGLE("AIF2 EQ Switch", WM8994_AIF2_EQ_GAINS_1, 0, 1, 0),

WM8994_DRC_SWITCH("AIF1DAC1 DRC Switch", WM8994_AIF1_DRC1_1, 2),
WM8994_DRC_SWITCH("AIF1ADC1L DRC Switch", WM8994_AIF1_DRC1_1, 1),
WM8994_DRC_SWITCH("AIF1ADC1R DRC Switch", WM8994_AIF1_DRC1_1, 0),

WM8994_DRC_SWITCH("AIF1DAC2 DRC Switch", WM8994_AIF1_DRC2_1, 2),
WM8994_DRC_SWITCH("AIF1ADC2L DRC Switch", WM8994_AIF1_DRC2_1, 1),
WM8994_DRC_SWITCH("AIF1ADC2R DRC Switch", WM8994_AIF1_DRC2_1, 0),

WM8994_DRC_SWITCH("AIF2DAC DRC Switch", WM8994_AIF2_DRC_1, 2),
WM8994_DRC_SWITCH("AIF2ADCL DRC Switch", WM8994_AIF2_DRC_1, 1),
WM8994_DRC_SWITCH("AIF2ADCR DRC Switch", WM8994_AIF2_DRC_1, 0),

SOC_SINGLE_TLV("DAC1 Right Sidetone Volume", WM8994_DAC1_MIXER_VOLUMES,
	       5, 12, 0, st_tlv),
SOC_SINGLE_TLV("DAC1 Left Sidetone Volume", WM8994_DAC1_MIXER_VOLUMES,
	       0, 12, 0, st_tlv),
SOC_SINGLE_TLV("DAC2 Right Sidetone Volume", WM8994_DAC2_MIXER_VOLUMES,
	       5, 12, 0, st_tlv),
SOC_SINGLE_TLV("DAC2 Left Sidetone Volume", WM8994_DAC2_MIXER_VOLUMES,
	       0, 12, 0, st_tlv),
SOC_ENUM("Sidetone HPF Mux", sidetone_hpf),
SOC_SINGLE("Sidetone HPF Switch", WM8994_SIDETONE, 6, 1, 0),

SOC_ENUM("AIF1ADC1 HPF Mode", aif1adc1_hpf),
SOC_DOUBLE("AIF1ADC1 HPF Switch", WM8994_AIF1_ADC1_FILTERS, 12, 11, 1, 0),

SOC_ENUM("AIF1ADC2 HPF Mode", aif1adc2_hpf),
SOC_DOUBLE("AIF1ADC2 HPF Switch", WM8994_AIF1_ADC2_FILTERS, 12, 11, 1, 0),

SOC_ENUM("AIF2ADC HPF Mode", aif2adc_hpf),
SOC_DOUBLE("AIF2ADC HPF Switch", WM8994_AIF2_ADC_FILTERS, 12, 11, 1, 0),

SOC_ENUM("ADC OSR", adc_osr),
SOC_ENUM("DAC OSR", dac_osr),

SOC_DOUBLE_R_TLV("DAC1 Volume", WM8994_DAC1_LEFT_VOLUME,
		 WM8994_DAC1_RIGHT_VOLUME, 1, 96, 0, digital_tlv),
SOC_DOUBLE_R("DAC1 Switch", WM8994_DAC1_LEFT_VOLUME,
	     WM8994_DAC1_RIGHT_VOLUME, 9, 1, 1),

SOC_DOUBLE_R_TLV("DAC2 Volume", WM8994_DAC2_LEFT_VOLUME,
		 WM8994_DAC2_RIGHT_VOLUME, 1, 96, 0, digital_tlv),
SOC_DOUBLE_R("DAC2 Switch", WM8994_DAC2_LEFT_VOLUME,
	     WM8994_DAC2_RIGHT_VOLUME, 9, 1, 1),

SOC_SINGLE_TLV("SPKL DAC2 Volume", WM8994_SPKMIXL_ATTENUATION,
	       6, 1, 1, wm_hubs_spkmix_tlv),
SOC_SINGLE_TLV("SPKL DAC1 Volume", WM8994_SPKMIXL_ATTENUATION,
	       2, 1, 1, wm_hubs_spkmix_tlv),

SOC_SINGLE_TLV("SPKR DAC2 Volume", WM8994_SPKMIXR_ATTENUATION,
	       6, 1, 1, wm_hubs_spkmix_tlv),
SOC_SINGLE_TLV("SPKR DAC1 Volume", WM8994_SPKMIXR_ATTENUATION,
	       2, 1, 1, wm_hubs_spkmix_tlv),

SOC_SINGLE_TLV("AIF1DAC1 3D Stereo Volume", WM8994_AIF1_DAC1_FILTERS_2,
	       10, 15, 0, wm8994_3d_tlv),
SOC_SINGLE("AIF1DAC1 3D Stereo Switch", WM8994_AIF1_DAC1_FILTERS_2,
	   8, 1, 0),
SOC_SINGLE_TLV("AIF1DAC2 3D Stereo Volume", WM8994_AIF1_DAC2_FILTERS_2,
	       10, 15, 0, wm8994_3d_tlv),
SOC_SINGLE("AIF1DAC2 3D Stereo Switch", WM8994_AIF1_DAC2_FILTERS_2,
	   8, 1, 0),
SOC_SINGLE_TLV("AIF2DAC 3D Stereo Volume", WM8994_AIF2_DAC_FILTERS_2,
	       10, 15, 0, wm8994_3d_tlv),
SOC_SINGLE("AIF2DAC 3D Stereo Switch", WM8994_AIF2_DAC_FILTERS_2,
	   8, 1, 0),
};

static const struct snd_kcontrol_new wm8994_eq_controls[] = {
SOC_SINGLE_TLV("AIF1DAC1 EQ1 Volume", WM8994_AIF1_DAC1_EQ_GAINS_1, 11, 31, 0,
	       eq_tlv),
SOC_SINGLE_TLV("AIF1DAC1 EQ2 Volume", WM8994_AIF1_DAC1_EQ_GAINS_1, 6, 31, 0,
	       eq_tlv),
SOC_SINGLE_TLV("AIF1DAC1 EQ3 Volume", WM8994_AIF1_DAC1_EQ_GAINS_1, 1, 31, 0,
	       eq_tlv),
SOC_SINGLE_TLV("AIF1DAC1 EQ4 Volume", WM8994_AIF1_DAC1_EQ_GAINS_2, 11, 31, 0,
	       eq_tlv),
SOC_SINGLE_TLV("AIF1DAC1 EQ5 Volume", WM8994_AIF1_DAC1_EQ_GAINS_2, 6, 31, 0,
	       eq_tlv),

SOC_SINGLE_TLV("AIF1DAC2 EQ1 Volume", WM8994_AIF1_DAC2_EQ_GAINS_1, 11, 31, 0,
	       eq_tlv),
SOC_SINGLE_TLV("AIF1DAC2 EQ2 Volume", WM8994_AIF1_DAC2_EQ_GAINS_1, 6, 31, 0,
	       eq_tlv),
SOC_SINGLE_TLV("AIF1DAC2 EQ3 Volume", WM8994_AIF1_DAC2_EQ_GAINS_1, 1, 31, 0,
	       eq_tlv),
SOC_SINGLE_TLV("AIF1DAC2 EQ4 Volume", WM8994_AIF1_DAC2_EQ_GAINS_2, 11, 31, 0,
	       eq_tlv),
SOC_SINGLE_TLV("AIF1DAC2 EQ5 Volume", WM8994_AIF1_DAC2_EQ_GAINS_2, 6, 31, 0,
	       eq_tlv),

SOC_SINGLE_TLV("AIF2 EQ1 Volume", WM8994_AIF2_EQ_GAINS_1, 11, 31, 0,
	       eq_tlv),
SOC_SINGLE_TLV("AIF2 EQ2 Volume", WM8994_AIF2_EQ_GAINS_1, 6, 31, 0,
	       eq_tlv),
SOC_SINGLE_TLV("AIF2 EQ3 Volume", WM8994_AIF2_EQ_GAINS_1, 1, 31, 0,
	       eq_tlv),
SOC_SINGLE_TLV("AIF2 EQ4 Volume", WM8994_AIF2_EQ_GAINS_2, 11, 31, 0,
	       eq_tlv),
SOC_SINGLE_TLV("AIF2 EQ5 Volume", WM8994_AIF2_EQ_GAINS_2, 6, 31, 0,
	       eq_tlv),
};

static const char *wm8958_ng_text[] = {
	"30ms", "125ms", "250ms", "500ms",
};

static const struct soc_enum wm8958_aif1dac1_ng_hold =
	SOC_ENUM_SINGLE(WM8958_AIF1_DAC1_NOISE_GATE,
			WM8958_AIF1DAC1_NG_THR_SHIFT, 4, wm8958_ng_text);

static const struct soc_enum wm8958_aif1dac2_ng_hold =
	SOC_ENUM_SINGLE(WM8958_AIF1_DAC2_NOISE_GATE,
			WM8958_AIF1DAC2_NG_THR_SHIFT, 4, wm8958_ng_text);

static const struct soc_enum wm8958_aif2dac_ng_hold =
	SOC_ENUM_SINGLE(WM8958_AIF2_DAC_NOISE_GATE,
			WM8958_AIF2DAC_NG_THR_SHIFT, 4, wm8958_ng_text);

static const struct snd_kcontrol_new wm8958_snd_controls[] = {
SOC_SINGLE_TLV("AIF3 Boost Volume", WM8958_AIF3_CONTROL_2, 10, 3, 0, aif_tlv),

SOC_SINGLE("AIF1DAC1 Noise Gate Switch", WM8958_AIF1_DAC1_NOISE_GATE,
	   WM8958_AIF1DAC1_NG_ENA_SHIFT, 1, 0),
SOC_ENUM("AIF1DAC1 Noise Gate Hold Time", wm8958_aif1dac1_ng_hold),
SOC_SINGLE_TLV("AIF1DAC1 Noise Gate Threshold Volume",
	       WM8958_AIF1_DAC1_NOISE_GATE, WM8958_AIF1DAC1_NG_THR_SHIFT,
	       7, 1, ng_tlv),

SOC_SINGLE("AIF1DAC2 Noise Gate Switch", WM8958_AIF1_DAC2_NOISE_GATE,
	   WM8958_AIF1DAC2_NG_ENA_SHIFT, 1, 0),
SOC_ENUM("AIF1DAC2 Noise Gate Hold Time", wm8958_aif1dac2_ng_hold),
SOC_SINGLE_TLV("AIF1DAC2 Noise Gate Threshold Volume",
	       WM8958_AIF1_DAC2_NOISE_GATE, WM8958_AIF1DAC2_NG_THR_SHIFT,
	       7, 1, ng_tlv),

SOC_SINGLE("AIF2DAC Noise Gate Switch", WM8958_AIF2_DAC_NOISE_GATE,
	   WM8958_AIF2DAC_NG_ENA_SHIFT, 1, 0),
SOC_ENUM("AIF2DAC Noise Gate Hold Time", wm8958_aif2dac_ng_hold),
SOC_SINGLE_TLV("AIF2DAC Noise Gate Threshold Volume",
	       WM8958_AIF2_DAC_NOISE_GATE, WM8958_AIF2DAC_NG_THR_SHIFT,
	       7, 1, ng_tlv),
};

static const struct snd_kcontrol_new wm1811_snd_controls[] = {
SOC_SINGLE_TLV("MIXINL IN1LP Boost Volume", WM8994_INPUT_MIXER_1, 7, 1, 0,
	       mixin_boost_tlv),
SOC_SINGLE_TLV("MIXINL IN1RP Boost Volume", WM8994_INPUT_MIXER_1, 8, 1, 0,
	       mixin_boost_tlv),
};

/* We run all mode setting through a function to enforce audio mode */
static void wm1811_jackdet_set_mode(struct snd_soc_codec *codec, u16 mode)
{
	struct wm8994_priv *wm8994 = snd_soc_codec_get_drvdata(codec);

	if (wm8994->active_refcount)
		mode = WM1811_JACKDET_MODE_AUDIO;

	snd_soc_update_bits(codec, WM8994_ANTIPOP_2,
			    WM1811_JACKDET_MODE_MASK, mode);

	if (mode == WM1811_JACKDET_MODE_MIC)
		msleep(2);
}

static void active_reference(struct snd_soc_codec *codec)
{
	struct wm8994_priv *wm8994 = snd_soc_codec_get_drvdata(codec);

	mutex_lock(&wm8994->accdet_lock);

	wm8994->active_refcount++;

	dev_dbg(codec->dev, "Active refcount incremented, now %d\n",
		wm8994->active_refcount);

	if (wm8994->active_refcount == 1) {
		/* If we're using jack detection go into audio mode */
		if (wm8994->jackdet && wm8994->jack_cb) {
			snd_soc_update_bits(codec, WM8994_ANTIPOP_2,
					    WM1811_JACKDET_MODE_MASK,
					    WM1811_JACKDET_MODE_AUDIO);
			msleep(2);
		}
	}

	mutex_unlock(&wm8994->accdet_lock);
}

static void active_dereference(struct snd_soc_codec *codec)
{
	struct wm8994_priv *wm8994 = snd_soc_codec_get_drvdata(codec);
	u16 mode;

	mutex_lock(&wm8994->accdet_lock);

	wm8994->active_refcount--;

	dev_dbg(codec->dev, "Active refcount decremented, now %d\n",
		wm8994->active_refcount);

	if (wm8994->active_refcount == 0) {
		/* Go into appropriate detection only mode */
		if (wm8994->jackdet && wm8994->jack_cb) {
			if (wm8994->jack_mic || wm8994->mic_detecting)
				mode = WM1811_JACKDET_MODE_MIC;
			else
				mode = WM1811_JACKDET_MODE_JACK;

			snd_soc_update_bits(codec, WM8994_ANTIPOP_2,
					    WM1811_JACKDET_MODE_MASK,
					    mode);
		}
	}

	mutex_unlock(&wm8994->accdet_lock);
}

static int clk_sys_event(struct snd_soc_dapm_widget *w,
			 struct snd_kcontrol *kcontrol, int event)
{
	struct snd_soc_codec *codec = w->codec;

	switch (event) {
	case SND_SOC_DAPM_PRE_PMU:
		return configure_clock(codec);

	case SND_SOC_DAPM_POST_PMD:
		configure_clock(codec);
		break;
	}

	return 0;
}

static void vmid_reference(struct snd_soc_codec *codec)
{
	struct wm8994_priv *wm8994 = snd_soc_codec_get_drvdata(codec);

	pm_runtime_get_sync(codec->dev);

	wm8994->vmid_refcount++;

	dev_dbg(codec->dev, "Referencing VMID, refcount is now %d\n",
		wm8994->vmid_refcount);

	if (wm8994->vmid_refcount == 1) {
		/* Startup bias, VMID ramp & buffer */
		snd_soc_update_bits(codec, WM8994_ANTIPOP_2,
				    WM8994_STARTUP_BIAS_ENA |
				    WM8994_VMID_BUF_ENA |
				    WM8994_VMID_RAMP_MASK,
				    WM8994_STARTUP_BIAS_ENA |
				    WM8994_VMID_BUF_ENA |
				    (0x3 << WM8994_VMID_RAMP_SHIFT));

		/* Remove discharge for line out */
		snd_soc_update_bits(codec, WM8994_ANTIPOP_1,
				    WM8994_LINEOUT1_DISCH |
				    WM8994_LINEOUT2_DISCH, 0);

		/* Main bias enable, VMID=2x40k */
		snd_soc_update_bits(codec, WM8994_POWER_MANAGEMENT_1,
				    WM8994_BIAS_ENA |
				    WM8994_VMID_SEL_MASK,
				    WM8994_BIAS_ENA | 0x2);

		msleep(20);
	}
}

static void vmid_dereference(struct snd_soc_codec *codec)
{
	struct wm8994_priv *wm8994 = snd_soc_codec_get_drvdata(codec);

	wm8994->vmid_refcount--;

	dev_dbg(codec->dev, "Dereferencing VMID, refcount is now %d\n",
		wm8994->vmid_refcount);

	if (wm8994->vmid_refcount == 0) {
		/* Switch over to startup biases */
		snd_soc_update_bits(codec, WM8994_ANTIPOP_2,
				    WM8994_BIAS_SRC |
				    WM8994_STARTUP_BIAS_ENA |
				    WM8994_VMID_BUF_ENA |
				    WM8994_VMID_RAMP_MASK,
				    WM8994_BIAS_SRC |
				    WM8994_STARTUP_BIAS_ENA |
				    WM8994_VMID_BUF_ENA |
				    (1 << WM8994_VMID_RAMP_SHIFT));

		/* Disable main biases */
		snd_soc_update_bits(codec, WM8994_POWER_MANAGEMENT_1,
				    WM8994_BIAS_ENA |
				    WM8994_VMID_SEL_MASK, 0);

		/* Discharge line */
		snd_soc_update_bits(codec, WM8994_ANTIPOP_1,
				    WM8994_LINEOUT1_DISCH |
				    WM8994_LINEOUT2_DISCH,
				    WM8994_LINEOUT1_DISCH |
				    WM8994_LINEOUT2_DISCH);

		msleep(5);

		/* Switch off startup biases */
		snd_soc_update_bits(codec, WM8994_ANTIPOP_2,
				    WM8994_BIAS_SRC |
				    WM8994_STARTUP_BIAS_ENA |
				    WM8994_VMID_BUF_ENA |
				    WM8994_VMID_RAMP_MASK, 0);
	}

	pm_runtime_put(codec->dev);
}

static int vmid_event(struct snd_soc_dapm_widget *w,
		      struct snd_kcontrol *kcontrol, int event)
{
	struct snd_soc_codec *codec = w->codec;

	switch (event) {
	case SND_SOC_DAPM_PRE_PMU:
		vmid_reference(codec);
		break;

	case SND_SOC_DAPM_POST_PMD:
		vmid_dereference(codec);
		break;
	}

	return 0;
}

static void wm8994_update_class_w(struct snd_soc_codec *codec)
{
	struct wm8994_priv *wm8994 = snd_soc_codec_get_drvdata(codec);
	int enable = 1;
	int source = 0;  /* GCC flow analysis can't track enable */
	int reg, reg_r;

	/* Only support direct DAC->headphone paths */
	reg = snd_soc_read(codec, WM8994_OUTPUT_MIXER_1);
	if (!(reg & WM8994_DAC1L_TO_HPOUT1L)) {
		dev_vdbg(codec->dev, "HPL connected to output mixer\n");
		enable = 0;
	}

	reg = snd_soc_read(codec, WM8994_OUTPUT_MIXER_2);
	if (!(reg & WM8994_DAC1R_TO_HPOUT1R)) {
		dev_vdbg(codec->dev, "HPR connected to output mixer\n");
		enable = 0;
	}

	/* We also need the same setting for L/R and only one path */
	reg = snd_soc_read(codec, WM8994_DAC1_LEFT_MIXER_ROUTING);
	switch (reg) {
	case WM8994_AIF2DACL_TO_DAC1L:
		dev_vdbg(codec->dev, "Class W source AIF2DAC\n");
		source = 2 << WM8994_CP_DYN_SRC_SEL_SHIFT;
		break;
	case WM8994_AIF1DAC2L_TO_DAC1L:
		dev_vdbg(codec->dev, "Class W source AIF1DAC2\n");
		source = 1 << WM8994_CP_DYN_SRC_SEL_SHIFT;
		break;
	case WM8994_AIF1DAC1L_TO_DAC1L:
		dev_vdbg(codec->dev, "Class W source AIF1DAC1\n");
		source = 0 << WM8994_CP_DYN_SRC_SEL_SHIFT;
		break;
	default:
		dev_vdbg(codec->dev, "DAC mixer setting: %x\n", reg);
		enable = 0;
		break;
	}

	reg_r = snd_soc_read(codec, WM8994_DAC1_RIGHT_MIXER_ROUTING);
	if (reg_r != reg) {
		dev_vdbg(codec->dev, "Left and right DAC mixers different\n");
		enable = 0;
	}

	if (enable) {
		dev_dbg(codec->dev, "Class W enabled\n");
		snd_soc_update_bits(codec, WM8994_CLASS_W_1,
				    WM8994_CP_DYN_PWR |
				    WM8994_CP_DYN_SRC_SEL_MASK,
				    source | WM8994_CP_DYN_PWR);
		wm8994->hubs.class_w = true;
		
	} else {
		dev_dbg(codec->dev, "Class W disabled\n");
		snd_soc_update_bits(codec, WM8994_CLASS_W_1,
				    WM8994_CP_DYN_PWR, 0);
		wm8994->hubs.class_w = false;
	}
}

static int late_enable_ev(struct snd_soc_dapm_widget *w,
			  struct snd_kcontrol *kcontrol, int event)
{
	struct snd_soc_codec *codec = w->codec;
	struct wm8994_priv *wm8994 = snd_soc_codec_get_drvdata(codec);

	switch (event) {
	case SND_SOC_DAPM_PRE_PMU:
		if (wm8994->aif1clk_enable) {
			snd_soc_update_bits(codec, WM8994_AIF1_CLOCKING_1,
					    WM8994_AIF1CLK_ENA_MASK,
					    WM8994_AIF1CLK_ENA);
			wm8994->aif1clk_enable = 0;
		}
		if (wm8994->aif2clk_enable) {
			snd_soc_update_bits(codec, WM8994_AIF2_CLOCKING_1,
					    WM8994_AIF2CLK_ENA_MASK,
					    WM8994_AIF2CLK_ENA);
			wm8994->aif2clk_enable = 0;
		}
		break;
	}

	/* We may also have postponed startup of DSP, handle that. */
	wm8958_aif_ev(w, kcontrol, event);

	return 0;
}

static int late_disable_ev(struct snd_soc_dapm_widget *w,
			   struct snd_kcontrol *kcontrol, int event)
{
	struct snd_soc_codec *codec = w->codec;
	struct wm8994_priv *wm8994 = snd_soc_codec_get_drvdata(codec);

	switch (event) {
	case SND_SOC_DAPM_POST_PMD:
		if (wm8994->aif1clk_disable) {
			snd_soc_update_bits(codec, WM8994_AIF1_CLOCKING_1,
					    WM8994_AIF1CLK_ENA_MASK, 0);
			wm8994->aif1clk_disable = 0;
		}
		if (wm8994->aif2clk_disable) {
			snd_soc_update_bits(codec, WM8994_AIF2_CLOCKING_1,
					    WM8994_AIF2CLK_ENA_MASK, 0);
			wm8994->aif2clk_disable = 0;
		}
		break;
	}

	return 0;
}

static int aif1clk_ev(struct snd_soc_dapm_widget *w,
		      struct snd_kcontrol *kcontrol, int event)
{
	struct snd_soc_codec *codec = w->codec;
	struct wm8994_priv *wm8994 = snd_soc_codec_get_drvdata(codec);

	switch (event) {
	case SND_SOC_DAPM_PRE_PMU:
		wm8994->aif1clk_enable = 1;
		break;
	case SND_SOC_DAPM_POST_PMD:
		wm8994->aif1clk_disable = 1;
		break;
	}

	return 0;
}

static int aif2clk_ev(struct snd_soc_dapm_widget *w,
		      struct snd_kcontrol *kcontrol, int event)
{
	struct snd_soc_codec *codec = w->codec;
	struct wm8994_priv *wm8994 = snd_soc_codec_get_drvdata(codec);

	switch (event) {
	case SND_SOC_DAPM_PRE_PMU:
		wm8994->aif2clk_enable = 1;
		break;
	case SND_SOC_DAPM_POST_PMD:
		wm8994->aif2clk_disable = 1;
		break;
	}

	return 0;
}

static int adc_mux_ev(struct snd_soc_dapm_widget *w,
		      struct snd_kcontrol *kcontrol, int event)
{
	late_enable_ev(w, kcontrol, event);
	return 0;
}

static int micbias_ev(struct snd_soc_dapm_widget *w,
		      struct snd_kcontrol *kcontrol, int event)
{
	late_enable_ev(w, kcontrol, event);
	return 0;
}

static int dac_ev(struct snd_soc_dapm_widget *w,
		  struct snd_kcontrol *kcontrol, int event)
{
	struct snd_soc_codec *codec = w->codec;
	unsigned int mask = 1 << w->shift;

	snd_soc_update_bits(codec, WM8994_POWER_MANAGEMENT_5,
			    mask, mask);
	return 0;
}

static const char *hp_mux_text[] = {
	"Mixer",
	"DAC",
};

#define WM8994_HP_ENUM(xname, xenum) \
{	.iface = SNDRV_CTL_ELEM_IFACE_MIXER, .name = xname, \
	.info = snd_soc_info_enum_double, \
 	.get = snd_soc_dapm_get_enum_double, \
 	.put = wm8994_put_hp_enum, \
  	.private_value = (unsigned long)&xenum }

static int wm8994_put_hp_enum(struct snd_kcontrol *kcontrol,
			      struct snd_ctl_elem_value *ucontrol)
{
	struct snd_soc_dapm_widget_list *wlist = snd_kcontrol_chip(kcontrol);
	struct snd_soc_dapm_widget *w = wlist->widgets[0];
	struct snd_soc_codec *codec = w->codec;
	int ret;

	ret = snd_soc_dapm_put_enum_double(kcontrol, ucontrol);

	wm8994_update_class_w(codec);

	return ret;
}

static const struct soc_enum hpl_enum =
	SOC_ENUM_SINGLE(WM8994_OUTPUT_MIXER_1, 8, 2, hp_mux_text);

static const struct snd_kcontrol_new hpl_mux =
	WM8994_HP_ENUM("Left Headphone Mux", hpl_enum);

static const struct soc_enum hpr_enum =
	SOC_ENUM_SINGLE(WM8994_OUTPUT_MIXER_2, 8, 2, hp_mux_text);

static const struct snd_kcontrol_new hpr_mux =
	WM8994_HP_ENUM("Right Headphone Mux", hpr_enum);

static const char *adc_mux_text[] = {
	"ADC",
	"DMIC",
};

static const struct soc_enum adc_enum =
	SOC_ENUM_SINGLE(0, 0, 2, adc_mux_text);

static const struct snd_kcontrol_new adcl_mux =
	SOC_DAPM_ENUM_VIRT("ADCL Mux", adc_enum);

static const struct snd_kcontrol_new adcr_mux =
	SOC_DAPM_ENUM_VIRT("ADCR Mux", adc_enum);

static const struct snd_kcontrol_new left_speaker_mixer[] = {
SOC_DAPM_SINGLE("DAC2 Switch", WM8994_SPEAKER_MIXER, 9, 1, 0),
SOC_DAPM_SINGLE("Input Switch", WM8994_SPEAKER_MIXER, 7, 1, 0),
SOC_DAPM_SINGLE("IN1LP Switch", WM8994_SPEAKER_MIXER, 5, 1, 0),
SOC_DAPM_SINGLE("Output Switch", WM8994_SPEAKER_MIXER, 3, 1, 0),
SOC_DAPM_SINGLE("DAC1 Switch", WM8994_SPEAKER_MIXER, 1, 1, 0),
};

static const struct snd_kcontrol_new right_speaker_mixer[] = {
SOC_DAPM_SINGLE("DAC2 Switch", WM8994_SPEAKER_MIXER, 8, 1, 0),
SOC_DAPM_SINGLE("Input Switch", WM8994_SPEAKER_MIXER, 6, 1, 0),
SOC_DAPM_SINGLE("IN1RP Switch", WM8994_SPEAKER_MIXER, 4, 1, 0),
SOC_DAPM_SINGLE("Output Switch", WM8994_SPEAKER_MIXER, 2, 1, 0),
SOC_DAPM_SINGLE("DAC1 Switch", WM8994_SPEAKER_MIXER, 0, 1, 0),
};

/* Debugging; dump chip status after DAPM transitions */
static int post_ev(struct snd_soc_dapm_widget *w,
	    struct snd_kcontrol *kcontrol, int event)
{
	struct snd_soc_codec *codec = w->codec;
	dev_dbg(codec->dev, "SRC status: %x\n",
		snd_soc_read(codec,
			     WM8994_RATE_STATUS));
	return 0;
}

static const struct snd_kcontrol_new aif1adc1l_mix[] = {
SOC_DAPM_SINGLE("ADC/DMIC Switch", WM8994_AIF1_ADC1_LEFT_MIXER_ROUTING,
		1, 1, 0),
SOC_DAPM_SINGLE("AIF2 Switch", WM8994_AIF1_ADC1_LEFT_MIXER_ROUTING,
		0, 1, 0),
};

static const struct snd_kcontrol_new aif1adc1r_mix[] = {
SOC_DAPM_SINGLE("ADC/DMIC Switch", WM8994_AIF1_ADC1_RIGHT_MIXER_ROUTING,
		1, 1, 0),
SOC_DAPM_SINGLE("AIF2 Switch", WM8994_AIF1_ADC1_RIGHT_MIXER_ROUTING,
		0, 1, 0),
};

static const struct snd_kcontrol_new aif1adc2l_mix[] = {
SOC_DAPM_SINGLE("DMIC Switch", WM8994_AIF1_ADC2_LEFT_MIXER_ROUTING,
		1, 1, 0),
SOC_DAPM_SINGLE("AIF2 Switch", WM8994_AIF1_ADC2_LEFT_MIXER_ROUTING,
		0, 1, 0),
};

static const struct snd_kcontrol_new aif1adc2r_mix[] = {
SOC_DAPM_SINGLE("DMIC Switch", WM8994_AIF1_ADC2_RIGHT_MIXER_ROUTING,
		1, 1, 0),
SOC_DAPM_SINGLE("AIF2 Switch", WM8994_AIF1_ADC2_RIGHT_MIXER_ROUTING,
		0, 1, 0),
};

static const struct snd_kcontrol_new aif2dac2l_mix[] = {
SOC_DAPM_SINGLE("Right Sidetone Switch", WM8994_DAC2_LEFT_MIXER_ROUTING,
		5, 1, 0),
SOC_DAPM_SINGLE("Left Sidetone Switch", WM8994_DAC2_LEFT_MIXER_ROUTING,
		4, 1, 0),
SOC_DAPM_SINGLE("AIF2 Switch", WM8994_DAC2_LEFT_MIXER_ROUTING,
		2, 1, 0),
SOC_DAPM_SINGLE("AIF1.2 Switch", WM8994_DAC2_LEFT_MIXER_ROUTING,
		1, 1, 0),
SOC_DAPM_SINGLE("AIF1.1 Switch", WM8994_DAC2_LEFT_MIXER_ROUTING,
		0, 1, 0),
};

static const struct snd_kcontrol_new aif2dac2r_mix[] = {
SOC_DAPM_SINGLE("Right Sidetone Switch", WM8994_DAC2_RIGHT_MIXER_ROUTING,
		5, 1, 0),
SOC_DAPM_SINGLE("Left Sidetone Switch", WM8994_DAC2_RIGHT_MIXER_ROUTING,
		4, 1, 0),
SOC_DAPM_SINGLE("AIF2 Switch", WM8994_DAC2_RIGHT_MIXER_ROUTING,
		2, 1, 0),
SOC_DAPM_SINGLE("AIF1.2 Switch", WM8994_DAC2_RIGHT_MIXER_ROUTING,
		1, 1, 0),
SOC_DAPM_SINGLE("AIF1.1 Switch", WM8994_DAC2_RIGHT_MIXER_ROUTING,
		0, 1, 0),
};

#define WM8994_CLASS_W_SWITCH(xname, reg, shift, max, invert) \
{	.iface = SNDRV_CTL_ELEM_IFACE_MIXER, .name = xname, \
	.info = snd_soc_info_volsw, \
	.get = snd_soc_dapm_get_volsw, .put = wm8994_put_class_w, \
	.private_value =  SOC_SINGLE_VALUE(reg, shift, max, invert) }

static int wm8994_put_class_w(struct snd_kcontrol *kcontrol,
			      struct snd_ctl_elem_value *ucontrol)
{
	struct snd_soc_dapm_widget_list *wlist = snd_kcontrol_chip(kcontrol);
	struct snd_soc_dapm_widget *w = wlist->widgets[0];
	struct snd_soc_codec *codec = w->codec;
	int ret;

	ret = snd_soc_dapm_put_volsw(kcontrol, ucontrol);

	wm8994_update_class_w(codec);

	return ret;
}

static const struct snd_kcontrol_new dac1l_mix[] = {
WM8994_CLASS_W_SWITCH("Right Sidetone Switch", WM8994_DAC1_LEFT_MIXER_ROUTING,
		      5, 1, 0),
WM8994_CLASS_W_SWITCH("Left Sidetone Switch", WM8994_DAC1_LEFT_MIXER_ROUTING,
		      4, 1, 0),
WM8994_CLASS_W_SWITCH("AIF2 Switch", WM8994_DAC1_LEFT_MIXER_ROUTING,
		      2, 1, 0),
WM8994_CLASS_W_SWITCH("AIF1.2 Switch", WM8994_DAC1_LEFT_MIXER_ROUTING,
		      1, 1, 0),
WM8994_CLASS_W_SWITCH("AIF1.1 Switch", WM8994_DAC1_LEFT_MIXER_ROUTING,
		      0, 1, 0),
};

static const struct snd_kcontrol_new dac1r_mix[] = {
WM8994_CLASS_W_SWITCH("Right Sidetone Switch", WM8994_DAC1_RIGHT_MIXER_ROUTING,
		      5, 1, 0),
WM8994_CLASS_W_SWITCH("Left Sidetone Switch", WM8994_DAC1_RIGHT_MIXER_ROUTING,
		      4, 1, 0),
WM8994_CLASS_W_SWITCH("AIF2 Switch", WM8994_DAC1_RIGHT_MIXER_ROUTING,
		      2, 1, 0),
WM8994_CLASS_W_SWITCH("AIF1.2 Switch", WM8994_DAC1_RIGHT_MIXER_ROUTING,
		      1, 1, 0),
WM8994_CLASS_W_SWITCH("AIF1.1 Switch", WM8994_DAC1_RIGHT_MIXER_ROUTING,
		      0, 1, 0),
};

static const char *sidetone_text[] = {
	"ADC/DMIC1", "DMIC2",
};

static const struct soc_enum sidetone1_enum =
	SOC_ENUM_SINGLE(WM8994_SIDETONE, 0, 2, sidetone_text);

static const struct snd_kcontrol_new sidetone1_mux =
	SOC_DAPM_ENUM("Left Sidetone Mux", sidetone1_enum);

static const struct soc_enum sidetone2_enum =
	SOC_ENUM_SINGLE(WM8994_SIDETONE, 1, 2, sidetone_text);

static const struct snd_kcontrol_new sidetone2_mux =
	SOC_DAPM_ENUM("Right Sidetone Mux", sidetone2_enum);

static const char *aif1dac_text[] = {
	"AIF1DACDAT", "AIF3DACDAT",
};

static const struct soc_enum aif1dac_enum =
	SOC_ENUM_SINGLE(WM8994_POWER_MANAGEMENT_6, 0, 2, aif1dac_text);

static const struct snd_kcontrol_new aif1dac_mux =
	SOC_DAPM_ENUM("AIF1DAC Mux", aif1dac_enum);

static const char *aif2dac_text[] = {
	"AIF2DACDAT", "AIF3DACDAT",
};

static const struct soc_enum aif2dac_enum =
	SOC_ENUM_SINGLE(WM8994_POWER_MANAGEMENT_6, 1, 2, aif2dac_text);

static const struct snd_kcontrol_new aif2dac_mux =
	SOC_DAPM_ENUM("AIF2DAC Mux", aif2dac_enum);

static const char *aif2adc_text[] = {
	"AIF2ADCDAT", "AIF3DACDAT",
};

static const struct soc_enum aif2adc_enum =
	SOC_ENUM_SINGLE(WM8994_POWER_MANAGEMENT_6, 2, 2, aif2adc_text);

static const struct snd_kcontrol_new aif2adc_mux =
	SOC_DAPM_ENUM("AIF2ADC Mux", aif2adc_enum);

static const char *aif3adc_text[] = {
	"AIF1ADCDAT", "AIF2ADCDAT", "AIF2DACDAT", "Mono PCM",
};

static const struct soc_enum wm8994_aif3adc_enum =
	SOC_ENUM_SINGLE(WM8994_POWER_MANAGEMENT_6, 3, 3, aif3adc_text);

static const struct snd_kcontrol_new wm8994_aif3adc_mux =
	SOC_DAPM_ENUM("AIF3ADC Mux", wm8994_aif3adc_enum);

static const struct soc_enum wm8958_aif3adc_enum =
	SOC_ENUM_SINGLE(WM8994_POWER_MANAGEMENT_6, 3, 4, aif3adc_text);

static const struct snd_kcontrol_new wm8958_aif3adc_mux =
	SOC_DAPM_ENUM("AIF3ADC Mux", wm8958_aif3adc_enum);

static const char *mono_pcm_out_text[] = {
	"None", "AIF2ADCL", "AIF2ADCR", 
};

static const struct soc_enum mono_pcm_out_enum =
	SOC_ENUM_SINGLE(WM8994_POWER_MANAGEMENT_6, 9, 3, mono_pcm_out_text);

static const struct snd_kcontrol_new mono_pcm_out_mux =
	SOC_DAPM_ENUM("Mono PCM Out Mux", mono_pcm_out_enum);

static const char *aif2dac_src_text[] = {
	"AIF2", "AIF3",
};

/* Note that these two control shouldn't be simultaneously switched to AIF3 */
static const struct soc_enum aif2dacl_src_enum =
	SOC_ENUM_SINGLE(WM8994_POWER_MANAGEMENT_6, 7, 2, aif2dac_src_text);

static const struct snd_kcontrol_new aif2dacl_src_mux =
	SOC_DAPM_ENUM("AIF2DACL Mux", aif2dacl_src_enum);

static const struct soc_enum aif2dacr_src_enum =
	SOC_ENUM_SINGLE(WM8994_POWER_MANAGEMENT_6, 8, 2, aif2dac_src_text);

static const struct snd_kcontrol_new aif2dacr_src_mux =
	SOC_DAPM_ENUM("AIF2DACR Mux", aif2dacr_src_enum);

static const struct snd_soc_dapm_widget wm8994_lateclk_revd_widgets[] = {
SND_SOC_DAPM_SUPPLY("AIF1CLK", SND_SOC_NOPM, 0, 0, aif1clk_ev,
	SND_SOC_DAPM_PRE_PMU | SND_SOC_DAPM_POST_PMD),
SND_SOC_DAPM_SUPPLY("AIF2CLK", SND_SOC_NOPM, 0, 0, aif2clk_ev,
	SND_SOC_DAPM_PRE_PMU | SND_SOC_DAPM_POST_PMD),

SND_SOC_DAPM_PGA_E("Late DAC1L Enable PGA", SND_SOC_NOPM, 0, 0, NULL, 0,
	late_enable_ev, SND_SOC_DAPM_PRE_PMU),
SND_SOC_DAPM_PGA_E("Late DAC1R Enable PGA", SND_SOC_NOPM, 0, 0, NULL, 0,
	late_enable_ev, SND_SOC_DAPM_PRE_PMU),
SND_SOC_DAPM_PGA_E("Late DAC2L Enable PGA", SND_SOC_NOPM, 0, 0, NULL, 0,
	late_enable_ev, SND_SOC_DAPM_PRE_PMU),
SND_SOC_DAPM_PGA_E("Late DAC2R Enable PGA", SND_SOC_NOPM, 0, 0, NULL, 0,
	late_enable_ev, SND_SOC_DAPM_PRE_PMU),
SND_SOC_DAPM_PGA_E("Direct Voice", SND_SOC_NOPM, 0, 0, NULL, 0,
	late_enable_ev, SND_SOC_DAPM_PRE_PMU),

SND_SOC_DAPM_MIXER_E("SPKL", WM8994_POWER_MANAGEMENT_3, 8, 0,
		     left_speaker_mixer, ARRAY_SIZE(left_speaker_mixer),
		     late_enable_ev, SND_SOC_DAPM_PRE_PMU),
SND_SOC_DAPM_MIXER_E("SPKR", WM8994_POWER_MANAGEMENT_3, 9, 0,
		     right_speaker_mixer, ARRAY_SIZE(right_speaker_mixer),
		     late_enable_ev, SND_SOC_DAPM_PRE_PMU),
SND_SOC_DAPM_MUX_E("Left Headphone Mux", SND_SOC_NOPM, 0, 0, &hpl_mux,
		   late_enable_ev, SND_SOC_DAPM_PRE_PMU),
SND_SOC_DAPM_MUX_E("Right Headphone Mux", SND_SOC_NOPM, 0, 0, &hpr_mux,
		   late_enable_ev, SND_SOC_DAPM_PRE_PMU),

SND_SOC_DAPM_POST("Late Disable PGA", late_disable_ev)
};

static const struct snd_soc_dapm_widget wm8994_lateclk_widgets[] = {
SND_SOC_DAPM_SUPPLY("AIF1CLK", WM8994_AIF1_CLOCKING_1, 0, 0, NULL, 0),
SND_SOC_DAPM_SUPPLY("AIF2CLK", WM8994_AIF2_CLOCKING_1, 0, 0, NULL, 0),
SND_SOC_DAPM_PGA("Direct Voice", SND_SOC_NOPM, 0, 0, NULL, 0),
SND_SOC_DAPM_MIXER("SPKL", WM8994_POWER_MANAGEMENT_3, 8, 0,
		   left_speaker_mixer, ARRAY_SIZE(left_speaker_mixer)),
SND_SOC_DAPM_MIXER("SPKR", WM8994_POWER_MANAGEMENT_3, 9, 0,
		   right_speaker_mixer, ARRAY_SIZE(right_speaker_mixer)),
SND_SOC_DAPM_MUX("Left Headphone Mux", SND_SOC_NOPM, 0, 0, &hpl_mux),
SND_SOC_DAPM_MUX("Right Headphone Mux", SND_SOC_NOPM, 0, 0, &hpr_mux),
};

static const struct snd_soc_dapm_widget wm8994_dac_revd_widgets[] = {
SND_SOC_DAPM_DAC_E("DAC2L", NULL, SND_SOC_NOPM, 3, 0,
	dac_ev, SND_SOC_DAPM_PRE_PMU),
SND_SOC_DAPM_DAC_E("DAC2R", NULL, SND_SOC_NOPM, 2, 0,
	dac_ev, SND_SOC_DAPM_PRE_PMU),
SND_SOC_DAPM_DAC_E("DAC1L", NULL, SND_SOC_NOPM, 1, 0,
	dac_ev, SND_SOC_DAPM_PRE_PMU),
SND_SOC_DAPM_DAC_E("DAC1R", NULL, SND_SOC_NOPM, 0, 0,
	dac_ev, SND_SOC_DAPM_PRE_PMU),
};

static const struct snd_soc_dapm_widget wm8994_dac_widgets[] = {
SND_SOC_DAPM_DAC("DAC2L", NULL, WM8994_POWER_MANAGEMENT_5, 3, 0),
SND_SOC_DAPM_DAC("DAC2R", NULL, WM8994_POWER_MANAGEMENT_5, 2, 0),
SND_SOC_DAPM_DAC("DAC1L", NULL, WM8994_POWER_MANAGEMENT_5, 1, 0),
SND_SOC_DAPM_DAC("DAC1R", NULL, WM8994_POWER_MANAGEMENT_5, 0, 0),
};

static const struct snd_soc_dapm_widget wm8994_adc_revd_widgets[] = {
SND_SOC_DAPM_VIRT_MUX_E("ADCL Mux", WM8994_POWER_MANAGEMENT_4, 1, 0, &adcl_mux,
			adc_mux_ev, SND_SOC_DAPM_PRE_PMU),
SND_SOC_DAPM_VIRT_MUX_E("ADCR Mux", WM8994_POWER_MANAGEMENT_4, 0, 0, &adcr_mux,
			adc_mux_ev, SND_SOC_DAPM_PRE_PMU),
};

static const struct snd_soc_dapm_widget wm8994_adc_widgets[] = {
SND_SOC_DAPM_VIRT_MUX("ADCL Mux", WM8994_POWER_MANAGEMENT_4, 1, 0, &adcl_mux),
SND_SOC_DAPM_VIRT_MUX("ADCR Mux", WM8994_POWER_MANAGEMENT_4, 0, 0, &adcr_mux),
};

static const struct snd_soc_dapm_widget wm8994_dapm_widgets[] = {
SND_SOC_DAPM_INPUT("DMIC1DAT"),
SND_SOC_DAPM_INPUT("DMIC2DAT"),
SND_SOC_DAPM_INPUT("Clock"),

SND_SOC_DAPM_SUPPLY_S("MICBIAS Supply", 1, SND_SOC_NOPM, 0, 0, micbias_ev,
		      SND_SOC_DAPM_PRE_PMU),
SND_SOC_DAPM_SUPPLY("VMID", SND_SOC_NOPM, 0, 0, vmid_event,
		    SND_SOC_DAPM_PRE_PMU | SND_SOC_DAPM_POST_PMD),

SND_SOC_DAPM_SUPPLY("CLK_SYS", SND_SOC_NOPM, 0, 0, clk_sys_event,
		    SND_SOC_DAPM_POST_PMU | SND_SOC_DAPM_PRE_PMD),

SND_SOC_DAPM_SUPPLY("DSP1CLK", WM8994_CLOCKING_1, 3, 0, NULL, 0),
SND_SOC_DAPM_SUPPLY("DSP2CLK", WM8994_CLOCKING_1, 2, 0, NULL, 0),
SND_SOC_DAPM_SUPPLY("DSPINTCLK", WM8994_CLOCKING_1, 1, 0, NULL, 0),

SND_SOC_DAPM_AIF_OUT("AIF1ADC1L", NULL,
		     0, WM8994_POWER_MANAGEMENT_4, 9, 0),
SND_SOC_DAPM_AIF_OUT("AIF1ADC1R", NULL,
		     0, WM8994_POWER_MANAGEMENT_4, 8, 0),
SND_SOC_DAPM_AIF_IN_E("AIF1DAC1L", NULL, 0,
		      WM8994_POWER_MANAGEMENT_5, 9, 0, wm8958_aif_ev,
		      SND_SOC_DAPM_POST_PMU | SND_SOC_DAPM_POST_PMD),
SND_SOC_DAPM_AIF_IN_E("AIF1DAC1R", NULL, 0,
		      WM8994_POWER_MANAGEMENT_5, 8, 0, wm8958_aif_ev,
		      SND_SOC_DAPM_POST_PMU | SND_SOC_DAPM_POST_PMD),

SND_SOC_DAPM_AIF_OUT("AIF1ADC2L", NULL,
		     0, WM8994_POWER_MANAGEMENT_4, 11, 0),
SND_SOC_DAPM_AIF_OUT("AIF1ADC2R", NULL,
		     0, WM8994_POWER_MANAGEMENT_4, 10, 0),
SND_SOC_DAPM_AIF_IN_E("AIF1DAC2L", NULL, 0,
		      WM8994_POWER_MANAGEMENT_5, 11, 0, wm8958_aif_ev,
		      SND_SOC_DAPM_POST_PMU | SND_SOC_DAPM_POST_PMD),
SND_SOC_DAPM_AIF_IN_E("AIF1DAC2R", NULL, 0,
		      WM8994_POWER_MANAGEMENT_5, 10, 0, wm8958_aif_ev,
		      SND_SOC_DAPM_POST_PMU | SND_SOC_DAPM_POST_PMD),

SND_SOC_DAPM_MIXER("AIF1ADC1L Mixer", SND_SOC_NOPM, 0, 0,
		   aif1adc1l_mix, ARRAY_SIZE(aif1adc1l_mix)),
SND_SOC_DAPM_MIXER("AIF1ADC1R Mixer", SND_SOC_NOPM, 0, 0,
		   aif1adc1r_mix, ARRAY_SIZE(aif1adc1r_mix)),

SND_SOC_DAPM_MIXER("AIF1ADC2L Mixer", SND_SOC_NOPM, 0, 0,
		   aif1adc2l_mix, ARRAY_SIZE(aif1adc2l_mix)),
SND_SOC_DAPM_MIXER("AIF1ADC2R Mixer", SND_SOC_NOPM, 0, 0,
		   aif1adc2r_mix, ARRAY_SIZE(aif1adc2r_mix)),

SND_SOC_DAPM_MIXER("AIF2DAC2L Mixer", SND_SOC_NOPM, 0, 0,
		   aif2dac2l_mix, ARRAY_SIZE(aif2dac2l_mix)),
SND_SOC_DAPM_MIXER("AIF2DAC2R Mixer", SND_SOC_NOPM, 0, 0,
		   aif2dac2r_mix, ARRAY_SIZE(aif2dac2r_mix)),

SND_SOC_DAPM_MUX("Left Sidetone", SND_SOC_NOPM, 0, 0, &sidetone1_mux),
SND_SOC_DAPM_MUX("Right Sidetone", SND_SOC_NOPM, 0, 0, &sidetone2_mux),

SND_SOC_DAPM_MIXER("DAC1L Mixer", SND_SOC_NOPM, 0, 0,
		   dac1l_mix, ARRAY_SIZE(dac1l_mix)),
SND_SOC_DAPM_MIXER("DAC1R Mixer", SND_SOC_NOPM, 0, 0,
		   dac1r_mix, ARRAY_SIZE(dac1r_mix)),

SND_SOC_DAPM_AIF_OUT("AIF2ADCL", NULL, 0,
		     WM8994_POWER_MANAGEMENT_4, 13, 0),
SND_SOC_DAPM_AIF_OUT("AIF2ADCR", NULL, 0,
		     WM8994_POWER_MANAGEMENT_4, 12, 0),
SND_SOC_DAPM_AIF_IN_E("AIF2DACL", NULL, 0,
		      WM8994_POWER_MANAGEMENT_5, 13, 0, wm8958_aif_ev,
		      SND_SOC_DAPM_POST_PMU | SND_SOC_DAPM_PRE_PMD),
SND_SOC_DAPM_AIF_IN_E("AIF2DACR", NULL, 0,
		      WM8994_POWER_MANAGEMENT_5, 12, 0, wm8958_aif_ev,
		      SND_SOC_DAPM_POST_PMU | SND_SOC_DAPM_PRE_PMD),

SND_SOC_DAPM_AIF_IN("AIF1DACDAT", "AIF1 Playback", 0, SND_SOC_NOPM, 0, 0),
SND_SOC_DAPM_AIF_IN("AIF2DACDAT", "AIF2 Playback", 0, SND_SOC_NOPM, 0, 0),
SND_SOC_DAPM_AIF_OUT("AIF1ADCDAT", "AIF1 Capture", 0, SND_SOC_NOPM, 0, 0),
SND_SOC_DAPM_AIF_OUT("AIF2ADCDAT", "AIF2 Capture", 0, SND_SOC_NOPM, 0, 0),

SND_SOC_DAPM_MUX("AIF1DAC Mux", SND_SOC_NOPM, 0, 0, &aif1dac_mux),
SND_SOC_DAPM_MUX("AIF2DAC Mux", SND_SOC_NOPM, 0, 0, &aif2dac_mux),
SND_SOC_DAPM_MUX("AIF2ADC Mux", SND_SOC_NOPM, 0, 0, &aif2adc_mux),

SND_SOC_DAPM_AIF_IN("AIF3DACDAT", "AIF3 Playback", 0, SND_SOC_NOPM, 0, 0),
SND_SOC_DAPM_AIF_OUT("AIF3ADCDAT", "AIF3 Capture", 0, SND_SOC_NOPM, 0, 0),

SND_SOC_DAPM_SUPPLY("TOCLK", WM8994_CLOCKING_1, 4, 0, NULL, 0),

SND_SOC_DAPM_ADC("DMIC2L", NULL, WM8994_POWER_MANAGEMENT_4, 5, 0),
SND_SOC_DAPM_ADC("DMIC2R", NULL, WM8994_POWER_MANAGEMENT_4, 4, 0),
SND_SOC_DAPM_ADC("DMIC1L", NULL, WM8994_POWER_MANAGEMENT_4, 3, 0),
SND_SOC_DAPM_ADC("DMIC1R", NULL, WM8994_POWER_MANAGEMENT_4, 2, 0),

/* Power is done with the muxes since the ADC power also controls the
 * downsampling chain, the chip will automatically manage the analogue
 * specific portions.
 */
SND_SOC_DAPM_ADC("ADCL", NULL, SND_SOC_NOPM, 1, 0),
SND_SOC_DAPM_ADC("ADCR", NULL, SND_SOC_NOPM, 0, 0),

SND_SOC_DAPM_POST("Debug log", post_ev),
};

static const struct snd_soc_dapm_widget wm8994_specific_dapm_widgets[] = {
SND_SOC_DAPM_MUX("AIF3ADC Mux", SND_SOC_NOPM, 0, 0, &wm8994_aif3adc_mux),
};

static const struct snd_soc_dapm_widget wm8958_dapm_widgets[] = {
SND_SOC_DAPM_MUX("Mono PCM Out Mux", SND_SOC_NOPM, 0, 0, &mono_pcm_out_mux),
SND_SOC_DAPM_MUX("AIF2DACL Mux", SND_SOC_NOPM, 0, 0, &aif2dacl_src_mux),
SND_SOC_DAPM_MUX("AIF2DACR Mux", SND_SOC_NOPM, 0, 0, &aif2dacr_src_mux),
SND_SOC_DAPM_MUX("AIF3ADC Mux", SND_SOC_NOPM, 0, 0, &wm8958_aif3adc_mux),
};

static const struct snd_soc_dapm_route intercon[] = {
	{ "CLK_SYS", NULL, "AIF1CLK", check_clk_sys },
	{ "CLK_SYS", NULL, "AIF2CLK", check_clk_sys },

	{ "DSP1CLK", NULL, "CLK_SYS" },
	{ "DSP2CLK", NULL, "CLK_SYS" },
	{ "DSPINTCLK", NULL, "CLK_SYS" },

	{ "AIF1ADC1L", NULL, "AIF1CLK" },
	{ "AIF1ADC1L", NULL, "DSP1CLK" },
	{ "AIF1ADC1R", NULL, "AIF1CLK" },
	{ "AIF1ADC1R", NULL, "DSP1CLK" },
	{ "AIF1ADC1R", NULL, "DSPINTCLK" },

	{ "AIF1DAC1L", NULL, "AIF1CLK" },
	{ "AIF1DAC1L", NULL, "DSP1CLK" },
	{ "AIF1DAC1R", NULL, "AIF1CLK" },
	{ "AIF1DAC1R", NULL, "DSP1CLK" },
	{ "AIF1DAC1R", NULL, "DSPINTCLK" },

	{ "AIF1ADC2L", NULL, "AIF1CLK" },
	{ "AIF1ADC2L", NULL, "DSP1CLK" },
	{ "AIF1ADC2R", NULL, "AIF1CLK" },
	{ "AIF1ADC2R", NULL, "DSP1CLK" },
	{ "AIF1ADC2R", NULL, "DSPINTCLK" },

	{ "AIF1DAC2L", NULL, "AIF1CLK" },
	{ "AIF1DAC2L", NULL, "DSP1CLK" },
	{ "AIF1DAC2R", NULL, "AIF1CLK" },
	{ "AIF1DAC2R", NULL, "DSP1CLK" },
	{ "AIF1DAC2R", NULL, "DSPINTCLK" },

	{ "AIF2ADCL", NULL, "AIF2CLK" },
	{ "AIF2ADCL", NULL, "DSP2CLK" },
	{ "AIF2ADCR", NULL, "AIF2CLK" },
	{ "AIF2ADCR", NULL, "DSP2CLK" },
	{ "AIF2ADCR", NULL, "DSPINTCLK" },

	{ "AIF2DACL", NULL, "AIF2CLK" },
	{ "AIF2DACL", NULL, "DSP2CLK" },
	{ "AIF2DACR", NULL, "AIF2CLK" },
	{ "AIF2DACR", NULL, "DSP2CLK" },
	{ "AIF2DACR", NULL, "DSPINTCLK" },

	{ "DMIC1L", NULL, "DMIC1DAT" },
	{ "DMIC1L", NULL, "CLK_SYS" },
	{ "DMIC1R", NULL, "DMIC1DAT" },
	{ "DMIC1R", NULL, "CLK_SYS" },
	{ "DMIC2L", NULL, "DMIC2DAT" },
	{ "DMIC2L", NULL, "CLK_SYS" },
	{ "DMIC2R", NULL, "DMIC2DAT" },
	{ "DMIC2R", NULL, "CLK_SYS" },

	{ "ADCL", NULL, "AIF1CLK" },
	{ "ADCL", NULL, "DSP1CLK" },
	{ "ADCL", NULL, "DSPINTCLK" },

	{ "ADCR", NULL, "AIF1CLK" },
	{ "ADCR", NULL, "DSP1CLK" },
	{ "ADCR", NULL, "DSPINTCLK" },

	{ "ADCL Mux", "ADC", "ADCL" },
	{ "ADCL Mux", "DMIC", "DMIC1L" },
	{ "ADCR Mux", "ADC", "ADCR" },
	{ "ADCR Mux", "DMIC", "DMIC1R" },

	{ "DAC1L", NULL, "AIF1CLK" },
	{ "DAC1L", NULL, "DSP1CLK" },
	{ "DAC1L", NULL, "DSPINTCLK" },

	{ "DAC1R", NULL, "AIF1CLK" },
	{ "DAC1R", NULL, "DSP1CLK" },
	{ "DAC1R", NULL, "DSPINTCLK" },

	{ "DAC2L", NULL, "AIF2CLK" },
	{ "DAC2L", NULL, "DSP2CLK" },
	{ "DAC2L", NULL, "DSPINTCLK" },

	{ "DAC2R", NULL, "AIF2DACR" },
	{ "DAC2R", NULL, "AIF2CLK" },
	{ "DAC2R", NULL, "DSP2CLK" },
	{ "DAC2R", NULL, "DSPINTCLK" },

	{ "TOCLK", NULL, "CLK_SYS" },

	/* AIF1 outputs */
	{ "AIF1ADC1L", NULL, "AIF1ADC1L Mixer" },
	{ "AIF1ADC1L Mixer", "ADC/DMIC Switch", "ADCL Mux" },
	{ "AIF1ADC1L Mixer", "AIF2 Switch", "AIF2DACL" },

	{ "AIF1ADC1R", NULL, "AIF1ADC1R Mixer" },
	{ "AIF1ADC1R Mixer", "ADC/DMIC Switch", "ADCR Mux" },
	{ "AIF1ADC1R Mixer", "AIF2 Switch", "AIF2DACR" },

	{ "AIF1ADC2L", NULL, "AIF1ADC2L Mixer" },
	{ "AIF1ADC2L Mixer", "DMIC Switch", "DMIC2L" },
	{ "AIF1ADC2L Mixer", "AIF2 Switch", "AIF2DACL" },

	{ "AIF1ADC2R", NULL, "AIF1ADC2R Mixer" },
	{ "AIF1ADC2R Mixer", "DMIC Switch", "DMIC2R" },
	{ "AIF1ADC2R Mixer", "AIF2 Switch", "AIF2DACR" },

	/* Pin level routing for AIF3 */
	{ "AIF1DAC1L", NULL, "AIF1DAC Mux" },
	{ "AIF1DAC1R", NULL, "AIF1DAC Mux" },
	{ "AIF1DAC2L", NULL, "AIF1DAC Mux" },
	{ "AIF1DAC2R", NULL, "AIF1DAC Mux" },

	{ "AIF1DAC Mux", "AIF1DACDAT", "AIF1DACDAT" },
	{ "AIF1DAC Mux", "AIF3DACDAT", "AIF3DACDAT" },
	{ "AIF2DAC Mux", "AIF2DACDAT", "AIF2DACDAT" },
	{ "AIF2DAC Mux", "AIF3DACDAT", "AIF3DACDAT" },
	{ "AIF2ADC Mux", "AIF2ADCDAT", "AIF2ADCL" },
	{ "AIF2ADC Mux", "AIF2ADCDAT", "AIF2ADCR" },
	{ "AIF2ADC Mux", "AIF3DACDAT", "AIF3ADCDAT" },

	/* DAC1 inputs */
	{ "DAC1L Mixer", "AIF2 Switch", "AIF2DACL" },
	{ "DAC1L Mixer", "AIF1.2 Switch", "AIF1DAC2L" },
	{ "DAC1L Mixer", "AIF1.1 Switch", "AIF1DAC1L" },
	{ "DAC1L Mixer", "Left Sidetone Switch", "Left Sidetone" },
	{ "DAC1L Mixer", "Right Sidetone Switch", "Right Sidetone" },

	{ "DAC1R Mixer", "AIF2 Switch", "AIF2DACR" },
	{ "DAC1R Mixer", "AIF1.2 Switch", "AIF1DAC2R" },
	{ "DAC1R Mixer", "AIF1.1 Switch", "AIF1DAC1R" },
	{ "DAC1R Mixer", "Left Sidetone Switch", "Left Sidetone" },
	{ "DAC1R Mixer", "Right Sidetone Switch", "Right Sidetone" },

	/* DAC2/AIF2 outputs  */
	{ "AIF2ADCL", NULL, "AIF2DAC2L Mixer" },
	{ "AIF2DAC2L Mixer", "AIF2 Switch", "AIF2DACL" },
	{ "AIF2DAC2L Mixer", "AIF1.2 Switch", "AIF1DAC2L" },
	{ "AIF2DAC2L Mixer", "AIF1.1 Switch", "AIF1DAC1L" },
	{ "AIF2DAC2L Mixer", "Left Sidetone Switch", "Left Sidetone" },
	{ "AIF2DAC2L Mixer", "Right Sidetone Switch", "Right Sidetone" },

	{ "AIF2ADCR", NULL, "AIF2DAC2R Mixer" },
	{ "AIF2DAC2R Mixer", "AIF2 Switch", "AIF2DACR" },
	{ "AIF2DAC2R Mixer", "AIF1.2 Switch", "AIF1DAC2R" },
	{ "AIF2DAC2R Mixer", "AIF1.1 Switch", "AIF1DAC1R" },
	{ "AIF2DAC2R Mixer", "Left Sidetone Switch", "Left Sidetone" },
	{ "AIF2DAC2R Mixer", "Right Sidetone Switch", "Right Sidetone" },

	{ "AIF1ADCDAT", NULL, "AIF1ADC1L" },
	{ "AIF1ADCDAT", NULL, "AIF1ADC1R" },
	{ "AIF1ADCDAT", NULL, "AIF1ADC2L" },
	{ "AIF1ADCDAT", NULL, "AIF1ADC2R" },

	{ "AIF2ADCDAT", NULL, "AIF2ADC Mux" },

	/* AIF3 output */
	{ "AIF3ADCDAT", "AIF1ADCDAT", "AIF1ADC1L" },
	{ "AIF3ADCDAT", "AIF1ADCDAT", "AIF1ADC1R" },
	{ "AIF3ADCDAT", "AIF1ADCDAT", "AIF1ADC2L" },
	{ "AIF3ADCDAT", "AIF1ADCDAT", "AIF1ADC2R" },
	{ "AIF3ADCDAT", "AIF2ADCDAT", "AIF2ADCL" },
	{ "AIF3ADCDAT", "AIF2ADCDAT", "AIF2ADCR" },
	{ "AIF3ADCDAT", "AIF2DACDAT", "AIF2DACL" },
	{ "AIF3ADCDAT", "AIF2DACDAT", "AIF2DACR" },

	/* Sidetone */
	{ "Left Sidetone", "ADC/DMIC1", "ADCL Mux" },
	{ "Left Sidetone", "DMIC2", "DMIC2L" },
	{ "Right Sidetone", "ADC/DMIC1", "ADCR Mux" },
	{ "Right Sidetone", "DMIC2", "DMIC2R" },

	/* Output stages */
	{ "Left Output Mixer", "DAC Switch", "DAC1L" },
	{ "Right Output Mixer", "DAC Switch", "DAC1R" },

	{ "SPKL", "DAC1 Switch", "DAC1L" },
	{ "SPKL", "DAC2 Switch", "DAC2L" },

	{ "SPKR", "DAC1 Switch", "DAC1R" },
	{ "SPKR", "DAC2 Switch", "DAC2R" },

	{ "Left Headphone Mux", "DAC", "DAC1L" },
	{ "Right Headphone Mux", "DAC", "DAC1R" },
};

static const struct snd_soc_dapm_route wm8994_lateclk_revd_intercon[] = {
	{ "DAC1L", NULL, "Late DAC1L Enable PGA" },
	{ "Late DAC1L Enable PGA", NULL, "DAC1L Mixer" },
	{ "DAC1R", NULL, "Late DAC1R Enable PGA" },
	{ "Late DAC1R Enable PGA", NULL, "DAC1R Mixer" },
	{ "DAC2L", NULL, "Late DAC2L Enable PGA" },
	{ "Late DAC2L Enable PGA", NULL, "AIF2DAC2L Mixer" },
	{ "DAC2R", NULL, "Late DAC2R Enable PGA" },
	{ "Late DAC2R Enable PGA", NULL, "AIF2DAC2R Mixer" }
};

static const struct snd_soc_dapm_route wm8994_lateclk_intercon[] = {
	{ "DAC1L", NULL, "DAC1L Mixer" },
	{ "DAC1R", NULL, "DAC1R Mixer" },
	{ "DAC2L", NULL, "AIF2DAC2L Mixer" },
	{ "DAC2R", NULL, "AIF2DAC2R Mixer" },
};

static const struct snd_soc_dapm_route wm8994_revd_intercon[] = {
	{ "AIF1DACDAT", NULL, "AIF2DACDAT" },
	{ "AIF2DACDAT", NULL, "AIF1DACDAT" },
	{ "AIF1ADCDAT", NULL, "AIF2ADCDAT" },
	{ "AIF2ADCDAT", NULL, "AIF1ADCDAT" },
	{ "MICBIAS1", NULL, "CLK_SYS" },
	{ "MICBIAS1", NULL, "MICBIAS Supply" },
	{ "MICBIAS2", NULL, "CLK_SYS" },
	{ "MICBIAS2", NULL, "MICBIAS Supply" },
};

static const struct snd_soc_dapm_route wm8994_intercon[] = {
	{ "AIF2DACL", NULL, "AIF2DAC Mux" },
	{ "AIF2DACR", NULL, "AIF2DAC Mux" },
	{ "MICBIAS1", NULL, "VMID" },
	{ "MICBIAS2", NULL, "VMID" },
};

static const struct snd_soc_dapm_route wm8958_intercon[] = {
	{ "AIF2DACL", NULL, "AIF2DACL Mux" },
	{ "AIF2DACR", NULL, "AIF2DACR Mux" },

	{ "AIF2DACL Mux", "AIF2", "AIF2DAC Mux" },
	{ "AIF2DACL Mux", "AIF3", "AIF3DACDAT" },
	{ "AIF2DACR Mux", "AIF2", "AIF2DAC Mux" },
	{ "AIF2DACR Mux", "AIF3", "AIF3DACDAT" },

	{ "Mono PCM Out Mux", "AIF2ADCL", "AIF2ADCL" },
	{ "Mono PCM Out Mux", "AIF2ADCR", "AIF2ADCR" },

	{ "AIF3ADC Mux", "Mono PCM", "Mono PCM Out Mux" },
};

/* The size in bits of the FLL divide multiplied by 10
 * to allow rounding later */
#define FIXED_FLL_SIZE ((1 << 16) * 10)

struct fll_div {
	u16 outdiv;
	u16 n;
	u16 k;
	u16 clk_ref_div;
	u16 fll_fratio;
};

static int wm8994_get_fll_config(struct fll_div *fll,
				 int freq_in, int freq_out)
{
	u64 Kpart;
	unsigned int K, Ndiv, Nmod;

	pr_debug("FLL input=%dHz, output=%dHz\n", freq_in, freq_out);

	/* Scale the input frequency down to <= 13.5MHz */
	fll->clk_ref_div = 0;
	while (freq_in > 13500000) {
		fll->clk_ref_div++;
		freq_in /= 2;

		if (fll->clk_ref_div > 3)
			return -EINVAL;
	}
	pr_debug("CLK_REF_DIV=%d, Fref=%dHz\n", fll->clk_ref_div, freq_in);

	/* Scale the output to give 90MHz<=Fvco<=100MHz */
	fll->outdiv = 3;
	while (freq_out * (fll->outdiv + 1) < 90000000) {
		fll->outdiv++;
		if (fll->outdiv > 63)
			return -EINVAL;
	}
	freq_out *= fll->outdiv + 1;
	pr_debug("OUTDIV=%d, Fvco=%dHz\n", fll->outdiv, freq_out);

	if (freq_in > 1000000) {
		fll->fll_fratio = 0;
	} else if (freq_in > 256000) {
		fll->fll_fratio = 1;
		freq_in *= 2;
	} else if (freq_in > 128000) {
		fll->fll_fratio = 2;
		freq_in *= 4;
	} else if (freq_in > 64000) {
		fll->fll_fratio = 3;
		freq_in *= 8;
	} else {
		fll->fll_fratio = 4;
		freq_in *= 16;
	}
	pr_debug("FLL_FRATIO=%d, Fref=%dHz\n", fll->fll_fratio, freq_in);

	/* Now, calculate N.K */
	Ndiv = freq_out / freq_in;

	fll->n = Ndiv;
	Nmod = freq_out % freq_in;
	pr_debug("Nmod=%d\n", Nmod);

	/* Calculate fractional part - scale up so we can round. */
	Kpart = FIXED_FLL_SIZE * (long long)Nmod;

	do_div(Kpart, freq_in);

	K = Kpart & 0xFFFFFFFF;

	if ((K % 10) >= 5)
		K += 5;

	/* Move down to proper range now rounding is done */
	fll->k = K / 10;

	pr_debug("N=%x K=%x\n", fll->n, fll->k);

	return 0;
}

static int _wm8994_set_fll(struct snd_soc_codec *codec, int id, int src,
			  unsigned int freq_in, unsigned int freq_out)
{
	struct wm8994_priv *wm8994 = snd_soc_codec_get_drvdata(codec);
	struct wm8994 *control = wm8994->wm8994;
	int reg_offset, ret;
	struct fll_div fll;
	u16 reg, aif1, aif2;
	unsigned long timeout;
	bool was_enabled;

	aif1 = snd_soc_read(codec, WM8994_AIF1_CLOCKING_1)
		& WM8994_AIF1CLK_ENA;

	aif2 = snd_soc_read(codec, WM8994_AIF2_CLOCKING_1)
		& WM8994_AIF2CLK_ENA;

	switch (id) {
	case WM8994_FLL1:
		reg_offset = 0;
		id = 0;
		break;
	case WM8994_FLL2:
		reg_offset = 0x20;
		id = 1;
		break;
	default:
		return -EINVAL;
	}

	reg = snd_soc_read(codec, WM8994_FLL1_CONTROL_1 + reg_offset);
	was_enabled = reg & WM8994_FLL1_ENA;

	switch (src) {
	case 0:
		/* Allow no source specification when stopping */
		if (freq_out)
			return -EINVAL;
		src = wm8994->fll[id].src;
		break;
	case WM8994_FLL_SRC_MCLK1:
	case WM8994_FLL_SRC_MCLK2:
	case WM8994_FLL_SRC_LRCLK:
	case WM8994_FLL_SRC_BCLK:
		break;
	default:
		return -EINVAL;
	}

	/* Are we changing anything? */
	if (wm8994->fll[id].src == src &&
	    wm8994->fll[id].in == freq_in && wm8994->fll[id].out == freq_out)
		return 0;

	/* If we're stopping the FLL redo the old config - no
	 * registers will actually be written but we avoid GCC flow
	 * analysis bugs spewing warnings.
	 */
	if (freq_out)
		ret = wm8994_get_fll_config(&fll, freq_in, freq_out);
	else
		ret = wm8994_get_fll_config(&fll, wm8994->fll[id].in,
					    wm8994->fll[id].out);
	if (ret < 0)
		return ret;

	/* Gate the AIF clocks while we reclock */
	snd_soc_update_bits(codec, WM8994_AIF1_CLOCKING_1,
			    WM8994_AIF1CLK_ENA, 0);
	snd_soc_update_bits(codec, WM8994_AIF2_CLOCKING_1,
			    WM8994_AIF2CLK_ENA, 0);

	/* We always need to disable the FLL while reconfiguring */
	snd_soc_update_bits(codec, WM8994_FLL1_CONTROL_1 + reg_offset,
			    WM8994_FLL1_ENA, 0);

	reg = (fll.outdiv << WM8994_FLL1_OUTDIV_SHIFT) |
		(fll.fll_fratio << WM8994_FLL1_FRATIO_SHIFT);
	snd_soc_update_bits(codec, WM8994_FLL1_CONTROL_2 + reg_offset,
			    WM8994_FLL1_OUTDIV_MASK |
			    WM8994_FLL1_FRATIO_MASK, reg);

	snd_soc_write(codec, WM8994_FLL1_CONTROL_3 + reg_offset, fll.k);

	snd_soc_update_bits(codec, WM8994_FLL1_CONTROL_4 + reg_offset,
			    WM8994_FLL1_N_MASK,
				    fll.n << WM8994_FLL1_N_SHIFT);

	snd_soc_update_bits(codec, WM8994_FLL1_CONTROL_5 + reg_offset,
			    WM8994_FLL1_REFCLK_DIV_MASK |
			    WM8994_FLL1_REFCLK_SRC_MASK,
			    (fll.clk_ref_div << WM8994_FLL1_REFCLK_DIV_SHIFT) |
			    (src - 1));

	/* Clear any pending completion from a previous failure */
	try_wait_for_completion(&wm8994->fll_locked[id]);

	/* Enable (with fractional mode if required) */
	if (freq_out) {
		/* Enable VMID if we need it */
		if (!was_enabled) {
			active_reference(codec);

			switch (control->type) {
			case WM8994:
				vmid_reference(codec);
				break;
			case WM8958:
				if (wm8994->revision < 1)
					vmid_reference(codec);
				break;
			default:
				break;
			}
		}

		if (fll.k)
			reg = WM8994_FLL1_ENA | WM8994_FLL1_FRAC;
		else
			reg = WM8994_FLL1_ENA;
		snd_soc_update_bits(codec, WM8994_FLL1_CONTROL_1 + reg_offset,
				    WM8994_FLL1_ENA | WM8994_FLL1_FRAC,
				    reg);

		if (wm8994->fll_locked_irq) {
			timeout = wait_for_completion_timeout(&wm8994->fll_locked[id],
							      msecs_to_jiffies(10));
			if (timeout == 0)
				dev_warn(codec->dev,
					 "Timed out waiting for FLL lock\n");
		} else {
			msleep(5);
		}
	} else {
		if (was_enabled) {
			switch (control->type) {
			case WM8994:
				vmid_dereference(codec);
				break;
			case WM8958:
				if (wm8994->revision < 1)
					vmid_dereference(codec);
				break;
			default:
				break;
			}

			active_dereference(codec);
		}
	}

	wm8994->fll[id].in = freq_in;
	wm8994->fll[id].out = freq_out;
	wm8994->fll[id].src = src;

	/* Enable any gated AIF clocks */
	snd_soc_update_bits(codec, WM8994_AIF1_CLOCKING_1,
			    WM8994_AIF1CLK_ENA, aif1);
	snd_soc_update_bits(codec, WM8994_AIF2_CLOCKING_1,
			    WM8994_AIF2CLK_ENA, aif2);

	configure_clock(codec);

	return 0;
}

static irqreturn_t wm8994_fll_locked_irq(int irq, void *data)
{
	struct completion *completion = data;

	complete(completion);

	return IRQ_HANDLED;
}

static int opclk_divs[] = { 10, 20, 30, 40, 55, 60, 80, 120, 160 };

static int wm8994_set_fll(struct snd_soc_dai *dai, int id, int src,
			  unsigned int freq_in, unsigned int freq_out)
{
	return _wm8994_set_fll(dai->codec, id, src, freq_in, freq_out);
}

static int wm8994_set_dai_sysclk(struct snd_soc_dai *dai,
		int clk_id, unsigned int freq, int dir)
{
	struct snd_soc_codec *codec = dai->codec;
	struct wm8994_priv *wm8994 = snd_soc_codec_get_drvdata(codec);
	int i;

	switch (dai->id) {
	case 1:
	case 2:
		break;

	default:
		/* AIF3 shares clocking with AIF1/2 */
		return -EINVAL;
	}

	switch (clk_id) {
	case WM8994_SYSCLK_MCLK1:
		wm8994->sysclk[dai->id - 1] = WM8994_SYSCLK_MCLK1;
		wm8994->mclk[0] = freq;
		dev_dbg(dai->dev, "AIF%d using MCLK1 at %uHz\n",
			dai->id, freq);
		break;

	case WM8994_SYSCLK_MCLK2:
		/* TODO: Set GPIO AF */
		wm8994->sysclk[dai->id - 1] = WM8994_SYSCLK_MCLK2;
		wm8994->mclk[1] = freq;
		dev_dbg(dai->dev, "AIF%d using MCLK2 at %uHz\n",
			dai->id, freq);
		break;

	case WM8994_SYSCLK_FLL1:
		wm8994->sysclk[dai->id - 1] = WM8994_SYSCLK_FLL1;
		dev_dbg(dai->dev, "AIF%d using FLL1\n", dai->id);
		break;

	case WM8994_SYSCLK_FLL2:
		wm8994->sysclk[dai->id - 1] = WM8994_SYSCLK_FLL2;
		dev_dbg(dai->dev, "AIF%d using FLL2\n", dai->id);
		break;

	case WM8994_SYSCLK_OPCLK:
		/* Special case - a division (times 10) is given and
		 * no effect on main clocking. 
		 */
		if (freq) {
			for (i = 0; i < ARRAY_SIZE(opclk_divs); i++)
				if (opclk_divs[i] == freq)
					break;
			if (i == ARRAY_SIZE(opclk_divs))
				return -EINVAL;
			snd_soc_update_bits(codec, WM8994_CLOCKING_2,
					    WM8994_OPCLK_DIV_MASK, i);
			snd_soc_update_bits(codec, WM8994_POWER_MANAGEMENT_2,
					    WM8994_OPCLK_ENA, WM8994_OPCLK_ENA);
		} else {
			snd_soc_update_bits(codec, WM8994_POWER_MANAGEMENT_2,
					    WM8994_OPCLK_ENA, 0);
		}

	default:
		return -EINVAL;
	}

	configure_clock(codec);

	return 0;
}

static int wm8994_set_bias_level(struct snd_soc_codec *codec,
				 enum snd_soc_bias_level level)
{
	struct wm8994_priv *wm8994 = snd_soc_codec_get_drvdata(codec);
	struct wm8994 *control = wm8994->wm8994;

	switch (level) {
	case SND_SOC_BIAS_ON:
		break;

	case SND_SOC_BIAS_PREPARE:
		/* MICBIAS into regulating mode */
		switch (control->type) {
		case WM8958:
		case WM1811:
			snd_soc_update_bits(codec, WM8958_MICBIAS1,
					    WM8958_MICB1_MODE, 0);
			snd_soc_update_bits(codec, WM8958_MICBIAS2,
					    WM8958_MICB2_MODE, 0);
			break;
		default:
			break;
		}

		if (codec->dapm.bias_level == SND_SOC_BIAS_STANDBY)
			active_reference(codec);
		break;

	case SND_SOC_BIAS_STANDBY:
		if (codec->dapm.bias_level == SND_SOC_BIAS_OFF) {
			switch (control->type) {
			case WM8994:
				if (wm8994->revision < 4) {
					/* Tweak DC servo and DSP
					 * configuration for improved
					 * performance. */
					snd_soc_write(codec, 0x102, 0x3);
					snd_soc_write(codec, 0x56, 0x3);
					snd_soc_write(codec, 0x817, 0);
					snd_soc_write(codec, 0x102, 0);
				}
				break;

			case WM8958:
				if (wm8994->revision == 0) {
					/* Optimise performance for rev A */
					snd_soc_write(codec, 0x102, 0x3);
					snd_soc_write(codec, 0xcb, 0x81);
					snd_soc_write(codec, 0x817, 0);
					snd_soc_write(codec, 0x102, 0);

					snd_soc_update_bits(codec,
							    WM8958_CHARGE_PUMP_2,
							    WM8958_CP_DISCH,
							    WM8958_CP_DISCH);
				}
				break;

			case WM1811:
				if (wm8994->revision < 2) {
					snd_soc_write(codec, 0x102, 0x3);
					snd_soc_write(codec, 0x5d, 0x7e);
					snd_soc_write(codec, 0x5e, 0x0);
					snd_soc_write(codec, 0x102, 0x0);
				}
				break;
			}

			/* Discharge LINEOUT1 & 2 */
			snd_soc_update_bits(codec, WM8994_ANTIPOP_1,
					    WM8994_LINEOUT1_DISCH |
					    WM8994_LINEOUT2_DISCH,
					    WM8994_LINEOUT1_DISCH |
					    WM8994_LINEOUT2_DISCH);
		}

		if (codec->dapm.bias_level == SND_SOC_BIAS_PREPARE)
			active_dereference(codec);

		/* MICBIAS into bypass mode on newer devices */
		switch (control->type) {
		case WM8958:
		case WM1811:
			snd_soc_update_bits(codec, WM8958_MICBIAS1,
					    WM8958_MICB1_MODE,
					    WM8958_MICB1_MODE);
			snd_soc_update_bits(codec, WM8958_MICBIAS2,
					    WM8958_MICB2_MODE,
					    WM8958_MICB2_MODE);
			break;
		default:
			break;
		}
		break;

	case SND_SOC_BIAS_OFF:
		if (codec->dapm.bias_level == SND_SOC_BIAS_STANDBY)
			wm8994->cur_fw = NULL;
		break;
	}
	codec->dapm.bias_level = level;

	return 0;
}

static int wm8994_set_dai_fmt(struct snd_soc_dai *dai, unsigned int fmt)
{
	struct snd_soc_codec *codec = dai->codec;
	struct wm8994_priv *wm8994 = snd_soc_codec_get_drvdata(codec);
	struct wm8994 *control = wm8994->wm8994;
	int ms_reg;
	int aif1_reg;
	int ms = 0;
	int aif1 = 0;

	switch (dai->id) {
	case 1:
		ms_reg = WM8994_AIF1_MASTER_SLAVE;
		aif1_reg = WM8994_AIF1_CONTROL_1;
		break;
	case 2:
		ms_reg = WM8994_AIF2_MASTER_SLAVE;
		aif1_reg = WM8994_AIF2_CONTROL_1;
		break;
	default:
		return -EINVAL;
	}

	switch (fmt & SND_SOC_DAIFMT_MASTER_MASK) {
	case SND_SOC_DAIFMT_CBS_CFS:
		break;
	case SND_SOC_DAIFMT_CBM_CFM:
		ms = WM8994_AIF1_MSTR;
		break;
	default:
		return -EINVAL;
	}

	switch (fmt & SND_SOC_DAIFMT_FORMAT_MASK) {
	case SND_SOC_DAIFMT_DSP_B:
		aif1 |= WM8994_AIF1_LRCLK_INV;
	case SND_SOC_DAIFMT_DSP_A:
		aif1 |= 0x18;
		break;
	case SND_SOC_DAIFMT_I2S:
		aif1 |= 0x10;
		break;
	case SND_SOC_DAIFMT_RIGHT_J:
		break;
	case SND_SOC_DAIFMT_LEFT_J:
		aif1 |= 0x8;
		break;
	default:
		return -EINVAL;
	}

	switch (fmt & SND_SOC_DAIFMT_FORMAT_MASK) {
	case SND_SOC_DAIFMT_DSP_A:
	case SND_SOC_DAIFMT_DSP_B:
		/* frame inversion not valid for DSP modes */
		switch (fmt & SND_SOC_DAIFMT_INV_MASK) {
		case SND_SOC_DAIFMT_NB_NF:
			break;
		case SND_SOC_DAIFMT_IB_NF:
			aif1 |= WM8994_AIF1_BCLK_INV;
			break;
		default:
			return -EINVAL;
		}
		break;

	case SND_SOC_DAIFMT_I2S:
	case SND_SOC_DAIFMT_RIGHT_J:
	case SND_SOC_DAIFMT_LEFT_J:
		switch (fmt & SND_SOC_DAIFMT_INV_MASK) {
		case SND_SOC_DAIFMT_NB_NF:
			break;
		case SND_SOC_DAIFMT_IB_IF:
			aif1 |= WM8994_AIF1_BCLK_INV | WM8994_AIF1_LRCLK_INV;
			break;
		case SND_SOC_DAIFMT_IB_NF:
			aif1 |= WM8994_AIF1_BCLK_INV;
			break;
		case SND_SOC_DAIFMT_NB_IF:
			aif1 |= WM8994_AIF1_LRCLK_INV;
			break;
		default:
			return -EINVAL;
		}
		break;
	default:
		return -EINVAL;
	}

	/* The AIF2 format configuration needs to be mirrored to AIF3
	 * on WM8958 if it's in use so just do it all the time. */
	switch (control->type) {
	case WM1811:
	case WM8958:
		if (dai->id == 2)
			snd_soc_update_bits(codec, WM8958_AIF3_CONTROL_1,
					    WM8994_AIF1_LRCLK_INV |
					    WM8958_AIF3_FMT_MASK, aif1);
		break;

	default:
		break;
	}

	snd_soc_update_bits(codec, aif1_reg,
			    WM8994_AIF1_BCLK_INV | WM8994_AIF1_LRCLK_INV |
			    WM8994_AIF1_FMT_MASK,
			    aif1);
	snd_soc_update_bits(codec, ms_reg, WM8994_AIF1_MSTR,
			    ms);

	return 0;
}

static struct {
	int val, rate;
} srs[] = {
	{ 0,   8000 },
	{ 1,  11025 },
	{ 2,  12000 },
	{ 3,  16000 },
	{ 4,  22050 },
	{ 5,  24000 },
	{ 6,  32000 },
	{ 7,  44100 },
	{ 8,  48000 },
	{ 9,  88200 },
	{ 10, 96000 },
};

static int fs_ratios[] = {
	64, 128, 192, 256, 348, 512, 768, 1024, 1408, 1536
};

static int bclk_divs[] = {
	10, 15, 20, 30, 40, 50, 60, 80, 110, 120, 160, 220, 240, 320, 440, 480,
	640, 880, 960, 1280, 1760, 1920
};

static int wm8994_hw_params(struct snd_pcm_substream *substream,
			    struct snd_pcm_hw_params *params,
			    struct snd_soc_dai *dai)
{
	struct snd_soc_codec *codec = dai->codec;
	struct wm8994_priv *wm8994 = snd_soc_codec_get_drvdata(codec);
	int aif1_reg;
	int aif2_reg;
	int bclk_reg;
	int lrclk_reg;
	int rate_reg;
	int aif1 = 0;
	int aif2 = 0;
	int bclk = 0;
	int lrclk = 0;
	int rate_val = 0;
	int id = dai->id - 1;

	int i, cur_val, best_val, bclk_rate, best;

	switch (dai->id) {
	case 1:
		aif1_reg = WM8994_AIF1_CONTROL_1;
		aif2_reg = WM8994_AIF1_CONTROL_2;
		bclk_reg = WM8994_AIF1_BCLK;
		rate_reg = WM8994_AIF1_RATE;
		if (substream->stream == SNDRV_PCM_STREAM_PLAYBACK ||
		    wm8994->lrclk_shared[0]) {
			lrclk_reg = WM8994_AIF1DAC_LRCLK;
		} else {
			lrclk_reg = WM8994_AIF1ADC_LRCLK;
			dev_dbg(codec->dev, "AIF1 using split LRCLK\n");
		}
		break;
	case 2:
		aif1_reg = WM8994_AIF2_CONTROL_1;
		aif2_reg = WM8994_AIF2_CONTROL_2;
		bclk_reg = WM8994_AIF2_BCLK;
		rate_reg = WM8994_AIF2_RATE;
		if (substream->stream == SNDRV_PCM_STREAM_PLAYBACK ||
		    wm8994->lrclk_shared[1]) {
			lrclk_reg = WM8994_AIF2DAC_LRCLK;
		} else {
			lrclk_reg = WM8994_AIF2ADC_LRCLK;
			dev_dbg(codec->dev, "AIF2 using split LRCLK\n");
		}
		break;
	default:
		return -EINVAL;
	}

	bclk_rate = params_rate(params) * 2;
	switch (params_format(params)) {
	case SNDRV_PCM_FORMAT_S16_LE:
		bclk_rate *= 16;
		break;
	case SNDRV_PCM_FORMAT_S20_3LE:
		bclk_rate *= 20;
		aif1 |= 0x20;
		break;
	case SNDRV_PCM_FORMAT_S24_LE:
		bclk_rate *= 24;
		aif1 |= 0x40;
		break;
	case SNDRV_PCM_FORMAT_S32_LE:
		bclk_rate *= 32;
		aif1 |= 0x60;
		break;
	default:
		return -EINVAL;
	}

	/* Try to find an appropriate sample rate; look for an exact match. */
	for (i = 0; i < ARRAY_SIZE(srs); i++)
		if (srs[i].rate == params_rate(params))
			break;
	if (i == ARRAY_SIZE(srs))
		return -EINVAL;
	rate_val |= srs[i].val << WM8994_AIF1_SR_SHIFT;

	dev_dbg(dai->dev, "Sample rate is %dHz\n", srs[i].rate);
	dev_dbg(dai->dev, "AIF%dCLK is %dHz, target BCLK %dHz\n",
		dai->id, wm8994->aifclk[id], bclk_rate);

	if (params_channels(params) == 1 &&
	    (snd_soc_read(codec, aif1_reg) & 0x18) == 0x18)
		aif2 |= WM8994_AIF1_MONO;

	if (wm8994->aifclk[id] == 0) {
		dev_err(dai->dev, "AIF%dCLK not configured\n", dai->id);
		return -EINVAL;
	}

	/* AIFCLK/fs ratio; look for a close match in either direction */
	best = 0;
	best_val = abs((fs_ratios[0] * params_rate(params))
		       - wm8994->aifclk[id]);
	for (i = 1; i < ARRAY_SIZE(fs_ratios); i++) {
		cur_val = abs((fs_ratios[i] * params_rate(params))
			      - wm8994->aifclk[id]);
		if (cur_val >= best_val)
			continue;
		best = i;
		best_val = cur_val;
	}
	dev_dbg(dai->dev, "Selected AIF%dCLK/fs = %d\n",
		dai->id, fs_ratios[best]);
	rate_val |= best;

	/* We may not get quite the right frequency if using
	 * approximate clocks so look for the closest match that is
	 * higher than the target (we need to ensure that there enough
	 * BCLKs to clock out the samples).
	 */
	best = 0;
	for (i = 0; i < ARRAY_SIZE(bclk_divs); i++) {
		cur_val = (wm8994->aifclk[id] * 10 / bclk_divs[i]) - bclk_rate;
		if (cur_val < 0) /* BCLK table is sorted */
			break;
		best = i;
	}
	bclk_rate = wm8994->aifclk[id] * 10 / bclk_divs[best];
	dev_dbg(dai->dev, "Using BCLK_DIV %d for actual BCLK %dHz\n",
		bclk_divs[best], bclk_rate);
	bclk |= best << WM8994_AIF1_BCLK_DIV_SHIFT;

	lrclk = bclk_rate / params_rate(params);
	if (!lrclk) {
		dev_err(dai->dev, "Unable to generate LRCLK from %dHz BCLK\n",
			bclk_rate);
		return -EINVAL;
	}
	dev_dbg(dai->dev, "Using LRCLK rate %d for actual LRCLK %dHz\n",
		lrclk, bclk_rate / lrclk);

	snd_soc_update_bits(codec, aif1_reg, WM8994_AIF1_WL_MASK, aif1);
	snd_soc_update_bits(codec, aif2_reg, WM8994_AIF1_MONO, aif2);
	snd_soc_update_bits(codec, bclk_reg, WM8994_AIF1_BCLK_DIV_MASK, bclk);
	snd_soc_update_bits(codec, lrclk_reg, WM8994_AIF1DAC_RATE_MASK,
			    lrclk);
	snd_soc_update_bits(codec, rate_reg, WM8994_AIF1_SR_MASK |
			    WM8994_AIF1CLK_RATE_MASK, rate_val);

	if (substream->stream == SNDRV_PCM_STREAM_PLAYBACK) {
		switch (dai->id) {
		case 1:
			wm8994->dac_rates[0] = params_rate(params);
			wm8994_set_retune_mobile(codec, 0);
			wm8994_set_retune_mobile(codec, 1);
			break;
		case 2:
			wm8994->dac_rates[1] = params_rate(params);
			wm8994_set_retune_mobile(codec, 2);
			break;
		}
	}

	return 0;
}

static int wm8994_aif3_hw_params(struct snd_pcm_substream *substream,
				 struct snd_pcm_hw_params *params,
				 struct snd_soc_dai *dai)
{
	struct snd_soc_codec *codec = dai->codec;
	struct wm8994_priv *wm8994 = snd_soc_codec_get_drvdata(codec);
	struct wm8994 *control = wm8994->wm8994;
	int aif1_reg;
	int aif1 = 0;

	switch (dai->id) {
	case 3:
		switch (control->type) {
		case WM1811:
		case WM8958:
			aif1_reg = WM8958_AIF3_CONTROL_1;
			break;
		default:
			return 0;
		}
	default:
		return 0;
	}

	switch (params_format(params)) {
	case SNDRV_PCM_FORMAT_S16_LE:
		break;
	case SNDRV_PCM_FORMAT_S20_3LE:
		aif1 |= 0x20;
		break;
	case SNDRV_PCM_FORMAT_S24_LE:
		aif1 |= 0x40;
		break;
	case SNDRV_PCM_FORMAT_S32_LE:
		aif1 |= 0x60;
		break;
	default:
		return -EINVAL;
	}

	return snd_soc_update_bits(codec, aif1_reg, WM8994_AIF1_WL_MASK, aif1);
}

static void wm8994_aif_shutdown(struct snd_pcm_substream *substream,
				struct snd_soc_dai *dai)
{
	struct snd_soc_codec *codec = dai->codec;
	int rate_reg = 0;

	switch (dai->id) {
	case 1:
		rate_reg = WM8994_AIF1_RATE;
		break;
	case 2:
		rate_reg = WM8994_AIF2_RATE;
		break;
	default:
		break;
	}

	/* If the DAI is idle then configure the divider tree for the
	 * lowest output rate to save a little power if the clock is
	 * still active (eg, because it is system clock).
	 */
	if (rate_reg && !dai->playback_active && !dai->capture_active)
		snd_soc_update_bits(codec, rate_reg,
				    WM8994_AIF1_SR_MASK |
				    WM8994_AIF1CLK_RATE_MASK, 0x9);
}

static int wm8994_aif_mute(struct snd_soc_dai *codec_dai, int mute)
{
	struct snd_soc_codec *codec = codec_dai->codec;
	int mute_reg;
	int reg;

	switch (codec_dai->id) {
	case 1:
		mute_reg = WM8994_AIF1_DAC1_FILTERS_1;
		break;
	case 2:
		mute_reg = WM8994_AIF2_DAC_FILTERS_1;
		break;
	default:
		return -EINVAL;
	}

	if (mute)
		reg = WM8994_AIF1DAC1_MUTE;
	else
		reg = 0;

	snd_soc_update_bits(codec, mute_reg, WM8994_AIF1DAC1_MUTE, reg);

	return 0;
}

static int wm8994_set_tristate(struct snd_soc_dai *codec_dai, int tristate)
{
	struct snd_soc_codec *codec = codec_dai->codec;
	int reg, val, mask;

	switch (codec_dai->id) {
	case 1:
		reg = WM8994_AIF1_MASTER_SLAVE;
		mask = WM8994_AIF1_TRI;
		break;
	case 2:
		reg = WM8994_AIF2_MASTER_SLAVE;
		mask = WM8994_AIF2_TRI;
		break;
	case 3:
		reg = WM8994_POWER_MANAGEMENT_6;
		mask = WM8994_AIF3_TRI;
		break;
	default:
		return -EINVAL;
	}

	if (tristate)
		val = mask;
	else
		val = 0;

	return snd_soc_update_bits(codec, reg, mask, val);
}

static int wm8994_aif2_probe(struct snd_soc_dai *dai)
{
	struct snd_soc_codec *codec = dai->codec;

	/* Disable the pulls on the AIF if we're using it to save power. */
	snd_soc_update_bits(codec, WM8994_GPIO_3,
			    WM8994_GPN_PU | WM8994_GPN_PD, 0);
	snd_soc_update_bits(codec, WM8994_GPIO_4,
			    WM8994_GPN_PU | WM8994_GPN_PD, 0);
	snd_soc_update_bits(codec, WM8994_GPIO_5,
			    WM8994_GPN_PU | WM8994_GPN_PD, 0);

	return 0;
}

#define WM8994_RATES SNDRV_PCM_RATE_8000_96000

#define WM8994_FORMATS (SNDRV_PCM_FMTBIT_S16_LE | SNDRV_PCM_FMTBIT_S20_3LE |\
			SNDRV_PCM_FMTBIT_S24_LE | SNDRV_PCM_FMTBIT_S32_LE)

static const struct snd_soc_dai_ops wm8994_aif1_dai_ops = {
	.set_sysclk	= wm8994_set_dai_sysclk,
	.set_fmt	= wm8994_set_dai_fmt,
	.hw_params	= wm8994_hw_params,
	.shutdown	= wm8994_aif_shutdown,
	.digital_mute	= wm8994_aif_mute,
	.set_pll	= wm8994_set_fll,
	.set_tristate	= wm8994_set_tristate,
};

static const struct snd_soc_dai_ops wm8994_aif2_dai_ops = {
	.set_sysclk	= wm8994_set_dai_sysclk,
	.set_fmt	= wm8994_set_dai_fmt,
	.hw_params	= wm8994_hw_params,
	.shutdown	= wm8994_aif_shutdown,
	.digital_mute   = wm8994_aif_mute,
	.set_pll	= wm8994_set_fll,
	.set_tristate	= wm8994_set_tristate,
};

static const struct snd_soc_dai_ops wm8994_aif3_dai_ops = {
	.hw_params	= wm8994_aif3_hw_params,
	.set_tristate	= wm8994_set_tristate,
};

static struct snd_soc_dai_driver wm8994_dai[] = {
	{
		.name = "wm8994-aif1",
		.id = 1,
		.playback = {
			.stream_name = "AIF1 Playback",
			.channels_min = 1,
			.channels_max = 2,
			.rates = WM8994_RATES,
			.formats = WM8994_FORMATS,
			.sig_bits = 24,
		},
		.capture = {
			.stream_name = "AIF1 Capture",
			.channels_min = 1,
			.channels_max = 2,
			.rates = WM8994_RATES,
			.formats = WM8994_FORMATS,
			.sig_bits = 24,
		 },
		.ops = &wm8994_aif1_dai_ops,
	},
	{
		.name = "wm8994-aif2",
		.id = 2,
		.playback = {
			.stream_name = "AIF2 Playback",
			.channels_min = 1,
			.channels_max = 2,
			.rates = WM8994_RATES,
			.formats = WM8994_FORMATS,
			.sig_bits = 24,
		},
		.capture = {
			.stream_name = "AIF2 Capture",
			.channels_min = 1,
			.channels_max = 2,
			.rates = WM8994_RATES,
			.formats = WM8994_FORMATS,
			.sig_bits = 24,
		},
		.probe = wm8994_aif2_probe,
		.ops = &wm8994_aif2_dai_ops,
	},
	{
		.name = "wm8994-aif3",
		.id = 3,
		.playback = {
			.stream_name = "AIF3 Playback",
			.channels_min = 1,
			.channels_max = 2,
			.rates = WM8994_RATES,
			.formats = WM8994_FORMATS,
			.sig_bits = 24,
		},
		.capture = {
			.stream_name = "AIF3 Capture",
			.channels_min = 1,
			.channels_max = 2,
			.rates = WM8994_RATES,
			.formats = WM8994_FORMATS,
			.sig_bits = 24,
		 },
		.ops = &wm8994_aif3_dai_ops,
	}
};

#ifdef CONFIG_PM
static int wm8994_suspend(struct snd_soc_codec *codec)
{
	struct wm8994_priv *wm8994 = snd_soc_codec_get_drvdata(codec);
	struct wm8994 *control = wm8994->wm8994;
	int i, ret;

	switch (control->type) {
	case WM8994:
		snd_soc_update_bits(codec, WM8994_MICBIAS, WM8994_MICD_ENA, 0);
		break;
	case WM1811:
		snd_soc_update_bits(codec, WM8994_ANTIPOP_2,
				    WM1811_JACKDET_MODE_MASK, 0);
		/* Fall through */
	case WM8958:
		snd_soc_update_bits(codec, WM8958_MIC_DETECT_1,
				    WM8958_MICD_ENA, 0);
		break;
	}

	for (i = 0; i < ARRAY_SIZE(wm8994->fll); i++) {
		memcpy(&wm8994->fll_suspend[i], &wm8994->fll[i],
		       sizeof(struct wm8994_fll_config));
		ret = _wm8994_set_fll(codec, i + 1, 0, 0, 0);
		if (ret < 0)
			dev_warn(codec->dev, "Failed to stop FLL%d: %d\n",
				 i + 1, ret);
	}

	wm8994_set_bias_level(codec, SND_SOC_BIAS_OFF);

	return 0;
}

static int wm8994_resume(struct snd_soc_codec *codec)
{
	struct wm8994_priv *wm8994 = snd_soc_codec_get_drvdata(codec);
	struct wm8994 *control = wm8994->wm8994;
	int i, ret;
	unsigned int val, mask;

	if (wm8994->revision < 4) {
		/* force a HW read */
		ret = regmap_read(control->regmap,
				  WM8994_POWER_MANAGEMENT_5, &val);

		/* modify the cache only */
		codec->cache_only = 1;
		mask =  WM8994_DAC1R_ENA | WM8994_DAC1L_ENA |
			WM8994_DAC2R_ENA | WM8994_DAC2L_ENA;
		val &= mask;
		snd_soc_update_bits(codec, WM8994_POWER_MANAGEMENT_5,
				    mask, val);
		codec->cache_only = 0;
	}

<<<<<<< HEAD
=======
	wm8994_set_bias_level(codec, SND_SOC_BIAS_STANDBY);

>>>>>>> d65b4e98
	for (i = 0; i < ARRAY_SIZE(wm8994->fll); i++) {
		if (!wm8994->fll_suspend[i].out)
			continue;

		ret = _wm8994_set_fll(codec, i + 1,
				     wm8994->fll_suspend[i].src,
				     wm8994->fll_suspend[i].in,
				     wm8994->fll_suspend[i].out);
		if (ret < 0)
			dev_warn(codec->dev, "Failed to restore FLL%d: %d\n",
				 i + 1, ret);
	}

	switch (control->type) {
	case WM8994:
		if (wm8994->micdet[0].jack || wm8994->micdet[1].jack)
			snd_soc_update_bits(codec, WM8994_MICBIAS,
					    WM8994_MICD_ENA, WM8994_MICD_ENA);
		break;
	case WM1811:
		if (wm8994->jackdet && wm8994->jack_cb) {
			/* Restart from idle */
			snd_soc_update_bits(codec, WM8994_ANTIPOP_2,
					    WM1811_JACKDET_MODE_MASK,
					    WM1811_JACKDET_MODE_JACK);
			break;
		}
	case WM8958:
		if (wm8994->jack_cb)
			snd_soc_update_bits(codec, WM8958_MIC_DETECT_1,
					    WM8958_MICD_ENA, WM8958_MICD_ENA);
		break;
	}

	return 0;
}
#else
#define wm8994_suspend NULL
#define wm8994_resume NULL
#endif

static void wm8994_handle_retune_mobile_pdata(struct wm8994_priv *wm8994)
{
	struct snd_soc_codec *codec = wm8994->codec;
	struct wm8994_pdata *pdata = wm8994->pdata;
	struct snd_kcontrol_new controls[] = {
		SOC_ENUM_EXT("AIF1.1 EQ Mode",
			     wm8994->retune_mobile_enum,
			     wm8994_get_retune_mobile_enum,
			     wm8994_put_retune_mobile_enum),
		SOC_ENUM_EXT("AIF1.2 EQ Mode",
			     wm8994->retune_mobile_enum,
			     wm8994_get_retune_mobile_enum,
			     wm8994_put_retune_mobile_enum),
		SOC_ENUM_EXT("AIF2 EQ Mode",
			     wm8994->retune_mobile_enum,
			     wm8994_get_retune_mobile_enum,
			     wm8994_put_retune_mobile_enum),
	};
	int ret, i, j;
	const char **t;

	/* We need an array of texts for the enum API but the number
	 * of texts is likely to be less than the number of
	 * configurations due to the sample rate dependency of the
	 * configurations. */
	wm8994->num_retune_mobile_texts = 0;
	wm8994->retune_mobile_texts = NULL;
	for (i = 0; i < pdata->num_retune_mobile_cfgs; i++) {
		for (j = 0; j < wm8994->num_retune_mobile_texts; j++) {
			if (strcmp(pdata->retune_mobile_cfgs[i].name,
				   wm8994->retune_mobile_texts[j]) == 0)
				break;
		}

		if (j != wm8994->num_retune_mobile_texts)
			continue;

		/* Expand the array... */
		t = krealloc(wm8994->retune_mobile_texts,
			     sizeof(char *) * 
			     (wm8994->num_retune_mobile_texts + 1),
			     GFP_KERNEL);
		if (t == NULL)
			continue;

		/* ...store the new entry... */
		t[wm8994->num_retune_mobile_texts] = 
			pdata->retune_mobile_cfgs[i].name;

		/* ...and remember the new version. */
		wm8994->num_retune_mobile_texts++;
		wm8994->retune_mobile_texts = t;
	}

	dev_dbg(codec->dev, "Allocated %d unique ReTune Mobile names\n",
		wm8994->num_retune_mobile_texts);

	wm8994->retune_mobile_enum.max = wm8994->num_retune_mobile_texts;
	wm8994->retune_mobile_enum.texts = wm8994->retune_mobile_texts;

	ret = snd_soc_add_codec_controls(wm8994->codec, controls,
				   ARRAY_SIZE(controls));
	if (ret != 0)
		dev_err(wm8994->codec->dev,
			"Failed to add ReTune Mobile controls: %d\n", ret);
}

static void wm8994_handle_pdata(struct wm8994_priv *wm8994)
{
	struct snd_soc_codec *codec = wm8994->codec;
	struct wm8994_pdata *pdata = wm8994->pdata;
	int ret, i;

	if (!pdata)
		return;

	wm_hubs_handle_analogue_pdata(codec, pdata->lineout1_diff,
				      pdata->lineout2_diff,
				      pdata->lineout1fb,
				      pdata->lineout2fb,
				      pdata->jd_scthr,
				      pdata->jd_thr,
				      pdata->micbias1_lvl,
				      pdata->micbias2_lvl);

	dev_dbg(codec->dev, "%d DRC configurations\n", pdata->num_drc_cfgs);

	if (pdata->num_drc_cfgs) {
		struct snd_kcontrol_new controls[] = {
			SOC_ENUM_EXT("AIF1DRC1 Mode", wm8994->drc_enum,
				     wm8994_get_drc_enum, wm8994_put_drc_enum),
			SOC_ENUM_EXT("AIF1DRC2 Mode", wm8994->drc_enum,
				     wm8994_get_drc_enum, wm8994_put_drc_enum),
			SOC_ENUM_EXT("AIF2DRC Mode", wm8994->drc_enum,
				     wm8994_get_drc_enum, wm8994_put_drc_enum),
		};

		/* We need an array of texts for the enum API */
		wm8994->drc_texts = devm_kzalloc(wm8994->codec->dev,
			    sizeof(char *) * pdata->num_drc_cfgs, GFP_KERNEL);
		if (!wm8994->drc_texts) {
			dev_err(wm8994->codec->dev,
				"Failed to allocate %d DRC config texts\n",
				pdata->num_drc_cfgs);
			return;
		}

		for (i = 0; i < pdata->num_drc_cfgs; i++)
			wm8994->drc_texts[i] = pdata->drc_cfgs[i].name;

		wm8994->drc_enum.max = pdata->num_drc_cfgs;
		wm8994->drc_enum.texts = wm8994->drc_texts;

		ret = snd_soc_add_codec_controls(wm8994->codec, controls,
					   ARRAY_SIZE(controls));
		if (ret != 0)
			dev_err(wm8994->codec->dev,
				"Failed to add DRC mode controls: %d\n", ret);

		for (i = 0; i < WM8994_NUM_DRC; i++)
			wm8994_set_drc(codec, i);
	}

	dev_dbg(codec->dev, "%d ReTune Mobile configurations\n",
		pdata->num_retune_mobile_cfgs);

	if (pdata->num_retune_mobile_cfgs)
		wm8994_handle_retune_mobile_pdata(wm8994);
	else
		snd_soc_add_codec_controls(wm8994->codec, wm8994_eq_controls,
				     ARRAY_SIZE(wm8994_eq_controls));

	for (i = 0; i < ARRAY_SIZE(pdata->micbias); i++) {
		if (pdata->micbias[i]) {
			snd_soc_write(codec, WM8958_MICBIAS1 + i,
				pdata->micbias[i] & 0xffff);
		}
	}
}

/**
 * wm8994_mic_detect - Enable microphone detection via the WM8994 IRQ
 *
 * @codec:   WM8994 codec
 * @jack:    jack to report detection events on
 * @micbias: microphone bias to detect on
 *
 * Enable microphone detection via IRQ on the WM8994.  If GPIOs are
 * being used to bring out signals to the processor then only platform
 * data configuration is needed for WM8994 and processor GPIOs should
 * be configured using snd_soc_jack_add_gpios() instead.
 *
 * Configuration of detection levels is available via the micbias1_lvl
 * and micbias2_lvl platform data members.
 */
int wm8994_mic_detect(struct snd_soc_codec *codec, struct snd_soc_jack *jack,
		      int micbias)
{
	struct wm8994_priv *wm8994 = snd_soc_codec_get_drvdata(codec);
	struct wm8994_micdet *micdet;
	struct wm8994 *control = wm8994->wm8994;
	int reg, ret;

	if (control->type != WM8994) {
		dev_warn(codec->dev, "Not a WM8994\n");
		return -EINVAL;
	}

	switch (micbias) {
	case 1:
		micdet = &wm8994->micdet[0];
		if (jack)
			ret = snd_soc_dapm_force_enable_pin(&codec->dapm,
							    "MICBIAS1");
		else
			ret = snd_soc_dapm_disable_pin(&codec->dapm,
						       "MICBIAS1");
		break;
	case 2:
		micdet = &wm8994->micdet[1];
		if (jack)
			ret = snd_soc_dapm_force_enable_pin(&codec->dapm,
							    "MICBIAS1");
		else
			ret = snd_soc_dapm_disable_pin(&codec->dapm,
						       "MICBIAS1");
		break;
	default:
		dev_warn(codec->dev, "Invalid MICBIAS %d\n", micbias);
		return -EINVAL;
	}

	if (ret != 0)
		dev_warn(codec->dev, "Failed to configure MICBIAS%d: %d\n",
			 micbias, ret);

	dev_dbg(codec->dev, "Configuring microphone detection on %d %p\n",
		micbias, jack);

	/* Store the configuration */
	micdet->jack = jack;
	micdet->detecting = true;

	/* If either of the jacks is set up then enable detection */
	if (wm8994->micdet[0].jack || wm8994->micdet[1].jack)
		reg = WM8994_MICD_ENA;
	else
		reg = 0;

	snd_soc_update_bits(codec, WM8994_MICBIAS, WM8994_MICD_ENA, reg);

	snd_soc_dapm_sync(&codec->dapm);

	return 0;
}
EXPORT_SYMBOL_GPL(wm8994_mic_detect);

static irqreturn_t wm8994_mic_irq(int irq, void *data)
{
	struct wm8994_priv *priv = data;
	struct snd_soc_codec *codec = priv->codec;
	int reg;
	int report;

#ifndef CONFIG_SND_SOC_WM8994_MODULE
	trace_snd_soc_jack_irq(dev_name(codec->dev));
#endif

	reg = snd_soc_read(codec, WM8994_INTERRUPT_RAW_STATUS_2);
	if (reg < 0) {
		dev_err(codec->dev, "Failed to read microphone status: %d\n",
			reg);
		return IRQ_HANDLED;
	}

	dev_dbg(codec->dev, "Microphone status: %x\n", reg);

	report = 0;
	if (reg & WM8994_MIC1_DET_STS) {
		if (priv->micdet[0].detecting)
			report = SND_JACK_HEADSET;
	}
	if (reg & WM8994_MIC1_SHRT_STS) {
		if (priv->micdet[0].detecting)
			report = SND_JACK_HEADPHONE;
		else
			report |= SND_JACK_BTN_0;
	}
	if (report)
		priv->micdet[0].detecting = false;
	else
		priv->micdet[0].detecting = true;

	snd_soc_jack_report(priv->micdet[0].jack, report,
			    SND_JACK_HEADSET | SND_JACK_BTN_0);

	report = 0;
	if (reg & WM8994_MIC2_DET_STS) {
		if (priv->micdet[1].detecting)
			report = SND_JACK_HEADSET;
	}
	if (reg & WM8994_MIC2_SHRT_STS) {
		if (priv->micdet[1].detecting)
			report = SND_JACK_HEADPHONE;
		else
			report |= SND_JACK_BTN_0;
	}
	if (report)
		priv->micdet[1].detecting = false;
	else
		priv->micdet[1].detecting = true;

	snd_soc_jack_report(priv->micdet[1].jack, report,
			    SND_JACK_HEADSET | SND_JACK_BTN_0);

	return IRQ_HANDLED;
}

/* Default microphone detection handler for WM8958 - the user can
 * override this if they wish.
 */
static void wm8958_default_micdet(u16 status, void *data)
{
	struct snd_soc_codec *codec = data;
	struct wm8994_priv *wm8994 = snd_soc_codec_get_drvdata(codec);
	int report;

	dev_dbg(codec->dev, "MICDET %x\n", status);

	/* Either nothing present or just starting detection */
	if (!(status & WM8958_MICD_STS)) {
		if (!wm8994->jackdet) {
			/* If nothing present then clear our statuses */
			dev_dbg(codec->dev, "Detected open circuit\n");
			wm8994->jack_mic = false;
			wm8994->mic_detecting = true;

			wm8958_micd_set_rate(codec);

			snd_soc_jack_report(wm8994->micdet[0].jack, 0,
					    wm8994->btn_mask |
					     SND_JACK_HEADSET);
		}
		return;
	}

	/* If the measurement is showing a high impedence we've got a
	 * microphone.
	 */
	if (wm8994->mic_detecting && (status & 0x600)) {
		dev_dbg(codec->dev, "Detected microphone\n");

		wm8994->mic_detecting = false;
		wm8994->jack_mic = true;

		wm8958_micd_set_rate(codec);

		snd_soc_jack_report(wm8994->micdet[0].jack, SND_JACK_HEADSET,
				    SND_JACK_HEADSET);
	}


	if (wm8994->mic_detecting && status & 0xfc) {
		dev_dbg(codec->dev, "Detected headphone\n");
		wm8994->mic_detecting = false;

		wm8958_micd_set_rate(codec);

		snd_soc_jack_report(wm8994->micdet[0].jack, SND_JACK_HEADPHONE,
				    SND_JACK_HEADSET);

		/* If we have jackdet that will detect removal */
		if (wm8994->jackdet) {
			snd_soc_update_bits(codec, WM8958_MIC_DETECT_1,
					    WM8958_MICD_ENA, 0);

			wm1811_jackdet_set_mode(codec,
						WM1811_JACKDET_MODE_JACK);
		}
	}

	/* Report short circuit as a button */
	if (wm8994->jack_mic) {
		report = 0;
		if (status & 0x4)
			report |= SND_JACK_BTN_0;

		if (status & 0x8)
			report |= SND_JACK_BTN_1;

		if (status & 0x10)
			report |= SND_JACK_BTN_2;

		if (status & 0x20)
			report |= SND_JACK_BTN_3;

		if (status & 0x40)
			report |= SND_JACK_BTN_4;

		if (status & 0x80)
			report |= SND_JACK_BTN_5;

		snd_soc_jack_report(wm8994->micdet[0].jack, report,
				    wm8994->btn_mask);
	}
}

static irqreturn_t wm1811_jackdet_irq(int irq, void *data)
{
	struct wm8994_priv *wm8994 = data;
	struct snd_soc_codec *codec = wm8994->codec;
	int reg;

	mutex_lock(&wm8994->accdet_lock);

	reg = snd_soc_read(codec, WM1811_JACKDET_CTRL);
	if (reg < 0) {
		dev_err(codec->dev, "Failed to read jack status: %d\n", reg);
		mutex_unlock(&wm8994->accdet_lock);
		return IRQ_NONE;
	}

	dev_dbg(codec->dev, "JACKDET %x\n", reg);

	if (reg & WM1811_JACKDET_LVL) {
		dev_dbg(codec->dev, "Jack detected\n");

		snd_soc_jack_report(wm8994->micdet[0].jack,
				    SND_JACK_MECHANICAL, SND_JACK_MECHANICAL);

		/*
		 * Start off measument of microphone impedence to find
		 * out what's actually there.
		 */
		wm8994->mic_detecting = true;
		wm1811_jackdet_set_mode(codec, WM1811_JACKDET_MODE_MIC);
		snd_soc_update_bits(codec, WM8958_MIC_DETECT_1,
				    WM8958_MICD_ENA, WM8958_MICD_ENA);
	} else {
		dev_dbg(codec->dev, "Jack not detected\n");

		snd_soc_jack_report(wm8994->micdet[0].jack, 0,
				    SND_JACK_MECHANICAL | SND_JACK_HEADSET |
				    wm8994->btn_mask);

		wm8994->mic_detecting = false;
		wm8994->jack_mic = false;
		snd_soc_update_bits(codec, WM8958_MIC_DETECT_1,
				    WM8958_MICD_ENA, 0);
		wm1811_jackdet_set_mode(codec, WM1811_JACKDET_MODE_JACK);
	}

	mutex_unlock(&wm8994->accdet_lock);

	return IRQ_HANDLED;
}

/**
 * wm8958_mic_detect - Enable microphone detection via the WM8958 IRQ
 *
 * @codec:   WM8958 codec
 * @jack:    jack to report detection events on
 *
 * Enable microphone detection functionality for the WM8958.  By
 * default simple detection which supports the detection of up to 6
 * buttons plus video and microphone functionality is supported.
 *
 * The WM8958 has an advanced jack detection facility which is able to
 * support complex accessory detection, especially when used in
 * conjunction with external circuitry.  In order to provide maximum
 * flexiblity a callback is provided which allows a completely custom
 * detection algorithm.
 */
int wm8958_mic_detect(struct snd_soc_codec *codec, struct snd_soc_jack *jack,
		      wm8958_micdet_cb cb, void *cb_data)
{
	struct wm8994_priv *wm8994 = snd_soc_codec_get_drvdata(codec);
	struct wm8994 *control = wm8994->wm8994;
	u16 micd_lvl_sel;

	switch (control->type) {
	case WM1811:
	case WM8958:
		break;
	default:
		return -EINVAL;
	}

	if (jack) {
		if (!cb) {
			dev_dbg(codec->dev, "Using default micdet callback\n");
			cb = wm8958_default_micdet;
			cb_data = codec;
		}

		snd_soc_dapm_force_enable_pin(&codec->dapm, "CLK_SYS");

		wm8994->micdet[0].jack = jack;
		wm8994->jack_cb = cb;
		wm8994->jack_cb_data = cb_data;

		wm8994->mic_detecting = true;
		wm8994->jack_mic = false;

		wm8958_micd_set_rate(codec);

		/* Detect microphones and short circuits by default */
		if (wm8994->pdata->micd_lvl_sel)
			micd_lvl_sel = wm8994->pdata->micd_lvl_sel;
		else
			micd_lvl_sel = 0x41;

		wm8994->btn_mask = SND_JACK_BTN_0 | SND_JACK_BTN_1 |
			SND_JACK_BTN_2 | SND_JACK_BTN_3 |
			SND_JACK_BTN_4 | SND_JACK_BTN_5;

		snd_soc_update_bits(codec, WM8958_MIC_DETECT_2,
				    WM8958_MICD_LVL_SEL_MASK, micd_lvl_sel);

		WARN_ON(codec->dapm.bias_level > SND_SOC_BIAS_STANDBY);

		/*
		 * If we can use jack detection start off with that,
		 * otherwise jump straight to microphone detection.
		 */
		if (wm8994->jackdet) {
			snd_soc_update_bits(codec, WM8994_LDO_1,
					    WM8994_LDO1_DISCH, 0);
			wm1811_jackdet_set_mode(codec,
						WM1811_JACKDET_MODE_JACK);
		} else {
			snd_soc_update_bits(codec, WM8958_MIC_DETECT_1,
					    WM8958_MICD_ENA, WM8958_MICD_ENA);
		}

	} else {
		snd_soc_update_bits(codec, WM8958_MIC_DETECT_1,
				    WM8958_MICD_ENA, 0);
		snd_soc_dapm_disable_pin(&codec->dapm, "CLK_SYS");
	}

	return 0;
}
EXPORT_SYMBOL_GPL(wm8958_mic_detect);

static irqreturn_t wm8958_mic_irq(int irq, void *data)
{
	struct wm8994_priv *wm8994 = data;
	struct snd_soc_codec *codec = wm8994->codec;
	int reg, count;

	mutex_lock(&wm8994->accdet_lock);

	/*
	 * Jack detection may have detected a removal simulataneously
	 * with an update of the MICDET status; if so it will have
	 * stopped detection and we can ignore this interrupt.
	 */
	if (!(snd_soc_read(codec, WM8958_MIC_DETECT_1) & WM8958_MICD_ENA)) {
		mutex_unlock(&wm8994->accdet_lock);
		return IRQ_HANDLED;
	}

	/* We may occasionally read a detection without an impedence
	 * range being provided - if that happens loop again.
	 */
	count = 10;
	do {
		reg = snd_soc_read(codec, WM8958_MIC_DETECT_3);
		if (reg < 0) {
			mutex_unlock(&wm8994->accdet_lock);
			dev_err(codec->dev,
				"Failed to read mic detect status: %d\n",
				reg);
			return IRQ_NONE;
		}

		if (!(reg & WM8958_MICD_VALID)) {
			dev_dbg(codec->dev, "Mic detect data not valid\n");
			goto out;
		}

		if (!(reg & WM8958_MICD_STS) || (reg & WM8958_MICD_LVL_MASK))
			break;

		msleep(1);
	} while (count--);

	if (count == 0)
		dev_warn(codec->dev, "No impedence range reported for jack\n");

#ifndef CONFIG_SND_SOC_WM8994_MODULE
	trace_snd_soc_jack_irq(dev_name(codec->dev));
#endif

	if (wm8994->jack_cb)
		wm8994->jack_cb(reg, wm8994->jack_cb_data);
	else
		dev_warn(codec->dev, "Accessory detection with no callback\n");

out:
	mutex_unlock(&wm8994->accdet_lock);

	return IRQ_HANDLED;
}

static irqreturn_t wm8994_fifo_error(int irq, void *data)
{
	struct snd_soc_codec *codec = data;

	dev_err(codec->dev, "FIFO error\n");

	return IRQ_HANDLED;
}

static irqreturn_t wm8994_temp_warn(int irq, void *data)
{
	struct snd_soc_codec *codec = data;

	dev_err(codec->dev, "Thermal warning\n");

	return IRQ_HANDLED;
}

static irqreturn_t wm8994_temp_shut(int irq, void *data)
{
	struct snd_soc_codec *codec = data;

	dev_crit(codec->dev, "Thermal shutdown\n");

	return IRQ_HANDLED;
}

static int wm8994_codec_probe(struct snd_soc_codec *codec)
{
	struct wm8994 *control = dev_get_drvdata(codec->dev->parent);
	struct wm8994_priv *wm8994;
	struct snd_soc_dapm_context *dapm = &codec->dapm;
	unsigned int reg;
	int ret, i;

	codec->control_data = control->regmap;

	wm8994 = devm_kzalloc(codec->dev, sizeof(struct wm8994_priv),
			      GFP_KERNEL);
	if (wm8994 == NULL)
		return -ENOMEM;
	snd_soc_codec_set_drvdata(codec, wm8994);

	snd_soc_codec_set_cache_io(codec, 16, 16, SND_SOC_REGMAP);

	wm8994->wm8994 = dev_get_drvdata(codec->dev->parent);
	wm8994->pdata = dev_get_platdata(codec->dev->parent);
	wm8994->codec = codec;

	mutex_init(&wm8994->accdet_lock);

	for (i = 0; i < ARRAY_SIZE(wm8994->fll_locked); i++)
		init_completion(&wm8994->fll_locked[i]);

	if (wm8994->pdata && wm8994->pdata->micdet_irq)
		wm8994->micdet_irq = wm8994->pdata->micdet_irq;
	else if (wm8994->pdata && wm8994->pdata->irq_base)
		wm8994->micdet_irq = wm8994->pdata->irq_base +
				     WM8994_IRQ_MIC1_DET;

	pm_runtime_enable(codec->dev);
	pm_runtime_idle(codec->dev);

	/* By default use idle_bias_off, will override for WM8994 */
	codec->dapm.idle_bias_off = 1;

	/* Set revision-specific configuration */
	wm8994->revision = snd_soc_read(codec, WM8994_CHIP_REVISION);
	switch (control->type) {
	case WM8994:
		/* Single ended line outputs should have VMID on. */
		if (!wm8994->pdata->lineout1_diff ||
		    !wm8994->pdata->lineout2_diff)
			codec->dapm.idle_bias_off = 0;

		switch (wm8994->revision) {
		case 2:
		case 3:
			wm8994->hubs.dcs_codes_l = -5;
			wm8994->hubs.dcs_codes_r = -5;
			wm8994->hubs.hp_startup_mode = 1;
			wm8994->hubs.dcs_readback_mode = 1;
			wm8994->hubs.series_startup = 1;
			break;
		default:
			wm8994->hubs.dcs_readback_mode = 2;
			break;
		}
		break;

	case WM8958:
		wm8994->hubs.dcs_readback_mode = 1;
		break;

	case WM1811:
		wm8994->hubs.dcs_readback_mode = 2;
		wm8994->hubs.no_series_update = 1;

		switch (wm8994->revision) {
		case 0:
		case 1:
		case 2:
		case 3:
			wm8994->hubs.dcs_codes_l = -9;
			wm8994->hubs.dcs_codes_r = -5;
			break;
		default:
			break;
		}

		snd_soc_update_bits(codec, WM8994_ANALOGUE_HP_1,
				    WM1811_HPOUT1_ATTN, WM1811_HPOUT1_ATTN);
		break;

	default:
		break;
	}

	wm8994_request_irq(wm8994->wm8994, WM8994_IRQ_FIFOS_ERR,
			   wm8994_fifo_error, "FIFO error", codec);
	wm8994_request_irq(wm8994->wm8994, WM8994_IRQ_TEMP_WARN,
			   wm8994_temp_warn, "Thermal warning", codec);
	wm8994_request_irq(wm8994->wm8994, WM8994_IRQ_TEMP_SHUT,
			   wm8994_temp_shut, "Thermal shutdown", codec);

	ret = wm8994_request_irq(wm8994->wm8994, WM8994_IRQ_DCS_DONE,
				 wm_hubs_dcs_done, "DC servo done",
				 &wm8994->hubs);
	if (ret == 0)
		wm8994->hubs.dcs_done_irq = true;

	switch (control->type) {
	case WM8994:
		if (wm8994->micdet_irq) {
			ret = request_threaded_irq(wm8994->micdet_irq, NULL,
						   wm8994_mic_irq,
						   IRQF_TRIGGER_RISING,
						   "Mic1 detect",
						   wm8994);
			if (ret != 0)
				dev_warn(codec->dev,
					 "Failed to request Mic1 detect IRQ: %d\n",
					 ret);
		}

		ret = wm8994_request_irq(wm8994->wm8994,
					 WM8994_IRQ_MIC1_SHRT,
					 wm8994_mic_irq, "Mic 1 short",
					 wm8994);
		if (ret != 0)
			dev_warn(codec->dev,
				 "Failed to request Mic1 short IRQ: %d\n",
				 ret);

		ret = wm8994_request_irq(wm8994->wm8994,
					 WM8994_IRQ_MIC2_DET,
					 wm8994_mic_irq, "Mic 2 detect",
					 wm8994);
		if (ret != 0)
			dev_warn(codec->dev,
				 "Failed to request Mic2 detect IRQ: %d\n",
				 ret);

		ret = wm8994_request_irq(wm8994->wm8994,
					 WM8994_IRQ_MIC2_SHRT,
					 wm8994_mic_irq, "Mic 2 short",
					 wm8994);
		if (ret != 0)
			dev_warn(codec->dev,
				 "Failed to request Mic2 short IRQ: %d\n",
				 ret);
		break;

	case WM8958:
	case WM1811:
		if (wm8994->micdet_irq) {
			ret = request_threaded_irq(wm8994->micdet_irq, NULL,
						   wm8958_mic_irq,
						   IRQF_TRIGGER_RISING,
						   "Mic detect",
						   wm8994);
			if (ret != 0)
				dev_warn(codec->dev,
					 "Failed to request Mic detect IRQ: %d\n",
					 ret);
		}
	}

	switch (control->type) {
	case WM1811:
		if (wm8994->revision > 1) {
			ret = wm8994_request_irq(wm8994->wm8994,
						 WM8994_IRQ_GPIO(6),
						 wm1811_jackdet_irq, "JACKDET",
						 wm8994);
			if (ret == 0)
				wm8994->jackdet = true;
		}
		break;
	default:
		break;
	}

	wm8994->fll_locked_irq = true;
	for (i = 0; i < ARRAY_SIZE(wm8994->fll_locked); i++) {
		ret = wm8994_request_irq(wm8994->wm8994,
					 WM8994_IRQ_FLL1_LOCK + i,
					 wm8994_fll_locked_irq, "FLL lock",
					 &wm8994->fll_locked[i]);
		if (ret != 0)
			wm8994->fll_locked_irq = false;
	}

	/* Make sure we can read from the GPIOs if they're inputs */
	pm_runtime_get_sync(codec->dev);

	/* Remember if AIFnLRCLK is configured as a GPIO.  This should be
	 * configured on init - if a system wants to do this dynamically
	 * at runtime we can deal with that then.
	 */
	ret = regmap_read(control->regmap, WM8994_GPIO_1, &reg);
	if (ret < 0) {
		dev_err(codec->dev, "Failed to read GPIO1 state: %d\n", ret);
		goto err_irq;
	}
	if ((reg & WM8994_GPN_FN_MASK) != WM8994_GP_FN_PIN_SPECIFIC) {
		wm8994->lrclk_shared[0] = 1;
		wm8994_dai[0].symmetric_rates = 1;
	} else {
		wm8994->lrclk_shared[0] = 0;
	}

	ret = regmap_read(control->regmap, WM8994_GPIO_6, &reg);
	if (ret < 0) {
		dev_err(codec->dev, "Failed to read GPIO6 state: %d\n", ret);
		goto err_irq;
	}
	if ((reg & WM8994_GPN_FN_MASK) != WM8994_GP_FN_PIN_SPECIFIC) {
		wm8994->lrclk_shared[1] = 1;
		wm8994_dai[1].symmetric_rates = 1;
	} else {
		wm8994->lrclk_shared[1] = 0;
	}

	pm_runtime_put(codec->dev);

	/* Latch volume updates (right only; we always do left then right). */
	snd_soc_update_bits(codec, WM8994_AIF1_DAC1_LEFT_VOLUME,
			    WM8994_AIF1DAC1_VU, WM8994_AIF1DAC1_VU);
	snd_soc_update_bits(codec, WM8994_AIF1_DAC1_RIGHT_VOLUME,
			    WM8994_AIF1DAC1_VU, WM8994_AIF1DAC1_VU);
	snd_soc_update_bits(codec, WM8994_AIF1_DAC2_LEFT_VOLUME,
			    WM8994_AIF1DAC2_VU, WM8994_AIF1DAC2_VU);
	snd_soc_update_bits(codec, WM8994_AIF1_DAC2_RIGHT_VOLUME,
			    WM8994_AIF1DAC2_VU, WM8994_AIF1DAC2_VU);
	snd_soc_update_bits(codec, WM8994_AIF2_DAC_LEFT_VOLUME,
			    WM8994_AIF2DAC_VU, WM8994_AIF2DAC_VU);
	snd_soc_update_bits(codec, WM8994_AIF2_DAC_RIGHT_VOLUME,
			    WM8994_AIF2DAC_VU, WM8994_AIF2DAC_VU);
	snd_soc_update_bits(codec, WM8994_AIF1_ADC1_LEFT_VOLUME,
			    WM8994_AIF1ADC1_VU, WM8994_AIF1ADC1_VU);
	snd_soc_update_bits(codec, WM8994_AIF1_ADC1_RIGHT_VOLUME,
			    WM8994_AIF1ADC1_VU, WM8994_AIF1ADC1_VU);
	snd_soc_update_bits(codec, WM8994_AIF1_ADC2_LEFT_VOLUME,
			    WM8994_AIF1ADC2_VU, WM8994_AIF1ADC2_VU);
	snd_soc_update_bits(codec, WM8994_AIF1_ADC2_RIGHT_VOLUME,
			    WM8994_AIF1ADC2_VU, WM8994_AIF1ADC2_VU);
	snd_soc_update_bits(codec, WM8994_AIF2_ADC_LEFT_VOLUME,
			    WM8994_AIF2ADC_VU, WM8994_AIF1ADC2_VU);
	snd_soc_update_bits(codec, WM8994_AIF2_ADC_RIGHT_VOLUME,
			    WM8994_AIF2ADC_VU, WM8994_AIF1ADC2_VU);
	snd_soc_update_bits(codec, WM8994_DAC1_LEFT_VOLUME,
			    WM8994_DAC1_VU, WM8994_DAC1_VU);
	snd_soc_update_bits(codec, WM8994_DAC1_RIGHT_VOLUME,
			    WM8994_DAC1_VU, WM8994_DAC1_VU);
	snd_soc_update_bits(codec, WM8994_DAC2_LEFT_VOLUME,
			    WM8994_DAC2_VU, WM8994_DAC2_VU);
	snd_soc_update_bits(codec, WM8994_DAC2_RIGHT_VOLUME,
			    WM8994_DAC2_VU, WM8994_DAC2_VU);

	/* Set the low bit of the 3D stereo depth so TLV matches */
	snd_soc_update_bits(codec, WM8994_AIF1_DAC1_FILTERS_2,
			    1 << WM8994_AIF1DAC1_3D_GAIN_SHIFT,
			    1 << WM8994_AIF1DAC1_3D_GAIN_SHIFT);
	snd_soc_update_bits(codec, WM8994_AIF1_DAC2_FILTERS_2,
			    1 << WM8994_AIF1DAC2_3D_GAIN_SHIFT,
			    1 << WM8994_AIF1DAC2_3D_GAIN_SHIFT);
	snd_soc_update_bits(codec, WM8994_AIF2_DAC_FILTERS_2,
			    1 << WM8994_AIF2DAC_3D_GAIN_SHIFT,
			    1 << WM8994_AIF2DAC_3D_GAIN_SHIFT);

	/* Unconditionally enable AIF1 ADC TDM mode on chips which can
	 * use this; it only affects behaviour on idle TDM clock
	 * cycles. */
	switch (control->type) {
	case WM8994:
	case WM8958:
		snd_soc_update_bits(codec, WM8994_AIF1_CONTROL_1,
				    WM8994_AIF1ADC_TDM, WM8994_AIF1ADC_TDM);
		break;
	default:
		break;
	}

	/* Put MICBIAS into bypass mode by default on newer devices */
	switch (control->type) {
	case WM8958:
	case WM1811:
		snd_soc_update_bits(codec, WM8958_MICBIAS1,
				    WM8958_MICB1_MODE, WM8958_MICB1_MODE);
		snd_soc_update_bits(codec, WM8958_MICBIAS2,
				    WM8958_MICB2_MODE, WM8958_MICB2_MODE);
		break;
	default:
		break;
	}

	wm8994_update_class_w(codec);

	wm8994_handle_pdata(wm8994);

	wm_hubs_add_analogue_controls(codec);
	snd_soc_add_codec_controls(codec, wm8994_snd_controls,
			     ARRAY_SIZE(wm8994_snd_controls));
	snd_soc_dapm_new_controls(dapm, wm8994_dapm_widgets,
				  ARRAY_SIZE(wm8994_dapm_widgets));

	switch (control->type) {
	case WM8994:
		snd_soc_dapm_new_controls(dapm, wm8994_specific_dapm_widgets,
					  ARRAY_SIZE(wm8994_specific_dapm_widgets));
		if (wm8994->revision < 4) {
			snd_soc_dapm_new_controls(dapm, wm8994_lateclk_revd_widgets,
						  ARRAY_SIZE(wm8994_lateclk_revd_widgets));
			snd_soc_dapm_new_controls(dapm, wm8994_adc_revd_widgets,
						  ARRAY_SIZE(wm8994_adc_revd_widgets));
			snd_soc_dapm_new_controls(dapm, wm8994_dac_revd_widgets,
						  ARRAY_SIZE(wm8994_dac_revd_widgets));
		} else {
			snd_soc_dapm_new_controls(dapm, wm8994_lateclk_widgets,
						  ARRAY_SIZE(wm8994_lateclk_widgets));
			snd_soc_dapm_new_controls(dapm, wm8994_adc_widgets,
						  ARRAY_SIZE(wm8994_adc_widgets));
			snd_soc_dapm_new_controls(dapm, wm8994_dac_widgets,
						  ARRAY_SIZE(wm8994_dac_widgets));
		}
		break;
	case WM8958:
		snd_soc_add_codec_controls(codec, wm8958_snd_controls,
				     ARRAY_SIZE(wm8958_snd_controls));
		snd_soc_dapm_new_controls(dapm, wm8958_dapm_widgets,
					  ARRAY_SIZE(wm8958_dapm_widgets));
		if (wm8994->revision < 1) {
			snd_soc_dapm_new_controls(dapm, wm8994_lateclk_revd_widgets,
						  ARRAY_SIZE(wm8994_lateclk_revd_widgets));
			snd_soc_dapm_new_controls(dapm, wm8994_adc_revd_widgets,
						  ARRAY_SIZE(wm8994_adc_revd_widgets));
			snd_soc_dapm_new_controls(dapm, wm8994_dac_revd_widgets,
						  ARRAY_SIZE(wm8994_dac_revd_widgets));
		} else {
			snd_soc_dapm_new_controls(dapm, wm8994_lateclk_widgets,
						  ARRAY_SIZE(wm8994_lateclk_widgets));
			snd_soc_dapm_new_controls(dapm, wm8994_adc_widgets,
						  ARRAY_SIZE(wm8994_adc_widgets));
			snd_soc_dapm_new_controls(dapm, wm8994_dac_widgets,
						  ARRAY_SIZE(wm8994_dac_widgets));
		}
		break;

	case WM1811:
		snd_soc_add_codec_controls(codec, wm8958_snd_controls,
				     ARRAY_SIZE(wm8958_snd_controls));
		snd_soc_dapm_new_controls(dapm, wm8958_dapm_widgets,
					  ARRAY_SIZE(wm8958_dapm_widgets));
		snd_soc_dapm_new_controls(dapm, wm8994_lateclk_widgets,
					  ARRAY_SIZE(wm8994_lateclk_widgets));
		snd_soc_dapm_new_controls(dapm, wm8994_adc_widgets,
					  ARRAY_SIZE(wm8994_adc_widgets));
		snd_soc_dapm_new_controls(dapm, wm8994_dac_widgets,
					  ARRAY_SIZE(wm8994_dac_widgets));
		break;
	}
		

	wm_hubs_add_analogue_routes(codec, 0, 0);
	snd_soc_dapm_add_routes(dapm, intercon, ARRAY_SIZE(intercon));

	switch (control->type) {
	case WM8994:
		snd_soc_dapm_add_routes(dapm, wm8994_intercon,
					ARRAY_SIZE(wm8994_intercon));

		if (wm8994->revision < 4) {
			snd_soc_dapm_add_routes(dapm, wm8994_revd_intercon,
						ARRAY_SIZE(wm8994_revd_intercon));
			snd_soc_dapm_add_routes(dapm, wm8994_lateclk_revd_intercon,
						ARRAY_SIZE(wm8994_lateclk_revd_intercon));
		} else {
			snd_soc_dapm_add_routes(dapm, wm8994_lateclk_intercon,
						ARRAY_SIZE(wm8994_lateclk_intercon));
		}
		break;
	case WM8958:
		if (wm8994->revision < 1) {
			snd_soc_dapm_add_routes(dapm, wm8994_revd_intercon,
						ARRAY_SIZE(wm8994_revd_intercon));
			snd_soc_dapm_add_routes(dapm, wm8994_lateclk_revd_intercon,
						ARRAY_SIZE(wm8994_lateclk_revd_intercon));
		} else {
			snd_soc_dapm_add_routes(dapm, wm8994_lateclk_intercon,
						ARRAY_SIZE(wm8994_lateclk_intercon));
			snd_soc_dapm_add_routes(dapm, wm8958_intercon,
						ARRAY_SIZE(wm8958_intercon));
		}

		wm8958_dsp2_init(codec);
		break;
	case WM1811:
		snd_soc_dapm_add_routes(dapm, wm8994_lateclk_intercon,
					ARRAY_SIZE(wm8994_lateclk_intercon));
		snd_soc_dapm_add_routes(dapm, wm8958_intercon,
					ARRAY_SIZE(wm8958_intercon));
		break;
	}

	return 0;

err_irq:
	if (wm8994->jackdet)
		wm8994_free_irq(wm8994->wm8994, WM8994_IRQ_GPIO(6), wm8994);
	wm8994_free_irq(wm8994->wm8994, WM8994_IRQ_MIC2_SHRT, wm8994);
	wm8994_free_irq(wm8994->wm8994, WM8994_IRQ_MIC2_DET, wm8994);
	wm8994_free_irq(wm8994->wm8994, WM8994_IRQ_MIC1_SHRT, wm8994);
	if (wm8994->micdet_irq)
		free_irq(wm8994->micdet_irq, wm8994);
	for (i = 0; i < ARRAY_SIZE(wm8994->fll_locked); i++)
		wm8994_free_irq(wm8994->wm8994, WM8994_IRQ_FLL1_LOCK + i,
				&wm8994->fll_locked[i]);
	wm8994_free_irq(wm8994->wm8994, WM8994_IRQ_DCS_DONE,
			&wm8994->hubs);
	wm8994_free_irq(wm8994->wm8994, WM8994_IRQ_FIFOS_ERR, codec);
	wm8994_free_irq(wm8994->wm8994, WM8994_IRQ_TEMP_SHUT, codec);
	wm8994_free_irq(wm8994->wm8994, WM8994_IRQ_TEMP_WARN, codec);

	return ret;
}

static int  wm8994_codec_remove(struct snd_soc_codec *codec)
{
	struct wm8994_priv *wm8994 = snd_soc_codec_get_drvdata(codec);
	struct wm8994 *control = wm8994->wm8994;
	int i;

	wm8994_set_bias_level(codec, SND_SOC_BIAS_OFF);

	pm_runtime_disable(codec->dev);

	for (i = 0; i < ARRAY_SIZE(wm8994->fll_locked); i++)
		wm8994_free_irq(wm8994->wm8994, WM8994_IRQ_FLL1_LOCK + i,
				&wm8994->fll_locked[i]);

	wm8994_free_irq(wm8994->wm8994, WM8994_IRQ_DCS_DONE,
			&wm8994->hubs);
	wm8994_free_irq(wm8994->wm8994, WM8994_IRQ_FIFOS_ERR, codec);
	wm8994_free_irq(wm8994->wm8994, WM8994_IRQ_TEMP_SHUT, codec);
	wm8994_free_irq(wm8994->wm8994, WM8994_IRQ_TEMP_WARN, codec);

	if (wm8994->jackdet)
		wm8994_free_irq(wm8994->wm8994, WM8994_IRQ_GPIO(6), wm8994);

	switch (control->type) {
	case WM8994:
		if (wm8994->micdet_irq)
			free_irq(wm8994->micdet_irq, wm8994);
		wm8994_free_irq(wm8994->wm8994, WM8994_IRQ_MIC2_DET,
				wm8994);
		wm8994_free_irq(wm8994->wm8994, WM8994_IRQ_MIC1_SHRT,
				wm8994);
		wm8994_free_irq(wm8994->wm8994, WM8994_IRQ_MIC1_DET,
				wm8994);
		break;

	case WM1811:
	case WM8958:
		if (wm8994->micdet_irq)
			free_irq(wm8994->micdet_irq, wm8994);
		break;
	}
	if (wm8994->mbc)
		release_firmware(wm8994->mbc);
	if (wm8994->mbc_vss)
		release_firmware(wm8994->mbc_vss);
	if (wm8994->enh_eq)
		release_firmware(wm8994->enh_eq);
	kfree(wm8994->retune_mobile_texts);

	return 0;
}

static int wm8994_soc_volatile(struct snd_soc_codec *codec,
			       unsigned int reg)
{
	return true;
}

static struct snd_soc_codec_driver soc_codec_dev_wm8994 = {
	.probe =	wm8994_codec_probe,
	.remove =	wm8994_codec_remove,
	.suspend =	wm8994_suspend,
	.resume =	wm8994_resume,
	.set_bias_level = wm8994_set_bias_level,
	.reg_cache_size	= WM8994_MAX_REGISTER,
	.volatile_register = wm8994_soc_volatile,
};

static int __devinit wm8994_probe(struct platform_device *pdev)
{
	return snd_soc_register_codec(&pdev->dev, &soc_codec_dev_wm8994,
			wm8994_dai, ARRAY_SIZE(wm8994_dai));
}

static int __devexit wm8994_remove(struct platform_device *pdev)
{
	snd_soc_unregister_codec(&pdev->dev);
	return 0;
}

static struct platform_driver wm8994_codec_driver = {
	.driver = {
		   .name = "wm8994-codec",
		   .owner = THIS_MODULE,
		   },
	.probe = wm8994_probe,
	.remove = __devexit_p(wm8994_remove),
};

module_platform_driver(wm8994_codec_driver);

MODULE_DESCRIPTION("ASoC WM8994 driver");
MODULE_AUTHOR("Mark Brown <broonie@opensource.wolfsonmicro.com>");
MODULE_LICENSE("GPL");
MODULE_ALIAS("platform:wm8994-codec");<|MERGE_RESOLUTION|>--- conflicted
+++ resolved
@@ -2768,11 +2768,6 @@
 		codec->cache_only = 0;
 	}
 
-<<<<<<< HEAD
-=======
-	wm8994_set_bias_level(codec, SND_SOC_BIAS_STANDBY);
-
->>>>>>> d65b4e98
 	for (i = 0; i < ARRAY_SIZE(wm8994->fll); i++) {
 		if (!wm8994->fll_suspend[i].out)
 			continue;
