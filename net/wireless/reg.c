--- conflicted
+++ resolved
@@ -2576,19 +2576,13 @@
 	if (IS_ERR(new_regd))
 		return;
 
-<<<<<<< HEAD
+	rtnl_lock();
+
 	tmp = get_wiphy_regdom(wiphy);
 	rcu_assign_pointer(wiphy->regd, new_regd);
 	rcu_free_regdom(tmp);
-=======
-	rtnl_lock();
-
-	tmp = get_wiphy_regdom(wiphy);
-	rcu_assign_pointer(wiphy->regd, new_regd);
-	rcu_free_regdom(tmp);
 
 	rtnl_unlock();
->>>>>>> 6ee1d745
 }
 EXPORT_SYMBOL(wiphy_apply_custom_regulatory);
 
