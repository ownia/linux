--- conflicted
+++ resolved
@@ -345,19 +345,6 @@
 	 * no easy way to do this.
 	 */
 	{
-<<<<<<< HEAD
-		struct flowi4 fl4 = {
-			.flowi4_mark = sk->sk_mark,
-			.daddr = ((opt && opt->srr) ?
-				  opt->faddr : ireq->rmt_addr),
-			.saddr = ireq->loc_addr,
-			.flowi4_tos = RT_CONN_FLAGS(sk),
-			.flowi4_proto = IPPROTO_TCP,
-			.flowi4_flags = inet_sk_flowi_flags(sk),
-			.fl4_sport = th->dest,
-			.fl4_dport = th->source,
-		};
-=======
 		struct flowi4 fl4;
 
 		flowi4_init_output(&fl4, 0, sk->sk_mark, RT_CONN_FLAGS(sk),
@@ -365,7 +352,6 @@
 				   inet_sk_flowi_flags(sk),
 				   (opt && opt->srr) ? opt->faddr : ireq->rmt_addr,
 				   ireq->loc_addr, th->source, th->dest);
->>>>>>> d762f438
 		security_req_classify_flow(req, flowi4_to_flowi(&fl4));
 		rt = ip_route_output_key(sock_net(sk), &fl4);
 		if (IS_ERR(rt)) {
