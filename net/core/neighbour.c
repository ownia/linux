--- conflicted
+++ resolved
@@ -464,20 +464,15 @@
 			  bool skip_perm)
 {
 	write_lock_bh(&tbl->lock);
-<<<<<<< HEAD
-	neigh_flush_dev(tbl, dev, skip_perm);
-	write_unlock_bh(&tbl->lock);
-
-	pneigh_ifdown(tbl, dev, skip_perm);
-=======
 	if (likely(dev)) {
 		neigh_flush_dev(tbl, dev, skip_perm);
 	} else {
 		DEBUG_NET_WARN_ON_ONCE(skip_perm);
 		neigh_flush_table(tbl);
 	}
-	pneigh_ifdown_and_unlock(tbl, dev);
->>>>>>> afd8c2c9
+	write_unlock_bh(&tbl->lock);
+
+	pneigh_ifdown(tbl, dev, skip_perm);
 	pneigh_queue_purge(&tbl->proxy_queue, dev ? dev_net(dev) : NULL,
 			   tbl->family);
 	if (skb_queue_empty_lockless(&tbl->proxy_queue))
