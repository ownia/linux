// SPDX-License-Identifier: GPL-2.0-only
/*
 * The industrial I/O core
 *
 * Copyright (c) 2008 Jonathan Cameron
 *
 * Based on elements of hwmon and input subsystems.
 */

#define pr_fmt(fmt) "iio-core: " fmt

#include <linux/anon_inodes.h>
#include <linux/cdev.h>
#include <linux/cleanup.h>
#include <linux/debugfs.h>
#include <linux/device.h>
#include <linux/err.h>
#include <linux/fs.h>
#include <linux/idr.h>
#include <linux/kdev_t.h>
#include <linux/kernel.h>
#include <linux/module.h>
#include <linux/mutex.h>
#include <linux/poll.h>
#include <linux/property.h>
#include <linux/sched.h>
#include <linux/slab.h>
#include <linux/wait.h>

#include <linux/iio/buffer.h>
#include <linux/iio/buffer_impl.h>
#include <linux/iio/events.h>
#include <linux/iio/iio-opaque.h>
#include <linux/iio/iio.h>
#include <linux/iio/sysfs.h>

#include "iio_core.h"
#include "iio_core_trigger.h"

/* IDA to assign each registered device a unique id */
static DEFINE_IDA(iio_ida);

static dev_t iio_devt;

#define IIO_DEV_MAX 256
const struct bus_type iio_bus_type = {
	.name = "iio",
};
EXPORT_SYMBOL(iio_bus_type);

static struct dentry *iio_debugfs_dentry;

static const char * const iio_direction[] = {
	[0] = "in",
	[1] = "out",
};

static const char * const iio_chan_type_name_spec[] = {
	[IIO_VOLTAGE] = "voltage",
	[IIO_CURRENT] = "current",
	[IIO_POWER] = "power",
	[IIO_ACCEL] = "accel",
	[IIO_ANGL_VEL] = "anglvel",
	[IIO_MAGN] = "magn",
	[IIO_LIGHT] = "illuminance",
	[IIO_INTENSITY] = "intensity",
	[IIO_PROXIMITY] = "proximity",
	[IIO_TEMP] = "temp",
	[IIO_INCLI] = "incli",
	[IIO_ROT] = "rot",
	[IIO_ANGL] = "angl",
	[IIO_TIMESTAMP] = "timestamp",
	[IIO_CAPACITANCE] = "capacitance",
	[IIO_ALTVOLTAGE] = "altvoltage",
	[IIO_CCT] = "cct",
	[IIO_PRESSURE] = "pressure",
	[IIO_HUMIDITYRELATIVE] = "humidityrelative",
	[IIO_ACTIVITY] = "activity",
	[IIO_STEPS] = "steps",
	[IIO_ENERGY] = "energy",
	[IIO_DISTANCE] = "distance",
	[IIO_VELOCITY] = "velocity",
	[IIO_CONCENTRATION] = "concentration",
	[IIO_RESISTANCE] = "resistance",
	[IIO_PH] = "ph",
	[IIO_UVINDEX] = "uvindex",
	[IIO_ELECTRICALCONDUCTIVITY] = "electricalconductivity",
	[IIO_COUNT] = "count",
	[IIO_INDEX] = "index",
	[IIO_GRAVITY]  = "gravity",
	[IIO_POSITIONRELATIVE]  = "positionrelative",
	[IIO_PHASE] = "phase",
	[IIO_MASSCONCENTRATION] = "massconcentration",
	[IIO_DELTA_ANGL] = "deltaangl",
	[IIO_DELTA_VELOCITY] = "deltavelocity",
	[IIO_COLORTEMP] = "colortemp",
	[IIO_CHROMATICITY] = "chromaticity",
};

static const char * const iio_modifier_names[] = {
	[IIO_MOD_X] = "x",
	[IIO_MOD_Y] = "y",
	[IIO_MOD_Z] = "z",
	[IIO_MOD_X_AND_Y] = "x&y",
	[IIO_MOD_X_AND_Z] = "x&z",
	[IIO_MOD_Y_AND_Z] = "y&z",
	[IIO_MOD_X_AND_Y_AND_Z] = "x&y&z",
	[IIO_MOD_X_OR_Y] = "x|y",
	[IIO_MOD_X_OR_Z] = "x|z",
	[IIO_MOD_Y_OR_Z] = "y|z",
	[IIO_MOD_X_OR_Y_OR_Z] = "x|y|z",
	[IIO_MOD_ROOT_SUM_SQUARED_X_Y] = "sqrt(x^2+y^2)",
	[IIO_MOD_SUM_SQUARED_X_Y_Z] = "x^2+y^2+z^2",
	[IIO_MOD_LIGHT_BOTH] = "both",
	[IIO_MOD_LIGHT_IR] = "ir",
	[IIO_MOD_LIGHT_CLEAR] = "clear",
	[IIO_MOD_LIGHT_RED] = "red",
	[IIO_MOD_LIGHT_GREEN] = "green",
	[IIO_MOD_LIGHT_BLUE] = "blue",
	[IIO_MOD_LIGHT_UV] = "uv",
	[IIO_MOD_LIGHT_UVA] = "uva",
	[IIO_MOD_LIGHT_UVB] = "uvb",
	[IIO_MOD_LIGHT_DUV] = "duv",
	[IIO_MOD_QUATERNION] = "quaternion",
	[IIO_MOD_TEMP_AMBIENT] = "ambient",
	[IIO_MOD_TEMP_OBJECT] = "object",
	[IIO_MOD_NORTH_MAGN] = "from_north_magnetic",
	[IIO_MOD_NORTH_TRUE] = "from_north_true",
	[IIO_MOD_NORTH_MAGN_TILT_COMP] = "from_north_magnetic_tilt_comp",
	[IIO_MOD_NORTH_TRUE_TILT_COMP] = "from_north_true_tilt_comp",
	[IIO_MOD_RUNNING] = "running",
	[IIO_MOD_JOGGING] = "jogging",
	[IIO_MOD_WALKING] = "walking",
	[IIO_MOD_STILL] = "still",
	[IIO_MOD_ROOT_SUM_SQUARED_X_Y_Z] = "sqrt(x^2+y^2+z^2)",
	[IIO_MOD_I] = "i",
	[IIO_MOD_Q] = "q",
	[IIO_MOD_CO2] = "co2",
	[IIO_MOD_VOC] = "voc",
	[IIO_MOD_PM1] = "pm1",
	[IIO_MOD_PM2P5] = "pm2p5",
	[IIO_MOD_PM4] = "pm4",
	[IIO_MOD_PM10] = "pm10",
	[IIO_MOD_ETHANOL] = "ethanol",
	[IIO_MOD_H2] = "h2",
	[IIO_MOD_O2] = "o2",
	[IIO_MOD_LINEAR_X] = "linear_x",
	[IIO_MOD_LINEAR_Y] = "linear_y",
	[IIO_MOD_LINEAR_Z] = "linear_z",
	[IIO_MOD_PITCH] = "pitch",
	[IIO_MOD_YAW] = "yaw",
	[IIO_MOD_ROLL] = "roll",
};

/* relies on pairs of these shared then separate */
static const char * const iio_chan_info_postfix[] = {
	[IIO_CHAN_INFO_RAW] = "raw",
	[IIO_CHAN_INFO_PROCESSED] = "input",
	[IIO_CHAN_INFO_SCALE] = "scale",
	[IIO_CHAN_INFO_OFFSET] = "offset",
	[IIO_CHAN_INFO_CALIBSCALE] = "calibscale",
	[IIO_CHAN_INFO_CALIBBIAS] = "calibbias",
	[IIO_CHAN_INFO_PEAK] = "peak_raw",
	[IIO_CHAN_INFO_PEAK_SCALE] = "peak_scale",
	[IIO_CHAN_INFO_QUADRATURE_CORRECTION_RAW] = "quadrature_correction_raw",
	[IIO_CHAN_INFO_AVERAGE_RAW] = "mean_raw",
	[IIO_CHAN_INFO_LOW_PASS_FILTER_3DB_FREQUENCY]
	= "filter_low_pass_3db_frequency",
	[IIO_CHAN_INFO_HIGH_PASS_FILTER_3DB_FREQUENCY]
	= "filter_high_pass_3db_frequency",
	[IIO_CHAN_INFO_SAMP_FREQ] = "sampling_frequency",
	[IIO_CHAN_INFO_FREQUENCY] = "frequency",
	[IIO_CHAN_INFO_PHASE] = "phase",
	[IIO_CHAN_INFO_HARDWAREGAIN] = "hardwaregain",
	[IIO_CHAN_INFO_HYSTERESIS] = "hysteresis",
	[IIO_CHAN_INFO_HYSTERESIS_RELATIVE] = "hysteresis_relative",
	[IIO_CHAN_INFO_INT_TIME] = "integration_time",
	[IIO_CHAN_INFO_ENABLE] = "en",
	[IIO_CHAN_INFO_CALIBHEIGHT] = "calibheight",
	[IIO_CHAN_INFO_CALIBWEIGHT] = "calibweight",
	[IIO_CHAN_INFO_DEBOUNCE_COUNT] = "debounce_count",
	[IIO_CHAN_INFO_DEBOUNCE_TIME] = "debounce_time",
	[IIO_CHAN_INFO_CALIBEMISSIVITY] = "calibemissivity",
	[IIO_CHAN_INFO_OVERSAMPLING_RATIO] = "oversampling_ratio",
	[IIO_CHAN_INFO_THERMOCOUPLE_TYPE] = "thermocouple_type",
	[IIO_CHAN_INFO_CALIBAMBIENT] = "calibambient",
	[IIO_CHAN_INFO_ZEROPOINT] = "zeropoint",
	[IIO_CHAN_INFO_TROUGH] = "trough_raw",
};
/**
 * iio_device_id() - query the unique ID for the device
 * @indio_dev:		Device structure whose ID is being queried
 *
 * The IIO device ID is a unique index used for example for the naming
 * of the character device /dev/iio\:device[ID].
 *
 * Returns: Unique ID for the device.
 */
int iio_device_id(struct iio_dev *indio_dev)
{
	struct iio_dev_opaque *iio_dev_opaque = to_iio_dev_opaque(indio_dev);

	return iio_dev_opaque->id;
}
EXPORT_SYMBOL_GPL(iio_device_id);

/**
 * iio_buffer_enabled() - helper function to test if the buffer is enabled
 * @indio_dev:		IIO device structure for device
 *
 * Returns: True, if the buffer is enabled.
 */
bool iio_buffer_enabled(struct iio_dev *indio_dev)
{
	struct iio_dev_opaque *iio_dev_opaque = to_iio_dev_opaque(indio_dev);

	return iio_dev_opaque->currentmode & INDIO_ALL_BUFFER_MODES;
}
EXPORT_SYMBOL_GPL(iio_buffer_enabled);

#if defined(CONFIG_DEBUG_FS)
/*
 * There's also a CONFIG_DEBUG_FS guard in include/linux/iio/iio.h for
 * iio_get_debugfs_dentry() to make it inline if CONFIG_DEBUG_FS is undefined
 */
struct dentry *iio_get_debugfs_dentry(struct iio_dev *indio_dev)
{
	struct iio_dev_opaque *iio_dev_opaque = to_iio_dev_opaque(indio_dev);

	return iio_dev_opaque->debugfs_dentry;
}
EXPORT_SYMBOL_GPL(iio_get_debugfs_dentry);
#endif

/**
 * iio_find_channel_from_si() - get channel from its scan index
 * @indio_dev:		device
 * @si:			scan index to match
 *
 * Returns:
 * Constant pointer to iio_chan_spec, if scan index matches, NULL on failure.
 */
const struct iio_chan_spec
*iio_find_channel_from_si(struct iio_dev *indio_dev, int si)
{
	int i;

	for (i = 0; i < indio_dev->num_channels; i++)
		if (indio_dev->channels[i].scan_index == si)
			return &indio_dev->channels[i];
	return NULL;
}

/* This turns up an awful lot */
ssize_t iio_read_const_attr(struct device *dev,
			    struct device_attribute *attr,
			    char *buf)
{
	return sysfs_emit(buf, "%s\n", to_iio_const_attr(attr)->string);
}
EXPORT_SYMBOL(iio_read_const_attr);

/**
 * iio_device_set_clock() - Set current timestamping clock for the device
 * @indio_dev: IIO device structure containing the device
 * @clock_id: timestamping clock POSIX identifier to set.
 *
 * Returns: 0 on success, or a negative error code.
 */
int iio_device_set_clock(struct iio_dev *indio_dev, clockid_t clock_id)
{
	int ret;
	struct iio_dev_opaque *iio_dev_opaque = to_iio_dev_opaque(indio_dev);
	const struct iio_event_interface *ev_int = iio_dev_opaque->event_interface;

	ret = mutex_lock_interruptible(&iio_dev_opaque->mlock);
	if (ret)
		return ret;
	if ((ev_int && iio_event_enabled(ev_int)) ||
	    iio_buffer_enabled(indio_dev)) {
		mutex_unlock(&iio_dev_opaque->mlock);
		return -EBUSY;
	}
	iio_dev_opaque->clock_id = clock_id;
	mutex_unlock(&iio_dev_opaque->mlock);

	return 0;
}
EXPORT_SYMBOL(iio_device_set_clock);

/**
 * iio_device_get_clock() - Retrieve current timestamping clock for the device
 * @indio_dev: IIO device structure containing the device
 *
 * Returns: Clock ID of the current timestamping clock for the device.
 */
clockid_t iio_device_get_clock(const struct iio_dev *indio_dev)
{
	struct iio_dev_opaque *iio_dev_opaque = to_iio_dev_opaque(indio_dev);

	return iio_dev_opaque->clock_id;
}
EXPORT_SYMBOL(iio_device_get_clock);

/**
 * iio_get_time_ns() - utility function to get a time stamp for events etc
 * @indio_dev: device
 *
 * Returns: Timestamp of the event in nanoseconds.
 */
s64 iio_get_time_ns(const struct iio_dev *indio_dev)
{
	struct timespec64 tp;

	switch (iio_device_get_clock(indio_dev)) {
	case CLOCK_REALTIME:
		return ktime_get_real_ns();
	case CLOCK_MONOTONIC:
		return ktime_get_ns();
	case CLOCK_MONOTONIC_RAW:
		return ktime_get_raw_ns();
	case CLOCK_REALTIME_COARSE:
		return ktime_to_ns(ktime_get_coarse_real());
	case CLOCK_MONOTONIC_COARSE:
		ktime_get_coarse_ts64(&tp);
		return timespec64_to_ns(&tp);
	case CLOCK_BOOTTIME:
		return ktime_get_boottime_ns();
	case CLOCK_TAI:
		return ktime_get_clocktai_ns();
	default:
		BUG();
	}
}
EXPORT_SYMBOL(iio_get_time_ns);

static int __init iio_init(void)
{
	int ret;

	/* Register sysfs bus */
	ret  = bus_register(&iio_bus_type);
	if (ret < 0) {
		pr_err("could not register bus type\n");
		goto error_nothing;
	}

	ret = alloc_chrdev_region(&iio_devt, 0, IIO_DEV_MAX, "iio");
	if (ret < 0) {
		pr_err("failed to allocate char dev region\n");
		goto error_unregister_bus_type;
	}

	iio_debugfs_dentry = debugfs_create_dir("iio", NULL);

	return 0;

error_unregister_bus_type:
	bus_unregister(&iio_bus_type);
error_nothing:
	return ret;
}

static void __exit iio_exit(void)
{
	if (iio_devt)
		unregister_chrdev_region(iio_devt, IIO_DEV_MAX);
	bus_unregister(&iio_bus_type);
	debugfs_remove(iio_debugfs_dentry);
}

#if defined(CONFIG_DEBUG_FS)
static ssize_t iio_debugfs_read_reg(struct file *file, char __user *userbuf,
			      size_t count, loff_t *ppos)
{
	struct iio_dev *indio_dev = file->private_data;
	struct iio_dev_opaque *iio_dev_opaque = to_iio_dev_opaque(indio_dev);
	unsigned int val = 0;
	int ret;

	if (*ppos > 0)
		return simple_read_from_buffer(userbuf, count, ppos,
					       iio_dev_opaque->read_buf,
					       iio_dev_opaque->read_buf_len);

	ret = indio_dev->info->debugfs_reg_access(indio_dev,
						  iio_dev_opaque->cached_reg_addr,
						  0, &val);
	if (ret) {
		dev_err(indio_dev->dev.parent, "%s: read failed\n", __func__);
		return ret;
	}

	iio_dev_opaque->read_buf_len = snprintf(iio_dev_opaque->read_buf,
						sizeof(iio_dev_opaque->read_buf),
						"0x%X\n", val);

	return simple_read_from_buffer(userbuf, count, ppos,
				       iio_dev_opaque->read_buf,
				       iio_dev_opaque->read_buf_len);
}

static ssize_t iio_debugfs_write_reg(struct file *file,
		     const char __user *userbuf, size_t count, loff_t *ppos)
{
	struct iio_dev *indio_dev = file->private_data;
	struct iio_dev_opaque *iio_dev_opaque = to_iio_dev_opaque(indio_dev);
	unsigned int reg, val;
	char buf[80];
	int ret;

	count = min(count, sizeof(buf) - 1);
	if (copy_from_user(buf, userbuf, count))
		return -EFAULT;

	buf[count] = 0;

	ret = sscanf(buf, "%i %i", &reg, &val);

	switch (ret) {
	case 1:
		iio_dev_opaque->cached_reg_addr = reg;
		break;
	case 2:
		iio_dev_opaque->cached_reg_addr = reg;
		ret = indio_dev->info->debugfs_reg_access(indio_dev, reg,
							  val, NULL);
		if (ret) {
			dev_err(indio_dev->dev.parent, "%s: write failed\n",
				__func__);
			return ret;
		}
		break;
	default:
		return -EINVAL;
	}

	return count;
}

static const struct file_operations iio_debugfs_reg_fops = {
	.open = simple_open,
	.read = iio_debugfs_read_reg,
	.write = iio_debugfs_write_reg,
};

static void iio_device_unregister_debugfs(struct iio_dev *indio_dev)
{
	struct iio_dev_opaque *iio_dev_opaque = to_iio_dev_opaque(indio_dev);

	debugfs_remove_recursive(iio_dev_opaque->debugfs_dentry);
}

static void iio_device_register_debugfs(struct iio_dev *indio_dev)
{
	struct iio_dev_opaque *iio_dev_opaque;

	if (indio_dev->info->debugfs_reg_access == NULL)
		return;

	if (!iio_debugfs_dentry)
		return;

	iio_dev_opaque = to_iio_dev_opaque(indio_dev);

	iio_dev_opaque->debugfs_dentry =
		debugfs_create_dir(dev_name(&indio_dev->dev),
				   iio_debugfs_dentry);

	debugfs_create_file("direct_reg_access", 0644,
			    iio_dev_opaque->debugfs_dentry, indio_dev,
			    &iio_debugfs_reg_fops);
}
#else
static void iio_device_register_debugfs(struct iio_dev *indio_dev)
{
}

static void iio_device_unregister_debugfs(struct iio_dev *indio_dev)
{
}
#endif /* CONFIG_DEBUG_FS */

static ssize_t iio_read_channel_ext_info(struct device *dev,
				     struct device_attribute *attr,
				     char *buf)
{
	struct iio_dev *indio_dev = dev_to_iio_dev(dev);
	struct iio_dev_attr *this_attr = to_iio_dev_attr(attr);
	const struct iio_chan_spec_ext_info *ext_info;

	ext_info = &this_attr->c->ext_info[this_attr->address];

	return ext_info->read(indio_dev, ext_info->private, this_attr->c, buf);
}

static ssize_t iio_write_channel_ext_info(struct device *dev,
				     struct device_attribute *attr,
				     const char *buf, size_t len)
{
	struct iio_dev *indio_dev = dev_to_iio_dev(dev);
	struct iio_dev_attr *this_attr = to_iio_dev_attr(attr);
	const struct iio_chan_spec_ext_info *ext_info;

	ext_info = &this_attr->c->ext_info[this_attr->address];

	return ext_info->write(indio_dev, ext_info->private,
			       this_attr->c, buf, len);
}

ssize_t iio_enum_available_read(struct iio_dev *indio_dev,
	uintptr_t priv, const struct iio_chan_spec *chan, char *buf)
{
	const struct iio_enum *e = (const struct iio_enum *)priv;
	unsigned int i;
	size_t len = 0;

	if (!e->num_items)
		return 0;

	for (i = 0; i < e->num_items; ++i) {
		if (!e->items[i])
			continue;
		len += sysfs_emit_at(buf, len, "%s ", e->items[i]);
	}

	/* replace last space with a newline */
	buf[len - 1] = '\n';

	return len;
}
EXPORT_SYMBOL_GPL(iio_enum_available_read);

ssize_t iio_enum_read(struct iio_dev *indio_dev,
	uintptr_t priv, const struct iio_chan_spec *chan, char *buf)
{
	const struct iio_enum *e = (const struct iio_enum *)priv;
	int i;

	if (!e->get)
		return -EINVAL;

	i = e->get(indio_dev, chan);
	if (i < 0)
		return i;
	if (i >= e->num_items || !e->items[i])
		return -EINVAL;

	return sysfs_emit(buf, "%s\n", e->items[i]);
}
EXPORT_SYMBOL_GPL(iio_enum_read);

ssize_t iio_enum_write(struct iio_dev *indio_dev,
	uintptr_t priv, const struct iio_chan_spec *chan, const char *buf,
	size_t len)
{
	const struct iio_enum *e = (const struct iio_enum *)priv;
	int ret;

	if (!e->set)
		return -EINVAL;

	ret = __sysfs_match_string(e->items, e->num_items, buf);
	if (ret < 0)
		return ret;

	ret = e->set(indio_dev, chan, ret);
	return ret ? ret : len;
}
EXPORT_SYMBOL_GPL(iio_enum_write);

static const struct iio_mount_matrix iio_mount_idmatrix = {
	.rotation = {
		"1", "0", "0",
		"0", "1", "0",
		"0", "0", "1"
	}
};

static int iio_setup_mount_idmatrix(const struct device *dev,
				    struct iio_mount_matrix *matrix)
{
	*matrix = iio_mount_idmatrix;
	dev_info(dev, "mounting matrix not found: using identity...\n");
	return 0;
}

ssize_t iio_show_mount_matrix(struct iio_dev *indio_dev, uintptr_t priv,
			      const struct iio_chan_spec *chan, char *buf)
{
	const struct iio_mount_matrix *mtx;

	mtx = ((iio_get_mount_matrix_t *)priv)(indio_dev, chan);
	if (IS_ERR(mtx))
		return PTR_ERR(mtx);

	if (!mtx)
		mtx = &iio_mount_idmatrix;

	return sysfs_emit(buf, "%s, %s, %s; %s, %s, %s; %s, %s, %s\n",
			  mtx->rotation[0], mtx->rotation[1], mtx->rotation[2],
			  mtx->rotation[3], mtx->rotation[4], mtx->rotation[5],
			  mtx->rotation[6], mtx->rotation[7], mtx->rotation[8]);
}
EXPORT_SYMBOL_GPL(iio_show_mount_matrix);

/**
 * iio_read_mount_matrix() - retrieve iio device mounting matrix from
 *                           device "mount-matrix" property
 * @dev:	device the mounting matrix property is assigned to
 * @matrix:	where to store retrieved matrix
 *
 * If device is assigned no mounting matrix property, a default 3x3 identity
 * matrix will be filled in.
 *
 * Returns: 0 if success, or a negative error code on failure.
 */
int iio_read_mount_matrix(struct device *dev, struct iio_mount_matrix *matrix)
{
	size_t len = ARRAY_SIZE(iio_mount_idmatrix.rotation);
	int err;

	err = device_property_read_string_array(dev, "mount-matrix", matrix->rotation, len);
	if (err == len)
		return 0;

	if (err >= 0)
		/* Invalid number of matrix entries. */
		return -EINVAL;

	if (err != -EINVAL)
		/* Invalid matrix declaration format. */
		return err;

	/* Matrix was not declared at all: fallback to identity. */
	return iio_setup_mount_idmatrix(dev, matrix);
}
EXPORT_SYMBOL(iio_read_mount_matrix);

static ssize_t __iio_format_value(char *buf, size_t offset, unsigned int type,
				  int size, const int *vals)
{
	int tmp0, tmp1;
	s64 tmp2;
	bool scale_db = false;

	switch (type) {
	case IIO_VAL_INT:
		return sysfs_emit_at(buf, offset, "%d", vals[0]);
	case IIO_VAL_INT_PLUS_MICRO_DB:
		scale_db = true;
		fallthrough;
	case IIO_VAL_INT_PLUS_MICRO:
		if (vals[1] < 0)
			return sysfs_emit_at(buf, offset, "-%d.%06u%s",
					     abs(vals[0]), -vals[1],
					     scale_db ? " dB" : "");
		else
			return sysfs_emit_at(buf, offset, "%d.%06u%s", vals[0],
					     vals[1], scale_db ? " dB" : "");
	case IIO_VAL_INT_PLUS_NANO:
		if (vals[1] < 0)
			return sysfs_emit_at(buf, offset, "-%d.%09u",
					     abs(vals[0]), -vals[1]);
		else
			return sysfs_emit_at(buf, offset, "%d.%09u", vals[0],
					     vals[1]);
	case IIO_VAL_FRACTIONAL:
		tmp2 = div_s64((s64)vals[0] * 1000000000LL, vals[1]);
		tmp1 = vals[1];
		tmp0 = (int)div_s64_rem(tmp2, 1000000000, &tmp1);
		if ((tmp2 < 0) && (tmp0 == 0))
			return sysfs_emit_at(buf, offset, "-0.%09u", abs(tmp1));
		else
			return sysfs_emit_at(buf, offset, "%d.%09u", tmp0,
					     abs(tmp1));
	case IIO_VAL_FRACTIONAL_LOG2:
		tmp2 = shift_right((s64)vals[0] * 1000000000LL, vals[1]);
		tmp0 = (int)div_s64_rem(tmp2, 1000000000LL, &tmp1);
		if (tmp0 == 0 && tmp2 < 0)
			return sysfs_emit_at(buf, offset, "-0.%09u", abs(tmp1));
		else
			return sysfs_emit_at(buf, offset, "%d.%09u", tmp0,
					     abs(tmp1));
	case IIO_VAL_INT_MULTIPLE:
	{
		int i;
		int l = 0;

		for (i = 0; i < size; ++i)
			l += sysfs_emit_at(buf, offset + l, "%d ", vals[i]);
		return l;
	}
	case IIO_VAL_CHAR:
		return sysfs_emit_at(buf, offset, "%c", (char)vals[0]);
	case IIO_VAL_INT_64:
		tmp2 = (s64)((((u64)vals[1]) << 32) | (u32)vals[0]);
		return sysfs_emit_at(buf, offset, "%lld", tmp2);
	default:
		return 0;
	}
}

/**
 * iio_format_value() - Formats a IIO value into its string representation
 * @buf:	The buffer to which the formatted value gets written
 *		which is assumed to be big enough (i.e. PAGE_SIZE).
 * @type:	One of the IIO_VAL_* constants. This decides how the val
 *		and val2 parameters are formatted.
 * @size:	Number of IIO value entries contained in vals
 * @vals:	Pointer to the values, exact meaning depends on the
 *		type parameter.
 *
 * Returns:
 * 0 by default, a negative number on failure or the total number of characters
 * written for a type that belongs to the IIO_VAL_* constant.
 */
ssize_t iio_format_value(char *buf, unsigned int type, int size, int *vals)
{
	ssize_t len;

	len = __iio_format_value(buf, 0, type, size, vals);
	if (len >= PAGE_SIZE - 1)
		return -EFBIG;

	return len + sysfs_emit_at(buf, len, "\n");
}
EXPORT_SYMBOL_GPL(iio_format_value);

static ssize_t iio_read_channel_label(struct device *dev,
				      struct device_attribute *attr,
				      char *buf)
{
	struct iio_dev *indio_dev = dev_to_iio_dev(dev);
	struct iio_dev_attr *this_attr = to_iio_dev_attr(attr);

	if (indio_dev->info->read_label)
		return indio_dev->info->read_label(indio_dev, this_attr->c, buf);

	if (this_attr->c->extend_name)
		return sysfs_emit(buf, "%s\n", this_attr->c->extend_name);

	return -EINVAL;
}

static ssize_t iio_read_channel_info(struct device *dev,
				     struct device_attribute *attr,
				     char *buf)
{
	struct iio_dev *indio_dev = dev_to_iio_dev(dev);
	struct iio_dev_attr *this_attr = to_iio_dev_attr(attr);
	int vals[INDIO_MAX_RAW_ELEMENTS];
	int ret;
	int val_len = 2;

	if (indio_dev->info->read_raw_multi)
		ret = indio_dev->info->read_raw_multi(indio_dev, this_attr->c,
							INDIO_MAX_RAW_ELEMENTS,
							vals, &val_len,
							this_attr->address);
	else
		ret = indio_dev->info->read_raw(indio_dev, this_attr->c,
				    &vals[0], &vals[1], this_attr->address);

	if (ret < 0)
		return ret;

	return iio_format_value(buf, ret, val_len, vals);
}

static ssize_t iio_format_list(char *buf, const int *vals, int type, int length,
			       const char *prefix, const char *suffix)
{
	ssize_t len;
	int stride;
	int i;

	switch (type) {
	case IIO_VAL_INT:
		stride = 1;
		break;
	default:
		stride = 2;
		break;
	}

	len = sysfs_emit(buf, prefix);

	for (i = 0; i <= length - stride; i += stride) {
		if (i != 0) {
			len += sysfs_emit_at(buf, len, " ");
			if (len >= PAGE_SIZE)
				return -EFBIG;
		}

		len += __iio_format_value(buf, len, type, stride, &vals[i]);
		if (len >= PAGE_SIZE)
			return -EFBIG;
	}

	len += sysfs_emit_at(buf, len, "%s\n", suffix);

	return len;
}

static ssize_t iio_format_avail_list(char *buf, const int *vals,
				     int type, int length)
{

	return iio_format_list(buf, vals, type, length, "", "");
}

static ssize_t iio_format_avail_range(char *buf, const int *vals, int type)
{
	int length;

	/*
	 * length refers to the array size , not the number of elements.
	 * The purpose is to print the range [min , step ,max] so length should
	 * be 3 in case of int, and 6 for other types.
	 */
	switch (type) {
	case IIO_VAL_INT:
		length = 3;
		break;
	default:
		length = 6;
		break;
	}

	return iio_format_list(buf, vals, type, length, "[", "]");
}

static ssize_t iio_read_channel_info_avail(struct device *dev,
					   struct device_attribute *attr,
					   char *buf)
{
	struct iio_dev *indio_dev = dev_to_iio_dev(dev);
	struct iio_dev_attr *this_attr = to_iio_dev_attr(attr);
	const int *vals;
	int ret;
	int length;
	int type;

	ret = indio_dev->info->read_avail(indio_dev, this_attr->c,
					  &vals, &type, &length,
					  this_attr->address);

	if (ret < 0)
		return ret;
	switch (ret) {
	case IIO_AVAIL_LIST:
		return iio_format_avail_list(buf, vals, type, length);
	case IIO_AVAIL_RANGE:
		return iio_format_avail_range(buf, vals, type);
	default:
		return -EINVAL;
	}
}

/**
 * __iio_str_to_fixpoint() - Parse a fixed-point number from a string
 * @str: The string to parse
 * @fract_mult: Multiplier for the first decimal place, should be a power of 10
 * @integer: The integer part of the number
 * @fract: The fractional part of the number
 * @scale_db: True if this should parse as dB
 *
 * Returns:
 * 0 on success, or a negative error code if the string could not be parsed.
 */
static int __iio_str_to_fixpoint(const char *str, int fract_mult,
				 int *integer, int *fract, bool scale_db)
{
	int i = 0, f = 0;
	bool integer_part = true, negative = false;

	if (fract_mult == 0) {
		*fract = 0;

		return kstrtoint(str, 0, integer);
	}

	if (str[0] == '-') {
		negative = true;
		str++;
	} else if (str[0] == '+') {
		str++;
	}

	while (*str) {
		if ('0' <= *str && *str <= '9') {
			if (integer_part) {
				i = i * 10 + *str - '0';
			} else {
				f += fract_mult * (*str - '0');
				fract_mult /= 10;
			}
		} else if (*str == '\n') {
			if (*(str + 1) == '\0')
				break;
			return -EINVAL;
		} else if (!strncmp(str, " dB", sizeof(" dB") - 1) && scale_db) {
			/* Ignore the dB suffix */
			str += sizeof(" dB") - 1;
			continue;
		} else if (!strncmp(str, "dB", sizeof("dB") - 1) && scale_db) {
			/* Ignore the dB suffix */
			str += sizeof("dB") - 1;
			continue;
		} else if (*str == '.' && integer_part) {
			integer_part = false;
		} else {
			return -EINVAL;
		}
		str++;
	}

	if (negative) {
		if (i)
			i = -i;
		else
			f = -f;
	}

	*integer = i;
	*fract = f;

	return 0;
}

/**
 * iio_str_to_fixpoint() - Parse a fixed-point number from a string
 * @str: The string to parse
 * @fract_mult: Multiplier for the first decimal place, should be a power of 10
 * @integer: The integer part of the number
 * @fract: The fractional part of the number
 *
 * Returns:
 * 0 on success, or a negative error code if the string could not be parsed.
 */
int iio_str_to_fixpoint(const char *str, int fract_mult,
			int *integer, int *fract)
{
	return __iio_str_to_fixpoint(str, fract_mult, integer, fract, false);
}
EXPORT_SYMBOL_GPL(iio_str_to_fixpoint);

static ssize_t iio_write_channel_info(struct device *dev,
				      struct device_attribute *attr,
				      const char *buf,
				      size_t len)
{
	struct iio_dev *indio_dev = dev_to_iio_dev(dev);
	struct iio_dev_attr *this_attr = to_iio_dev_attr(attr);
	int ret, fract_mult = 100000;
	int integer, fract = 0;
	bool is_char = false;
	bool scale_db = false;

	/* Assumes decimal - precision based on number of digits */
	if (!indio_dev->info->write_raw)
		return -EINVAL;

	if (indio_dev->info->write_raw_get_fmt)
		switch (indio_dev->info->write_raw_get_fmt(indio_dev,
			this_attr->c, this_attr->address)) {
		case IIO_VAL_INT:
			fract_mult = 0;
			break;
		case IIO_VAL_INT_PLUS_MICRO_DB:
			scale_db = true;
			fallthrough;
		case IIO_VAL_INT_PLUS_MICRO:
			fract_mult = 100000;
			break;
		case IIO_VAL_INT_PLUS_NANO:
			fract_mult = 100000000;
			break;
		case IIO_VAL_CHAR:
			is_char = true;
			break;
		default:
			return -EINVAL;
		}

	if (is_char) {
		char ch;

		if (sscanf(buf, "%c", &ch) != 1)
			return -EINVAL;
		integer = ch;
	} else {
		ret = __iio_str_to_fixpoint(buf, fract_mult, &integer, &fract,
					    scale_db);
		if (ret)
			return ret;
	}

	ret = indio_dev->info->write_raw(indio_dev, this_attr->c,
					 integer, fract, this_attr->address);
	if (ret)
		return ret;

	return len;
}

static
int __iio_device_attr_init(struct device_attribute *dev_attr,
			   const char *postfix,
			   struct iio_chan_spec const *chan,
			   ssize_t (*readfunc)(struct device *dev,
					       struct device_attribute *attr,
					       char *buf),
			   ssize_t (*writefunc)(struct device *dev,
						struct device_attribute *attr,
						const char *buf,
						size_t len),
			   enum iio_shared_by shared_by)
{
	int ret = 0;
	char *name = NULL;
	char *full_postfix;

	sysfs_attr_init(&dev_attr->attr);

	/* Build up postfix of <extend_name>_<modifier>_postfix */
	if (chan->modified && (shared_by == IIO_SEPARATE)) {
		if (chan->extend_name)
			full_postfix = kasprintf(GFP_KERNEL, "%s_%s_%s",
						 iio_modifier_names[chan->channel2],
						 chan->extend_name,
						 postfix);
		else
			full_postfix = kasprintf(GFP_KERNEL, "%s_%s",
						 iio_modifier_names[chan->channel2],
						 postfix);
	} else {
		if (chan->extend_name == NULL || shared_by != IIO_SEPARATE)
			full_postfix = kstrdup(postfix, GFP_KERNEL);
		else
			full_postfix = kasprintf(GFP_KERNEL,
						 "%s_%s",
						 chan->extend_name,
						 postfix);
	}
	if (full_postfix == NULL)
		return -ENOMEM;

	if (chan->differential) { /* Differential can not have modifier */
		switch (shared_by) {
		case IIO_SHARED_BY_ALL:
			name = kasprintf(GFP_KERNEL, "%s", full_postfix);
			break;
		case IIO_SHARED_BY_DIR:
			name = kasprintf(GFP_KERNEL, "%s_%s",
						iio_direction[chan->output],
						full_postfix);
			break;
		case IIO_SHARED_BY_TYPE:
			name = kasprintf(GFP_KERNEL, "%s_%s-%s_%s",
					    iio_direction[chan->output],
					    iio_chan_type_name_spec[chan->type],
					    iio_chan_type_name_spec[chan->type],
					    full_postfix);
			break;
		case IIO_SEPARATE:
			if (!chan->indexed) {
				WARN(1, "Differential channels must be indexed\n");
				ret = -EINVAL;
				goto error_free_full_postfix;
			}
			name = kasprintf(GFP_KERNEL,
					    "%s_%s%d-%s%d_%s",
					    iio_direction[chan->output],
					    iio_chan_type_name_spec[chan->type],
					    chan->channel,
					    iio_chan_type_name_spec[chan->type],
					    chan->channel2,
					    full_postfix);
			break;
		}
	} else { /* Single ended */
		switch (shared_by) {
		case IIO_SHARED_BY_ALL:
			name = kasprintf(GFP_KERNEL, "%s", full_postfix);
			break;
		case IIO_SHARED_BY_DIR:
			name = kasprintf(GFP_KERNEL, "%s_%s",
						iio_direction[chan->output],
						full_postfix);
			break;
		case IIO_SHARED_BY_TYPE:
			name = kasprintf(GFP_KERNEL, "%s_%s_%s",
					    iio_direction[chan->output],
					    iio_chan_type_name_spec[chan->type],
					    full_postfix);
			break;

		case IIO_SEPARATE:
			if (chan->indexed)
				name = kasprintf(GFP_KERNEL, "%s_%s%d_%s",
						    iio_direction[chan->output],
						    iio_chan_type_name_spec[chan->type],
						    chan->channel,
						    full_postfix);
			else
				name = kasprintf(GFP_KERNEL, "%s_%s_%s",
						    iio_direction[chan->output],
						    iio_chan_type_name_spec[chan->type],
						    full_postfix);
			break;
		}
	}
	if (name == NULL) {
		ret = -ENOMEM;
		goto error_free_full_postfix;
	}
	dev_attr->attr.name = name;

	if (readfunc) {
		dev_attr->attr.mode |= 0444;
		dev_attr->show = readfunc;
	}

	if (writefunc) {
		dev_attr->attr.mode |= 0200;
		dev_attr->store = writefunc;
	}

error_free_full_postfix:
	kfree(full_postfix);

	return ret;
}

static void __iio_device_attr_deinit(struct device_attribute *dev_attr)
{
	kfree(dev_attr->attr.name);
}

int __iio_add_chan_devattr(const char *postfix,
			   struct iio_chan_spec const *chan,
			   ssize_t (*readfunc)(struct device *dev,
					       struct device_attribute *attr,
					       char *buf),
			   ssize_t (*writefunc)(struct device *dev,
						struct device_attribute *attr,
						const char *buf,
						size_t len),
			   u64 mask,
			   enum iio_shared_by shared_by,
			   struct device *dev,
			   struct iio_buffer *buffer,
			   struct list_head *attr_list)
{
	int ret;
	struct iio_dev_attr *iio_attr, *t;

	iio_attr = kzalloc(sizeof(*iio_attr), GFP_KERNEL);
	if (iio_attr == NULL)
		return -ENOMEM;
	ret = __iio_device_attr_init(&iio_attr->dev_attr,
				     postfix, chan,
				     readfunc, writefunc, shared_by);
	if (ret)
		goto error_iio_dev_attr_free;
	iio_attr->c = chan;
	iio_attr->address = mask;
	iio_attr->buffer = buffer;
	list_for_each_entry(t, attr_list, l)
		if (strcmp(t->dev_attr.attr.name,
			   iio_attr->dev_attr.attr.name) == 0) {
			if (shared_by == IIO_SEPARATE)
				dev_err(dev, "tried to double register : %s\n",
					t->dev_attr.attr.name);
			ret = -EBUSY;
			goto error_device_attr_deinit;
		}
	list_add(&iio_attr->l, attr_list);

	return 0;

error_device_attr_deinit:
	__iio_device_attr_deinit(&iio_attr->dev_attr);
error_iio_dev_attr_free:
	kfree(iio_attr);
	return ret;
}

static int iio_device_add_channel_label(struct iio_dev *indio_dev,
					 struct iio_chan_spec const *chan)
{
	struct iio_dev_opaque *iio_dev_opaque = to_iio_dev_opaque(indio_dev);
	int ret;

	if (!indio_dev->info->read_label && !chan->extend_name)
		return 0;

	ret = __iio_add_chan_devattr("label",
				     chan,
				     &iio_read_channel_label,
				     NULL,
				     0,
				     IIO_SEPARATE,
				     &indio_dev->dev,
				     NULL,
				     &iio_dev_opaque->channel_attr_list);
	if (ret < 0)
		return ret;

	return 1;
}

static int iio_device_add_info_mask_type(struct iio_dev *indio_dev,
					 struct iio_chan_spec const *chan,
					 enum iio_shared_by shared_by,
					 const long *infomask)
{
	struct iio_dev_opaque *iio_dev_opaque = to_iio_dev_opaque(indio_dev);
	int i, ret, attrcount = 0;

	for_each_set_bit(i, infomask, sizeof(*infomask)*8) {
		if (i >= ARRAY_SIZE(iio_chan_info_postfix))
			return -EINVAL;
		ret = __iio_add_chan_devattr(iio_chan_info_postfix[i],
					     chan,
					     &iio_read_channel_info,
					     &iio_write_channel_info,
					     i,
					     shared_by,
					     &indio_dev->dev,
					     NULL,
					     &iio_dev_opaque->channel_attr_list);
		if ((ret == -EBUSY) && (shared_by != IIO_SEPARATE))
			continue;
		if (ret < 0)
			return ret;
		attrcount++;
	}

	return attrcount;
}

static int iio_device_add_info_mask_type_avail(struct iio_dev *indio_dev,
					       struct iio_chan_spec const *chan,
					       enum iio_shared_by shared_by,
					       const long *infomask)
{
	struct iio_dev_opaque *iio_dev_opaque = to_iio_dev_opaque(indio_dev);
	int i, ret, attrcount = 0;
	char *avail_postfix;

	for_each_set_bit(i, infomask, sizeof(*infomask) * 8) {
		if (i >= ARRAY_SIZE(iio_chan_info_postfix))
			return -EINVAL;
		avail_postfix = kasprintf(GFP_KERNEL,
					  "%s_available",
					  iio_chan_info_postfix[i]);
		if (!avail_postfix)
			return -ENOMEM;

		ret = __iio_add_chan_devattr(avail_postfix,
					     chan,
					     &iio_read_channel_info_avail,
					     NULL,
					     i,
					     shared_by,
					     &indio_dev->dev,
					     NULL,
					     &iio_dev_opaque->channel_attr_list);
		kfree(avail_postfix);
		if ((ret == -EBUSY) && (shared_by != IIO_SEPARATE))
			continue;
		if (ret < 0)
			return ret;
		attrcount++;
	}

	return attrcount;
}

static int iio_device_add_channel_sysfs(struct iio_dev *indio_dev,
					struct iio_chan_spec const *chan)
{
	struct iio_dev_opaque *iio_dev_opaque = to_iio_dev_opaque(indio_dev);
	int ret, attrcount = 0;
	const struct iio_chan_spec_ext_info *ext_info;

	if (chan->channel < 0)
		return 0;
	ret = iio_device_add_info_mask_type(indio_dev, chan,
					    IIO_SEPARATE,
					    &chan->info_mask_separate);
	if (ret < 0)
		return ret;
	attrcount += ret;

	ret = iio_device_add_info_mask_type_avail(indio_dev, chan,
						  IIO_SEPARATE,
						  &chan->info_mask_separate_available);
	if (ret < 0)
		return ret;
	attrcount += ret;

	ret = iio_device_add_info_mask_type(indio_dev, chan,
					    IIO_SHARED_BY_TYPE,
					    &chan->info_mask_shared_by_type);
	if (ret < 0)
		return ret;
	attrcount += ret;

	ret = iio_device_add_info_mask_type_avail(indio_dev, chan,
						  IIO_SHARED_BY_TYPE,
						  &chan->info_mask_shared_by_type_available);
	if (ret < 0)
		return ret;
	attrcount += ret;

	ret = iio_device_add_info_mask_type(indio_dev, chan,
					    IIO_SHARED_BY_DIR,
					    &chan->info_mask_shared_by_dir);
	if (ret < 0)
		return ret;
	attrcount += ret;

	ret = iio_device_add_info_mask_type_avail(indio_dev, chan,
						  IIO_SHARED_BY_DIR,
						  &chan->info_mask_shared_by_dir_available);
	if (ret < 0)
		return ret;
	attrcount += ret;

	ret = iio_device_add_info_mask_type(indio_dev, chan,
					    IIO_SHARED_BY_ALL,
					    &chan->info_mask_shared_by_all);
	if (ret < 0)
		return ret;
	attrcount += ret;

	ret = iio_device_add_info_mask_type_avail(indio_dev, chan,
						  IIO_SHARED_BY_ALL,
						  &chan->info_mask_shared_by_all_available);
	if (ret < 0)
		return ret;
	attrcount += ret;

	ret = iio_device_add_channel_label(indio_dev, chan);
	if (ret < 0)
		return ret;
	attrcount += ret;

	if (chan->ext_info) {
		unsigned int i = 0;

		for (ext_info = chan->ext_info; ext_info->name; ext_info++) {
			ret = __iio_add_chan_devattr(ext_info->name,
					chan,
					ext_info->read ?
					    &iio_read_channel_ext_info : NULL,
					ext_info->write ?
					    &iio_write_channel_ext_info : NULL,
					i,
					ext_info->shared,
					&indio_dev->dev,
					NULL,
					&iio_dev_opaque->channel_attr_list);
			i++;
			if (ret == -EBUSY && ext_info->shared)
				continue;

			if (ret)
				return ret;

			attrcount++;
		}
	}

	return attrcount;
}

/**
 * iio_free_chan_devattr_list() - Free a list of IIO device attributes
 * @attr_list: List of IIO device attributes
 *
 * This function frees the memory allocated for each of the IIO device
 * attributes in the list.
 */
void iio_free_chan_devattr_list(struct list_head *attr_list)
{
	struct iio_dev_attr *p, *n;

	list_for_each_entry_safe(p, n, attr_list, l) {
		kfree_const(p->dev_attr.attr.name);
		list_del(&p->l);
		kfree(p);
	}
}

static ssize_t name_show(struct device *dev, struct device_attribute *attr,
			 char *buf)
{
	struct iio_dev *indio_dev = dev_to_iio_dev(dev);

	return sysfs_emit(buf, "%s\n", indio_dev->name);
}

static DEVICE_ATTR_RO(name);

static ssize_t label_show(struct device *dev, struct device_attribute *attr,
			  char *buf)
{
	struct iio_dev *indio_dev = dev_to_iio_dev(dev);

	return sysfs_emit(buf, "%s\n", indio_dev->label);
}

static DEVICE_ATTR_RO(label);

static const char * const clock_names[] = {
	[CLOCK_REALTIME]	 	= "realtime",
	[CLOCK_MONOTONIC]	 	= "monotonic",
	[CLOCK_PROCESS_CPUTIME_ID]	= "process_cputime_id",
	[CLOCK_THREAD_CPUTIME_ID]	= "thread_cputime_id",
	[CLOCK_MONOTONIC_RAW]	 	= "monotonic_raw",
	[CLOCK_REALTIME_COARSE]	 	= "realtime_coarse",
	[CLOCK_MONOTONIC_COARSE] 	= "monotonic_coarse",
	[CLOCK_BOOTTIME]	 	= "boottime",
	[CLOCK_REALTIME_ALARM]		= "realtime_alarm",
	[CLOCK_BOOTTIME_ALARM]		= "boottime_alarm",
	[CLOCK_SGI_CYCLE]		= "sgi_cycle",
	[CLOCK_TAI]		 	= "tai",
};

static ssize_t current_timestamp_clock_show(struct device *dev,
					    struct device_attribute *attr,
					    char *buf)
{
	const struct iio_dev *indio_dev = dev_to_iio_dev(dev);
	const clockid_t clk = iio_device_get_clock(indio_dev);

	switch (clk) {
	case CLOCK_REALTIME:
	case CLOCK_MONOTONIC:
	case CLOCK_MONOTONIC_RAW:
	case CLOCK_REALTIME_COARSE:
	case CLOCK_MONOTONIC_COARSE:
	case CLOCK_BOOTTIME:
	case CLOCK_TAI:
		break;
	default:
		BUG();
	}

	return sysfs_emit(buf, "%s\n", clock_names[clk]);
}

static ssize_t current_timestamp_clock_store(struct device *dev,
					     struct device_attribute *attr,
					     const char *buf, size_t len)
{
	clockid_t clk;
	int ret;

	ret = sysfs_match_string(clock_names, buf);
	if (ret < 0)
		return ret;
	clk = ret;

	switch (clk) {
	case CLOCK_REALTIME:
	case CLOCK_MONOTONIC:
	case CLOCK_MONOTONIC_RAW:
	case CLOCK_REALTIME_COARSE:
	case CLOCK_MONOTONIC_COARSE:
	case CLOCK_BOOTTIME:
	case CLOCK_TAI:
		break;
	default:
		return -EINVAL;
	}

	ret = iio_device_set_clock(dev_to_iio_dev(dev), clk);
	if (ret)
		return ret;

	return len;
}

int iio_device_register_sysfs_group(struct iio_dev *indio_dev,
				    const struct attribute_group *group)
{
	struct iio_dev_opaque *iio_dev_opaque = to_iio_dev_opaque(indio_dev);
	const struct attribute_group **new, **old = iio_dev_opaque->groups;
	unsigned int cnt = iio_dev_opaque->groupcounter;

	new = krealloc_array(old, cnt + 2, sizeof(*new), GFP_KERNEL);
	if (!new)
		return -ENOMEM;

	new[iio_dev_opaque->groupcounter++] = group;
	new[iio_dev_opaque->groupcounter] = NULL;

	iio_dev_opaque->groups = new;

	return 0;
}

static DEVICE_ATTR_RW(current_timestamp_clock);

static int iio_device_register_sysfs(struct iio_dev *indio_dev)
{
	struct iio_dev_opaque *iio_dev_opaque = to_iio_dev_opaque(indio_dev);
	int i, ret = 0, attrcount, attrn, attrcount_orig = 0;
	struct iio_dev_attr *p;
	struct attribute **attr, *clk = NULL;

	/* First count elements in any existing group */
	if (indio_dev->info->attrs) {
		attr = indio_dev->info->attrs->attrs;
		while (*attr++ != NULL)
			attrcount_orig++;
	}
	attrcount = attrcount_orig;
	/*
	 * New channel registration method - relies on the fact a group does
	 * not need to be initialized if its name is NULL.
	 */
	if (indio_dev->channels)
		for (i = 0; i < indio_dev->num_channels; i++) {
			const struct iio_chan_spec *chan =
				&indio_dev->channels[i];

			if (chan->type == IIO_TIMESTAMP)
				clk = &dev_attr_current_timestamp_clock.attr;

			ret = iio_device_add_channel_sysfs(indio_dev, chan);
			if (ret < 0)
				goto error_clear_attrs;
			attrcount += ret;
		}

	if (iio_dev_opaque->event_interface)
		clk = &dev_attr_current_timestamp_clock.attr;

	if (indio_dev->name)
		attrcount++;
	if (indio_dev->label)
		attrcount++;
	if (clk)
		attrcount++;

	iio_dev_opaque->chan_attr_group.attrs =
		kcalloc(attrcount + 1,
			sizeof(iio_dev_opaque->chan_attr_group.attrs[0]),
			GFP_KERNEL);
	if (iio_dev_opaque->chan_attr_group.attrs == NULL) {
		ret = -ENOMEM;
		goto error_clear_attrs;
	}
	/* Copy across original attributes, and point to original binary attributes */
	if (indio_dev->info->attrs) {
		memcpy(iio_dev_opaque->chan_attr_group.attrs,
		       indio_dev->info->attrs->attrs,
		       sizeof(iio_dev_opaque->chan_attr_group.attrs[0])
		       *attrcount_orig);
		iio_dev_opaque->chan_attr_group.is_visible =
			indio_dev->info->attrs->is_visible;
		iio_dev_opaque->chan_attr_group.bin_attrs =
			indio_dev->info->attrs->bin_attrs;
	}
	attrn = attrcount_orig;
	/* Add all elements from the list. */
	list_for_each_entry(p, &iio_dev_opaque->channel_attr_list, l)
		iio_dev_opaque->chan_attr_group.attrs[attrn++] = &p->dev_attr.attr;
	if (indio_dev->name)
		iio_dev_opaque->chan_attr_group.attrs[attrn++] = &dev_attr_name.attr;
	if (indio_dev->label)
		iio_dev_opaque->chan_attr_group.attrs[attrn++] = &dev_attr_label.attr;
	if (clk)
		iio_dev_opaque->chan_attr_group.attrs[attrn++] = clk;

	ret = iio_device_register_sysfs_group(indio_dev,
					      &iio_dev_opaque->chan_attr_group);
	if (ret)
		goto error_free_chan_attrs;

	return 0;

error_free_chan_attrs:
	kfree(iio_dev_opaque->chan_attr_group.attrs);
	iio_dev_opaque->chan_attr_group.attrs = NULL;
error_clear_attrs:
	iio_free_chan_devattr_list(&iio_dev_opaque->channel_attr_list);

	return ret;
}

static void iio_device_unregister_sysfs(struct iio_dev *indio_dev)
{
	struct iio_dev_opaque *iio_dev_opaque = to_iio_dev_opaque(indio_dev);

	iio_free_chan_devattr_list(&iio_dev_opaque->channel_attr_list);
	kfree(iio_dev_opaque->chan_attr_group.attrs);
	iio_dev_opaque->chan_attr_group.attrs = NULL;
	kfree(iio_dev_opaque->groups);
	iio_dev_opaque->groups = NULL;
}

static void iio_dev_release(struct device *device)
{
	struct iio_dev *indio_dev = dev_to_iio_dev(device);
	struct iio_dev_opaque *iio_dev_opaque = to_iio_dev_opaque(indio_dev);

	if (indio_dev->modes & INDIO_ALL_TRIGGERED_MODES)
		iio_device_unregister_trigger_consumer(indio_dev);
	iio_device_unregister_eventset(indio_dev);
	iio_device_unregister_sysfs(indio_dev);

	iio_device_detach_buffers(indio_dev);

	lockdep_unregister_key(&iio_dev_opaque->mlock_key);

	ida_free(&iio_ida, iio_dev_opaque->id);
	kfree(iio_dev_opaque);
}

const struct device_type iio_device_type = {
	.name = "iio_device",
	.release = iio_dev_release,
};

/**
 * iio_device_alloc() - allocate an iio_dev from a driver
 * @parent:		Parent device.
 * @sizeof_priv:	Space to allocate for private structure.
 *
 * Returns:
 * Pointer to allocated iio_dev on success, NULL on failure.
 */
struct iio_dev *iio_device_alloc(struct device *parent, int sizeof_priv)
{
	struct iio_dev_opaque *iio_dev_opaque;
	struct iio_dev *indio_dev;
	size_t alloc_size;

	if (sizeof_priv)
		alloc_size = ALIGN(sizeof(*iio_dev_opaque), IIO_DMA_MINALIGN) + sizeof_priv;
	else
		alloc_size = sizeof(*iio_dev_opaque);

	iio_dev_opaque = kzalloc(alloc_size, GFP_KERNEL);
	if (!iio_dev_opaque)
		return NULL;

	indio_dev = &iio_dev_opaque->indio_dev;

	if (sizeof_priv)
		indio_dev->priv = (char *)iio_dev_opaque +
			ALIGN(sizeof(*iio_dev_opaque), IIO_DMA_MINALIGN);

	indio_dev->dev.parent = parent;
	indio_dev->dev.type = &iio_device_type;
	indio_dev->dev.bus = &iio_bus_type;
	device_initialize(&indio_dev->dev);
	mutex_init(&iio_dev_opaque->mlock);
	mutex_init(&iio_dev_opaque->info_exist_lock);
	INIT_LIST_HEAD(&iio_dev_opaque->channel_attr_list);

	iio_dev_opaque->id = ida_alloc(&iio_ida, GFP_KERNEL);
	if (iio_dev_opaque->id < 0) {
		/* cannot use a dev_err as the name isn't available */
		pr_err("failed to get device id\n");
		kfree(iio_dev_opaque);
		return NULL;
	}

	if (dev_set_name(&indio_dev->dev, "iio:device%d", iio_dev_opaque->id)) {
		ida_free(&iio_ida, iio_dev_opaque->id);
		kfree(iio_dev_opaque);
		return NULL;
	}

	INIT_LIST_HEAD(&iio_dev_opaque->buffer_list);
	INIT_LIST_HEAD(&iio_dev_opaque->ioctl_handlers);

	lockdep_register_key(&iio_dev_opaque->mlock_key);
	lockdep_set_class(&iio_dev_opaque->mlock, &iio_dev_opaque->mlock_key);

	return indio_dev;
}
EXPORT_SYMBOL(iio_device_alloc);

/**
 * iio_device_free() - free an iio_dev from a driver
 * @dev:		the iio_dev associated with the device
 */
void iio_device_free(struct iio_dev *dev)
{
	if (dev)
		put_device(&dev->dev);
}
EXPORT_SYMBOL(iio_device_free);

static void devm_iio_device_release(void *iio_dev)
{
	iio_device_free(iio_dev);
}

/**
 * devm_iio_device_alloc - Resource-managed iio_device_alloc()
 * @parent:		Device to allocate iio_dev for, and parent for this IIO device
 * @sizeof_priv:	Space to allocate for private structure.
 *
 * Managed iio_device_alloc. iio_dev allocated with this function is
 * automatically freed on driver detach.
 *
 * Returns:
 * Pointer to allocated iio_dev on success, NULL on failure.
 */
struct iio_dev *devm_iio_device_alloc(struct device *parent, int sizeof_priv)
{
	struct iio_dev *iio_dev;
	int ret;

	iio_dev = iio_device_alloc(parent, sizeof_priv);
	if (!iio_dev)
		return NULL;

	ret = devm_add_action_or_reset(parent, devm_iio_device_release,
				       iio_dev);
	if (ret)
		return NULL;

	return iio_dev;
}
EXPORT_SYMBOL_GPL(devm_iio_device_alloc);

/**
 * iio_chrdev_open() - chrdev file open for buffer access and ioctls
 * @inode:	Inode structure for identifying the device in the file system
 * @filp:	File structure for iio device used to keep and later access
 *		private data
 *
 * Returns: 0 on success or -EBUSY if the device is already opened
 */
static int iio_chrdev_open(struct inode *inode, struct file *filp)
{
	struct iio_dev_opaque *iio_dev_opaque =
		container_of(inode->i_cdev, struct iio_dev_opaque, chrdev);
	struct iio_dev *indio_dev = &iio_dev_opaque->indio_dev;
	struct iio_dev_buffer_pair *ib;

	if (test_and_set_bit(IIO_BUSY_BIT_POS, &iio_dev_opaque->flags))
		return -EBUSY;

	iio_device_get(indio_dev);

	ib = kmalloc(sizeof(*ib), GFP_KERNEL);
	if (!ib) {
		iio_device_put(indio_dev);
		clear_bit(IIO_BUSY_BIT_POS, &iio_dev_opaque->flags);
		return -ENOMEM;
	}

	ib->indio_dev = indio_dev;
	ib->buffer = indio_dev->buffer;

	filp->private_data = ib;

	return 0;
}

/**
 * iio_chrdev_release() - chrdev file close buffer access and ioctls
 * @inode:	Inode structure pointer for the char device
 * @filp:	File structure pointer for the char device
 *
 * Returns: 0 for successful release.
 */
static int iio_chrdev_release(struct inode *inode, struct file *filp)
{
	struct iio_dev_buffer_pair *ib = filp->private_data;
	struct iio_dev_opaque *iio_dev_opaque =
		container_of(inode->i_cdev, struct iio_dev_opaque, chrdev);
	struct iio_dev *indio_dev = &iio_dev_opaque->indio_dev;

	kfree(ib);
	clear_bit(IIO_BUSY_BIT_POS, &iio_dev_opaque->flags);
	iio_device_put(indio_dev);

	return 0;
}

void iio_device_ioctl_handler_register(struct iio_dev *indio_dev,
				       struct iio_ioctl_handler *h)
{
	struct iio_dev_opaque *iio_dev_opaque = to_iio_dev_opaque(indio_dev);

	list_add_tail(&h->entry, &iio_dev_opaque->ioctl_handlers);
}

void iio_device_ioctl_handler_unregister(struct iio_ioctl_handler *h)
{
	list_del(&h->entry);
}

static long iio_ioctl(struct file *filp, unsigned int cmd, unsigned long arg)
{
	struct iio_dev_buffer_pair *ib = filp->private_data;
	struct iio_dev *indio_dev = ib->indio_dev;
	struct iio_dev_opaque *iio_dev_opaque = to_iio_dev_opaque(indio_dev);
	struct iio_ioctl_handler *h;
	int ret;

<<<<<<< HEAD
=======
	guard(mutex)(&iio_dev_opaque->info_exist_lock);
>>>>>>> 0c383648
	/*
	 * The NULL check here is required to prevent crashing when a device
	 * is being removed while userspace would still have open file handles
	 * to try to access this device.
	 */
	if (!indio_dev->info)
		return -ENODEV;

	list_for_each_entry(h, &iio_dev_opaque->ioctl_handlers, entry) {
		ret = h->ioctl(indio_dev, filp, cmd, arg);
		if (ret != IIO_IOCTL_UNHANDLED)
			return ret;
	}

	return -ENODEV;
}

static const struct file_operations iio_buffer_fileops = {
	.owner = THIS_MODULE,
	.llseek = noop_llseek,
	.read = iio_buffer_read_outer_addr,
	.write = iio_buffer_write_outer_addr,
	.poll = iio_buffer_poll_addr,
	.unlocked_ioctl = iio_ioctl,
	.compat_ioctl = compat_ptr_ioctl,
	.open = iio_chrdev_open,
	.release = iio_chrdev_release,
};

static const struct file_operations iio_event_fileops = {
	.owner = THIS_MODULE,
	.llseek = noop_llseek,
	.unlocked_ioctl = iio_ioctl,
	.compat_ioctl = compat_ptr_ioctl,
	.open = iio_chrdev_open,
	.release = iio_chrdev_release,
};

static int iio_check_unique_scan_index(struct iio_dev *indio_dev)
{
	int i, j;
	const struct iio_chan_spec *channels = indio_dev->channels;

	if (!(indio_dev->modes & INDIO_ALL_BUFFER_MODES))
		return 0;

	for (i = 0; i < indio_dev->num_channels - 1; i++) {
		if (channels[i].scan_index < 0)
			continue;
		for (j = i + 1; j < indio_dev->num_channels; j++)
			if (channels[i].scan_index == channels[j].scan_index) {
				dev_err(&indio_dev->dev,
					"Duplicate scan index %d\n",
					channels[i].scan_index);
				return -EINVAL;
			}
	}

	return 0;
}

static int iio_check_extended_name(const struct iio_dev *indio_dev)
{
	unsigned int i;

	if (!indio_dev->info->read_label)
		return 0;

	for (i = 0; i < indio_dev->num_channels; i++) {
		if (indio_dev->channels[i].extend_name) {
			dev_err(&indio_dev->dev,
				"Cannot use labels and extend_name at the same time\n");
			return -EINVAL;
		}
	}

	return 0;
}

static const struct iio_buffer_setup_ops noop_ring_setup_ops;

static void iio_sanity_check_avail_scan_masks(struct iio_dev *indio_dev)
{
	unsigned int num_masks, masklength, longs_per_mask;
	const unsigned long *av_masks;
	int i;

	av_masks = indio_dev->available_scan_masks;
	masklength = indio_dev->masklength;
	longs_per_mask = BITS_TO_LONGS(masklength);

	/*
	 * The code determining how many available_scan_masks is in the array
	 * will be assuming the end of masks when first long with all bits
	 * zeroed is encountered. This is incorrect for masks where mask
	 * consists of more than one long, and where some of the available masks
	 * has long worth of bits zeroed (but has subsequent bit(s) set). This
	 * is a safety measure against bug where array of masks is terminated by
	 * a single zero while mask width is greater than width of a long.
	 */
	if (longs_per_mask > 1)
		dev_warn(indio_dev->dev.parent,
			 "multi long available scan masks not fully supported\n");

	if (bitmap_empty(av_masks, masklength))
		dev_warn(indio_dev->dev.parent, "empty scan mask\n");

	for (num_masks = 0; *av_masks; num_masks++)
		av_masks += longs_per_mask;

	if (num_masks < 2)
		return;

	av_masks = indio_dev->available_scan_masks;

	/*
	 * Go through all the masks from first to one before the last, and see
	 * that no mask found later from the available_scan_masks array is a
	 * subset of mask found earlier. If this happens, then the mask found
	 * later will never get used because scanning the array is stopped when
	 * the first suitable mask is found. Drivers should order the array of
	 * available masks in the order of preference (presumably the least
	 * costy to access masks first).
	 */
	for (i = 0; i < num_masks - 1; i++) {
		const unsigned long *mask1;
		int j;

		mask1 = av_masks + i * longs_per_mask;
		for (j = i + 1; j < num_masks; j++) {
			const unsigned long *mask2;

			mask2 = av_masks + j * longs_per_mask;
			if (bitmap_subset(mask2, mask1, masklength))
				dev_warn(indio_dev->dev.parent,
					 "available_scan_mask %d subset of %d. Never used\n",
					 j, i);
		}
	}
}

int __iio_device_register(struct iio_dev *indio_dev, struct module *this_mod)
{
	struct iio_dev_opaque *iio_dev_opaque = to_iio_dev_opaque(indio_dev);
	struct fwnode_handle *fwnode = NULL;
	int ret;

	if (!indio_dev->info)
		return -EINVAL;

	iio_dev_opaque->driver_module = this_mod;

	/* If the calling driver did not initialize firmware node, do it here */
	if (dev_fwnode(&indio_dev->dev))
		fwnode = dev_fwnode(&indio_dev->dev);
	/* The default dummy IIO device has no parent */
	else if (indio_dev->dev.parent)
		fwnode = dev_fwnode(indio_dev->dev.parent);
	device_set_node(&indio_dev->dev, fwnode);

	fwnode_property_read_string(fwnode, "label", &indio_dev->label);

	ret = iio_check_unique_scan_index(indio_dev);
	if (ret < 0)
		return ret;

	ret = iio_check_extended_name(indio_dev);
	if (ret < 0)
		return ret;

	iio_device_register_debugfs(indio_dev);

	ret = iio_buffers_alloc_sysfs_and_mask(indio_dev);
	if (ret) {
		dev_err(indio_dev->dev.parent,
			"Failed to create buffer sysfs interfaces\n");
		goto error_unreg_debugfs;
	}

	if (indio_dev->available_scan_masks)
		iio_sanity_check_avail_scan_masks(indio_dev);

	ret = iio_device_register_sysfs(indio_dev);
	if (ret) {
		dev_err(indio_dev->dev.parent,
			"Failed to register sysfs interfaces\n");
		goto error_buffer_free_sysfs;
	}
	ret = iio_device_register_eventset(indio_dev);
	if (ret) {
		dev_err(indio_dev->dev.parent,
			"Failed to register event set\n");
		goto error_free_sysfs;
	}
	if (indio_dev->modes & INDIO_ALL_TRIGGERED_MODES)
		iio_device_register_trigger_consumer(indio_dev);

	if ((indio_dev->modes & INDIO_ALL_BUFFER_MODES) &&
		indio_dev->setup_ops == NULL)
		indio_dev->setup_ops = &noop_ring_setup_ops;

	if (iio_dev_opaque->attached_buffers_cnt)
		cdev_init(&iio_dev_opaque->chrdev, &iio_buffer_fileops);
	else if (iio_dev_opaque->event_interface)
		cdev_init(&iio_dev_opaque->chrdev, &iio_event_fileops);

	if (iio_dev_opaque->attached_buffers_cnt || iio_dev_opaque->event_interface) {
		indio_dev->dev.devt = MKDEV(MAJOR(iio_devt), iio_dev_opaque->id);
		iio_dev_opaque->chrdev.owner = this_mod;
	}

	/* assign device groups now; they should be all registered now */
	indio_dev->dev.groups = iio_dev_opaque->groups;

	ret = cdev_device_add(&iio_dev_opaque->chrdev, &indio_dev->dev);
	if (ret < 0)
		goto error_unreg_eventset;

	return 0;

error_unreg_eventset:
	iio_device_unregister_eventset(indio_dev);
error_free_sysfs:
	iio_device_unregister_sysfs(indio_dev);
error_buffer_free_sysfs:
	iio_buffers_free_sysfs_and_mask(indio_dev);
error_unreg_debugfs:
	iio_device_unregister_debugfs(indio_dev);
	return ret;
}
EXPORT_SYMBOL(__iio_device_register);

/**
 * iio_device_unregister() - unregister a device from the IIO subsystem
 * @indio_dev:		Device structure representing the device.
 */
void iio_device_unregister(struct iio_dev *indio_dev)
{
	struct iio_dev_opaque *iio_dev_opaque = to_iio_dev_opaque(indio_dev);

	cdev_device_del(&iio_dev_opaque->chrdev, &indio_dev->dev);

	scoped_guard(mutex, &iio_dev_opaque->info_exist_lock) {
		iio_device_unregister_debugfs(indio_dev);

		iio_disable_all_buffers(indio_dev);

		indio_dev->info = NULL;

		iio_device_wakeup_eventset(indio_dev);
		iio_buffer_wakeup_poll(indio_dev);
	}

	iio_buffers_free_sysfs_and_mask(indio_dev);
}
EXPORT_SYMBOL(iio_device_unregister);

static void devm_iio_device_unreg(void *indio_dev)
{
	iio_device_unregister(indio_dev);
}

int __devm_iio_device_register(struct device *dev, struct iio_dev *indio_dev,
			       struct module *this_mod)
{
	int ret;

	ret = __iio_device_register(indio_dev, this_mod);
	if (ret)
		return ret;

	return devm_add_action_or_reset(dev, devm_iio_device_unreg, indio_dev);
}
EXPORT_SYMBOL_GPL(__devm_iio_device_register);

/**
 * iio_device_claim_direct_mode - Keep device in direct mode
 * @indio_dev:	the iio_dev associated with the device
 *
 * If the device is in direct mode it is guaranteed to stay
 * that way until iio_device_release_direct_mode() is called.
 *
 * Use with iio_device_release_direct_mode()
 *
 * Returns: 0 on success, -EBUSY on failure.
 */
int iio_device_claim_direct_mode(struct iio_dev *indio_dev)
{
	struct iio_dev_opaque *iio_dev_opaque = to_iio_dev_opaque(indio_dev);

	mutex_lock(&iio_dev_opaque->mlock);

	if (iio_buffer_enabled(indio_dev)) {
		mutex_unlock(&iio_dev_opaque->mlock);
		return -EBUSY;
	}
	return 0;
}
EXPORT_SYMBOL_GPL(iio_device_claim_direct_mode);

/**
 * iio_device_release_direct_mode - releases claim on direct mode
 * @indio_dev:	the iio_dev associated with the device
 *
 * Release the claim. Device is no longer guaranteed to stay
 * in direct mode.
 *
 * Use with iio_device_claim_direct_mode()
 */
void iio_device_release_direct_mode(struct iio_dev *indio_dev)
{
	mutex_unlock(&to_iio_dev_opaque(indio_dev)->mlock);
}
EXPORT_SYMBOL_GPL(iio_device_release_direct_mode);

/**
 * iio_device_claim_buffer_mode - Keep device in buffer mode
 * @indio_dev:	the iio_dev associated with the device
 *
 * If the device is in buffer mode it is guaranteed to stay
 * that way until iio_device_release_buffer_mode() is called.
 *
 * Use with iio_device_release_buffer_mode().
 *
 * Returns: 0 on success, -EBUSY on failure.
 */
int iio_device_claim_buffer_mode(struct iio_dev *indio_dev)
{
	struct iio_dev_opaque *iio_dev_opaque = to_iio_dev_opaque(indio_dev);

	mutex_lock(&iio_dev_opaque->mlock);

	if (iio_buffer_enabled(indio_dev))
		return 0;

	mutex_unlock(&iio_dev_opaque->mlock);
	return -EBUSY;
}
EXPORT_SYMBOL_GPL(iio_device_claim_buffer_mode);

/**
 * iio_device_release_buffer_mode - releases claim on buffer mode
 * @indio_dev:	the iio_dev associated with the device
 *
 * Release the claim. Device is no longer guaranteed to stay
 * in buffer mode.
 *
 * Use with iio_device_claim_buffer_mode().
 */
void iio_device_release_buffer_mode(struct iio_dev *indio_dev)
{
	mutex_unlock(&to_iio_dev_opaque(indio_dev)->mlock);
}
EXPORT_SYMBOL_GPL(iio_device_release_buffer_mode);

/**
 * iio_device_get_current_mode() - helper function providing read-only access to
 *				   the opaque @currentmode variable
 * @indio_dev:			   IIO device structure for device
 */
int iio_device_get_current_mode(struct iio_dev *indio_dev)
{
	struct iio_dev_opaque *iio_dev_opaque = to_iio_dev_opaque(indio_dev);

	return iio_dev_opaque->currentmode;
}
EXPORT_SYMBOL_GPL(iio_device_get_current_mode);

subsys_initcall(iio_init);
module_exit(iio_exit);

MODULE_AUTHOR("Jonathan Cameron <jic23@kernel.org>");
MODULE_DESCRIPTION("Industrial I/O core");
MODULE_LICENSE("GPL");<|MERGE_RESOLUTION|>--- conflicted
+++ resolved
@@ -1813,10 +1813,7 @@
 	struct iio_ioctl_handler *h;
 	int ret;
 
-<<<<<<< HEAD
-=======
 	guard(mutex)(&iio_dev_opaque->info_exist_lock);
->>>>>>> 0c383648
 	/*
 	 * The NULL check here is required to prevent crashing when a device
 	 * is being removed while userspace would still have open file handles
