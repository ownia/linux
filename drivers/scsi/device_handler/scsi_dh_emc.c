/*
 * Target driver for EMC CLARiiON AX/CX-series hardware.
 * Based on code from Lars Marowsky-Bree <lmb@suse.de>
 * and Ed Goggin <egoggin@emc.com>.
 *
 * Copyright (C) 2006 Red Hat, Inc.  All rights reserved.
 * Copyright (C) 2006 Mike Christie
 *
 * This program is free software; you can redistribute it and/or modify
 * it under the terms of the GNU General Public License as published by
 * the Free Software Foundation; either version 2, or (at your option)
 * any later version.
 *
 * This program is distributed in the hope that it will be useful,
 * but WITHOUT ANY WARRANTY; without even the implied warranty of
 * MERCHANTABILITY or FITNESS FOR A PARTICULAR PURPOSE.  See the
 * GNU General Public License for more details.
 *
 * You should have received a copy of the GNU General Public License
 * along with this program; see the file COPYING.  If not, write to
 * the Free Software Foundation, 675 Mass Ave, Cambridge, MA 02139, USA.
 */
#include <linux/slab.h>
#include <linux/module.h>
#include <scsi/scsi.h>
#include <scsi/scsi_eh.h>
#include <scsi/scsi_dh.h>
#include <scsi/scsi_device.h>

#define CLARIION_NAME			"emc"

#define CLARIION_TRESPASS_PAGE		0x22
#define CLARIION_BUFFER_SIZE		0xFC
#define CLARIION_TIMEOUT		(60 * HZ)
#define CLARIION_RETRIES		3
#define CLARIION_UNBOUND_LU		-1
#define CLARIION_SP_A			0
#define CLARIION_SP_B			1

/* Flags */
#define CLARIION_SHORT_TRESPASS		1
#define CLARIION_HONOR_RESERVATIONS	2

/* LUN states */
#define CLARIION_LUN_UNINITIALIZED	-1
#define CLARIION_LUN_UNBOUND		0
#define CLARIION_LUN_BOUND		1
#define CLARIION_LUN_OWNED		2

static unsigned char long_trespass[] = {
	0, 0, 0, 0, 0, 0, 0, 0,
	CLARIION_TRESPASS_PAGE,	/* Page code */
	0x09,			/* Page length - 2 */
	0x01,			/* Trespass code */
	0xff, 0xff,		/* Trespass target */
	0, 0, 0, 0, 0, 0	/* Reserved bytes / unknown */
};

static unsigned char short_trespass[] = {
	0, 0, 0, 0,
	CLARIION_TRESPASS_PAGE,	/* Page code */
	0x02,			/* Page length - 2 */
	0x01,			/* Trespass code */
	0xff,			/* Trespass target */
};

static const char * lun_state[] =
{
    "not bound",
    "bound",
    "owned",
};

struct clariion_dh_data {
	/*
	 * Flags:
	 *  CLARIION_SHORT_TRESPASS
	 * Use short trespass command (FC-series) or the long version
	 * (default for AX/CX CLARiiON arrays).
	 *
	 *  CLARIION_HONOR_RESERVATIONS
	 * Whether or not (default) to honor SCSI reservations when
	 * initiating a switch-over.
	 */
	unsigned flags;
	/*
	 * I/O buffer for both MODE_SELECT and INQUIRY commands.
	 */
	unsigned char buffer[CLARIION_BUFFER_SIZE];
	/*
	 * LUN state
	 */
	int lun_state;
	/*
	 * SP Port number
	 */
	int port;
	/*
	 * which SP (A=0,B=1,UNBOUND=-1) is the default SP for this
	 * path's mapped LUN
	 */
	int default_sp;
	/*
	 * which SP (A=0,B=1,UNBOUND=-1) is the active SP for this
	 * path's mapped LUN
	 */
	int current_sp;
};

/*
 * Parse MODE_SELECT cmd reply.
 */
static int trespass_endio(struct scsi_device *sdev,
			  struct scsi_sense_hdr *sshdr)
{
	int err = SCSI_DH_IO;

	sdev_printk(KERN_ERR, sdev, "%s: Found valid sense data 0x%2x, "
		    "0x%2x, 0x%2x while sending CLARiiON trespass "
		    "command.\n", CLARIION_NAME, sshdr->sense_key,
		    sshdr->asc, sshdr->ascq);

	if (sshdr->sense_key == 0x05 && sshdr->asc == 0x04 &&
	    sshdr->ascq == 0x00) {
		/*
		 * Array based copy in progress -- do not send
		 * mode_select or copy will be aborted mid-stream.
		 */
		sdev_printk(KERN_INFO, sdev, "%s: Array Based Copy in "
			    "progress while sending CLARiiON trespass "
			    "command.\n", CLARIION_NAME);
		err = SCSI_DH_DEV_TEMP_BUSY;
	} else if (sshdr->sense_key == 0x02 && sshdr->asc == 0x04 &&
		   sshdr->ascq == 0x03) {
		/*
		 * LUN Not Ready - Manual Intervention Required
		 * indicates in-progress ucode upgrade (NDU).
		 */
		sdev_printk(KERN_INFO, sdev, "%s: Detected in-progress "
			    "ucode upgrade NDU operation while sending "
			    "CLARiiON trespass command.\n", CLARIION_NAME);
		err = SCSI_DH_DEV_TEMP_BUSY;
	} else
		err = SCSI_DH_DEV_FAILED;
	return err;
}

static int parse_sp_info_reply(struct scsi_device *sdev,
			       struct clariion_dh_data *csdev)
{
	int err = SCSI_DH_OK;

	/* check for in-progress ucode upgrade (NDU) */
	if (csdev->buffer[48] != 0) {
		sdev_printk(KERN_NOTICE, sdev, "%s: Detected in-progress "
			    "ucode upgrade NDU operation while finding "
			    "current active SP.", CLARIION_NAME);
		err = SCSI_DH_DEV_TEMP_BUSY;
		goto out;
	}
	if (csdev->buffer[4] > 2) {
		/* Invalid buffer format */
		sdev_printk(KERN_NOTICE, sdev,
			    "%s: invalid VPD page 0xC0 format\n",
			    CLARIION_NAME);
		err = SCSI_DH_NOSYS;
		goto out;
	}
	switch (csdev->buffer[28] & 0x0f) {
	case 6:
		sdev_printk(KERN_NOTICE, sdev,
			    "%s: ALUA failover mode detected\n",
			    CLARIION_NAME);
		break;
	case 4:
		/* Linux failover */
		break;
	default:
		sdev_printk(KERN_WARNING, sdev,
			    "%s: Invalid failover mode %d\n",
			    CLARIION_NAME, csdev->buffer[28] & 0x0f);
		err = SCSI_DH_NOSYS;
		goto out;
	}

	csdev->default_sp = csdev->buffer[5];
	csdev->lun_state = csdev->buffer[4];
	csdev->current_sp = csdev->buffer[8];
	csdev->port = csdev->buffer[7];
	if (csdev->lun_state == CLARIION_LUN_OWNED)
		sdev->access_state = SCSI_ACCESS_STATE_OPTIMAL;
	else
		sdev->access_state = SCSI_ACCESS_STATE_STANDBY;
	if (csdev->default_sp == csdev->current_sp)
		sdev->access_state |= SCSI_ACCESS_STATE_PREFERRED;
out:
	return err;
}

#define emc_default_str "FC (Legacy)"

static char * parse_sp_model(struct scsi_device *sdev, unsigned char *buffer)
{
	unsigned char len = buffer[4] + 5;
	char *sp_model = NULL;
	unsigned char sp_len, serial_len;

	if (len < 160) {
		sdev_printk(KERN_WARNING, sdev,
			    "%s: Invalid information section length %d\n",
			    CLARIION_NAME, len);
		/* Check for old FC arrays */
		if (!strncmp(buffer + 8, "DGC", 3)) {
			/* Old FC array, not supporting extended information */
			sp_model = emc_default_str;
		}
		goto out;
	}

	/*
	 * Parse extended information for SP model number
	 */
	serial_len = buffer[160];
	if (serial_len == 0 || serial_len + 161 > len) {
		sdev_printk(KERN_WARNING, sdev,
			    "%s: Invalid array serial number length %d\n",
			    CLARIION_NAME, serial_len);
		goto out;
	}
	sp_len = buffer[99];
	if (sp_len == 0 || serial_len + sp_len + 161 > len) {
		sdev_printk(KERN_WARNING, sdev,
			    "%s: Invalid model number length %d\n",
			    CLARIION_NAME, sp_len);
		goto out;
	}
	sp_model = &buffer[serial_len + 161];
	/* Strip whitespace at the end */
	while (sp_len > 1 && sp_model[sp_len - 1] == ' ')
		sp_len--;

	sp_model[sp_len] = '\0';

out:
	return sp_model;
}

static int send_trespass_cmd(struct scsi_device *sdev,
			    struct clariion_dh_data *csdev)
{
	unsigned char *page22;
	unsigned char cdb[COMMAND_SIZE(MODE_SELECT)];
	int err, res = SCSI_DH_OK, len;
	struct scsi_sense_hdr sshdr;
	u64 req_flags = REQ_FAILFAST_DEV | REQ_FAILFAST_TRANSPORT |
		REQ_FAILFAST_DRIVER;

	if (csdev->flags & CLARIION_SHORT_TRESPASS) {
		page22 = short_trespass;
		if (!(csdev->flags & CLARIION_HONOR_RESERVATIONS))
			/* Set Honor Reservations bit */
			page22[6] |= 0x80;
		len = sizeof(short_trespass);
		cdb[0] = MODE_SELECT;
		cdb[1] = 0x10;
		cdb[4] = len;
	} else {
		page22 = long_trespass;
		if (!(csdev->flags & CLARIION_HONOR_RESERVATIONS))
			/* Set Honor Reservations bit */
			page22[10] |= 0x80;
		len = sizeof(long_trespass);
		cdb[0] = MODE_SELECT_10;
		cdb[8] = len;
	}
	BUG_ON((len > CLARIION_BUFFER_SIZE));
	memcpy(csdev->buffer, page22, len);

<<<<<<< HEAD
	err = scsi_execute_req_flags(sdev, cdb, DMA_TO_DEVICE,
				     csdev->buffer, len, &sshdr,
				     CLARIION_TIMEOUT * HZ, CLARIION_RETRIES,
				     NULL, req_flags, 0);
=======
	err = scsi_execute(sdev, cdb, DMA_TO_DEVICE, csdev->buffer, len, NULL,
			&sshdr, CLARIION_TIMEOUT * HZ, CLARIION_RETRIES,
			req_flags, 0, NULL);
>>>>>>> af22a610
	if (err) {
		if (scsi_sense_valid(&sshdr))
			res = trespass_endio(sdev, &sshdr);
		else {
			sdev_printk(KERN_INFO, sdev,
				    "%s: failed to send MODE SELECT: %x\n",
				    CLARIION_NAME, err);
			res = SCSI_DH_IO;
		}
	}

	return res;
}

static int clariion_check_sense(struct scsi_device *sdev,
				struct scsi_sense_hdr *sense_hdr)
{
	switch (sense_hdr->sense_key) {
	case NOT_READY:
		if (sense_hdr->asc == 0x04 && sense_hdr->ascq == 0x03)
			/*
			 * LUN Not Ready - Manual Intervention Required
			 * indicates this is a passive path.
			 *
			 * FIXME: However, if this is seen and EVPD C0
			 * indicates that this is due to a NDU in
			 * progress, we should set FAIL_PATH too.
			 * This indicates we might have to do a SCSI
			 * inquiry in the end_io path. Ugh.
			 *
			 * Can return FAILED only when we want the error
			 * recovery process to kick in.
			 */
			return SUCCESS;
		break;
	case ILLEGAL_REQUEST:
		if (sense_hdr->asc == 0x25 && sense_hdr->ascq == 0x01)
			/*
			 * An array based copy is in progress. Do not
			 * fail the path, do not bypass to another PG,
			 * do not retry. Fail the IO immediately.
			 * (Actually this is the same conclusion as in
			 * the default handler, but lets make sure.)
			 *
			 * Can return FAILED only when we want the error
			 * recovery process to kick in.
			 */
			return SUCCESS;
		break;
	case UNIT_ATTENTION:
		if (sense_hdr->asc == 0x29 && sense_hdr->ascq == 0x00)
			/*
			 * Unit Attention Code. This is the first IO
			 * to the new path, so just retry.
			 */
			return ADD_TO_MLQUEUE;
		break;
	}

	return SCSI_RETURN_NOT_HANDLED;
}

static int clariion_prep_fn(struct scsi_device *sdev, struct request *req)
{
	struct clariion_dh_data *h = sdev->handler_data;
	int ret = BLKPREP_OK;

	if (h->lun_state != CLARIION_LUN_OWNED) {
		ret = BLKPREP_KILL;
		req->rq_flags |= RQF_QUIET;
	}
	return ret;

}

static int clariion_std_inquiry(struct scsi_device *sdev,
				struct clariion_dh_data *csdev)
{
	int err = SCSI_DH_OK;
	char *sp_model;

	sp_model = parse_sp_model(sdev, sdev->inquiry);
	if (!sp_model) {
		err = SCSI_DH_DEV_UNSUPP;
		goto out;
	}

	/*
	 * FC Series arrays do not support long trespass
	 */
	if (!strlen(sp_model) || !strncmp(sp_model, "FC",2))
		csdev->flags |= CLARIION_SHORT_TRESPASS;

	sdev_printk(KERN_INFO, sdev,
		    "%s: detected Clariion %s, flags %x\n",
		    CLARIION_NAME, sp_model, csdev->flags);
out:
	return err;
}

static int clariion_send_inquiry(struct scsi_device *sdev,
				 struct clariion_dh_data *csdev)
{
	int err = SCSI_DH_IO;

	if (!scsi_get_vpd_page(sdev, 0xC0, csdev->buffer,
			       CLARIION_BUFFER_SIZE))
		err = parse_sp_info_reply(sdev, csdev);

	return err;
}

static int clariion_activate(struct scsi_device *sdev,
				activate_complete fn, void *data)
{
	struct clariion_dh_data *csdev = sdev->handler_data;
	int result;

	result = clariion_send_inquiry(sdev, csdev);
	if (result != SCSI_DH_OK)
		goto done;

	if (csdev->lun_state == CLARIION_LUN_OWNED)
		goto done;

	result = send_trespass_cmd(sdev, csdev);
	if (result != SCSI_DH_OK)
		goto done;
	sdev_printk(KERN_INFO, sdev,"%s: %s trespass command sent\n",
		    CLARIION_NAME,
		    csdev->flags&CLARIION_SHORT_TRESPASS?"short":"long" );

	/* Update status */
	result = clariion_send_inquiry(sdev, csdev);
	if (result != SCSI_DH_OK)
		goto done;

done:
	sdev_printk(KERN_INFO, sdev,
		    "%s: at SP %c Port %d (%s, default SP %c)\n",
		    CLARIION_NAME, csdev->current_sp + 'A',
		    csdev->port, lun_state[csdev->lun_state],
		    csdev->default_sp + 'A');

	if (fn)
		fn(data, result);
	return 0;
}
/*
 * params - parameters in the following format
 *      "no_of_params\0param1\0param2\0param3\0...\0"
 *      for example, string for 2 parameters with value 10 and 21
 *      is specified as "2\010\021\0".
 */
static int clariion_set_params(struct scsi_device *sdev, const char *params)
{
	struct clariion_dh_data *csdev = sdev->handler_data;
	unsigned int hr = 0, st = 0, argc;
	const char *p = params;
	int result = SCSI_DH_OK;

	if ((sscanf(params, "%u", &argc) != 1) || (argc != 2))
		return -EINVAL;

	while (*p++)
		;
	if ((sscanf(p, "%u", &st) != 1) || (st > 1))
		return -EINVAL;

	while (*p++)
		;
	if ((sscanf(p, "%u", &hr) != 1) || (hr > 1))
		return -EINVAL;

	if (st)
		csdev->flags |= CLARIION_SHORT_TRESPASS;
	else
		csdev->flags &= ~CLARIION_SHORT_TRESPASS;

	if (hr)
		csdev->flags |= CLARIION_HONOR_RESERVATIONS;
	else
		csdev->flags &= ~CLARIION_HONOR_RESERVATIONS;

	/*
	 * If this path is owned, we have to send a trespass command
	 * with the new parameters. If not, simply return. Next trespass
	 * command would use the parameters.
	 */
	if (csdev->lun_state != CLARIION_LUN_OWNED)
		goto done;

	csdev->lun_state = CLARIION_LUN_UNINITIALIZED;
	result = send_trespass_cmd(sdev, csdev);
	if (result != SCSI_DH_OK)
		goto done;

	/* Update status */
	result = clariion_send_inquiry(sdev, csdev);

done:
	return result;
}

static int clariion_bus_attach(struct scsi_device *sdev)
{
	struct clariion_dh_data *h;
	int err;

	h = kzalloc(sizeof(*h) , GFP_KERNEL);
	if (!h)
		return -ENOMEM;
	h->lun_state = CLARIION_LUN_UNINITIALIZED;
	h->default_sp = CLARIION_UNBOUND_LU;
	h->current_sp = CLARIION_UNBOUND_LU;

	err = clariion_std_inquiry(sdev, h);
	if (err != SCSI_DH_OK)
		goto failed;

	err = clariion_send_inquiry(sdev, h);
	if (err != SCSI_DH_OK)
		goto failed;

	sdev_printk(KERN_INFO, sdev,
		    "%s: connected to SP %c Port %d (%s, default SP %c)\n",
		    CLARIION_NAME, h->current_sp + 'A',
		    h->port, lun_state[h->lun_state],
		    h->default_sp + 'A');

	sdev->handler_data = h;
	return 0;

failed:
	kfree(h);
	return -EINVAL;
}

static void clariion_bus_detach(struct scsi_device *sdev)
{
	kfree(sdev->handler_data);
	sdev->handler_data = NULL;
}

static struct scsi_device_handler clariion_dh = {
	.name		= CLARIION_NAME,
	.module		= THIS_MODULE,
	.attach		= clariion_bus_attach,
	.detach		= clariion_bus_detach,
	.check_sense	= clariion_check_sense,
	.activate	= clariion_activate,
	.prep_fn	= clariion_prep_fn,
	.set_params	= clariion_set_params,
};

static int __init clariion_init(void)
{
	int r;

	r = scsi_register_device_handler(&clariion_dh);
	if (r != 0)
		printk(KERN_ERR "%s: Failed to register scsi device handler.",
			CLARIION_NAME);
	return r;
}

static void __exit clariion_exit(void)
{
	scsi_unregister_device_handler(&clariion_dh);
}

module_init(clariion_init);
module_exit(clariion_exit);

MODULE_DESCRIPTION("EMC CX/AX/FC-family driver");
MODULE_AUTHOR("Mike Christie <michaelc@cs.wisc.edu>, Chandra Seetharaman <sekharan@us.ibm.com>");
MODULE_LICENSE("GPL");<|MERGE_RESOLUTION|>--- conflicted
+++ resolved
@@ -276,16 +276,9 @@
 	BUG_ON((len > CLARIION_BUFFER_SIZE));
 	memcpy(csdev->buffer, page22, len);
 
-<<<<<<< HEAD
-	err = scsi_execute_req_flags(sdev, cdb, DMA_TO_DEVICE,
-				     csdev->buffer, len, &sshdr,
-				     CLARIION_TIMEOUT * HZ, CLARIION_RETRIES,
-				     NULL, req_flags, 0);
-=======
 	err = scsi_execute(sdev, cdb, DMA_TO_DEVICE, csdev->buffer, len, NULL,
 			&sshdr, CLARIION_TIMEOUT * HZ, CLARIION_RETRIES,
 			req_flags, 0, NULL);
->>>>>>> af22a610
 	if (err) {
 		if (scsi_sense_valid(&sshdr))
 			res = trespass_endio(sdev, &sshdr);
