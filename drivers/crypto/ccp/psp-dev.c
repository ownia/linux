// SPDX-License-Identifier: GPL-2.0-only
/*
 * AMD Platform Security Processor (PSP) interface
 *
 * Copyright (C) 2016,2019 Advanced Micro Devices, Inc.
 *
 * Author: Brijesh Singh <brijesh.singh@amd.com>
 */

#include <linux/kernel.h>
#include <linux/irqreturn.h>

#include "sp-dev.h"
#include "psp-dev.h"
#include "sev-dev.h"
#include "tee-dev.h"

struct psp_device *psp_master;

static struct psp_device *psp_alloc_struct(struct sp_device *sp)
{
	struct device *dev = sp->dev;
	struct psp_device *psp;

	psp = devm_kzalloc(dev, sizeof(*psp), GFP_KERNEL);
	if (!psp)
		return NULL;

	psp->dev = dev;
	psp->sp = sp;

	snprintf(psp->name, sizeof(psp->name), "psp-%u", sp->ord);

	return psp;
}

static irqreturn_t psp_irq_handler(int irq, void *data)
{
	struct psp_device *psp = data;
	unsigned int status;

	/* Read the interrupt status: */
	status = ioread32(psp->io_regs + psp->vdata->intsts_reg);

	/* invoke subdevice interrupt handlers */
	if (status) {
		if (psp->sev_irq_handler)
			psp->sev_irq_handler(irq, psp->sev_irq_data, status);

		if (psp->tee_irq_handler)
			psp->tee_irq_handler(irq, psp->tee_irq_data, status);
	}

	/* Clear the interrupt status by writing the same value we read. */
	iowrite32(status, psp->io_regs + psp->vdata->intsts_reg);

	return IRQ_HANDLED;
}

static unsigned int psp_get_capability(struct psp_device *psp)
{
	unsigned int val = ioread32(psp->io_regs + psp->vdata->feature_reg);

	/*
	 * Check for a access to the registers.  If this read returns
	 * 0xffffffff, it's likely that the system is running a broken
	 * BIOS which disallows access to the device. Stop here and
	 * fail the PSP initialization (but not the load, as the CCP
	 * could get properly initialized).
	 */
	if (val == 0xffffffff) {
		dev_notice(psp->dev, "psp: unable to access the device: you might be running a broken BIOS.\n");
		return 0;
	}

	return val;
}

static int psp_check_sev_support(struct psp_device *psp,
				 unsigned int capability)
{
	/* Check if device supports SEV feature */
	if (!(capability & 1)) {
		dev_dbg(psp->dev, "psp does not support SEV\n");
		return -ENODEV;
	}

	return 0;
}

static int psp_check_tee_support(struct psp_device *psp,
				 unsigned int capability)
{
	/* Check if device supports TEE feature */
	if (!(capability & 2)) {
		dev_dbg(psp->dev, "psp does not support TEE\n");
		return -ENODEV;
	}

	return 0;
}

static int psp_check_support(struct psp_device *psp,
			     unsigned int capability)
{
	int sev_support = psp_check_sev_support(psp, capability);
	int tee_support = psp_check_tee_support(psp, capability);

	/* Return error if device neither supports SEV nor TEE */
	if (sev_support && tee_support)
		return -ENODEV;

	return 0;
}

static int psp_init(struct psp_device *psp, unsigned int capability)
{
	int ret;

	if (!psp_check_sev_support(psp, capability)) {
		ret = sev_dev_init(psp);
		if (ret)
			return ret;
	}

	if (!psp_check_tee_support(psp, capability)) {
		ret = tee_dev_init(psp);
		if (ret)
			return ret;
	}

	return 0;
}

int psp_dev_init(struct sp_device *sp)
{
	struct device *dev = sp->dev;
	struct psp_device *psp;
	unsigned int capability;
	int ret;

	ret = -ENOMEM;
	psp = psp_alloc_struct(sp);
	if (!psp)
		goto e_err;

	sp->psp_data = psp;

	psp->vdata = (struct psp_vdata *)sp->dev_vdata->psp_vdata;
	if (!psp->vdata) {
		ret = -ENODEV;
		dev_err(dev, "missing driver data\n");
		goto e_err;
	}

	psp->io_regs = sp->io_map;

	capability = psp_get_capability(psp);
	if (!capability)
		goto e_disable;

	ret = psp_check_support(psp, capability);
	if (ret)
		goto e_disable;

	/* Disable and clear interrupts until ready */
	iowrite32(0, psp->io_regs + psp->vdata->inten_reg);
	iowrite32(-1, psp->io_regs + psp->vdata->intsts_reg);

	/* Request an irq */
	ret = sp_request_psp_irq(psp->sp, psp_irq_handler, psp->name, psp);
	if (ret) {
		dev_err(dev, "psp: unable to allocate an IRQ\n");
		goto e_err;
	}

	ret = psp_init(psp, capability);
	if (ret)
		goto e_irq;

	if (sp->set_psp_master_device)
		sp->set_psp_master_device(sp);

	/* Enable interrupt */
	iowrite32(-1, psp->io_regs + psp->vdata->inten_reg);

	dev_notice(dev, "psp enabled\n");

	return 0;

e_irq:
	sp_free_psp_irq(psp->sp, psp);
e_err:
	sp->psp_data = NULL;

	dev_notice(dev, "psp initialization failed\n");

	return ret;

e_disable:
	sp->psp_data = NULL;

	return ret;
}

void psp_dev_destroy(struct sp_device *sp)
{
	struct psp_device *psp = sp->psp_data;

	if (!psp)
		return;

	sev_dev_destroy(psp);

	tee_dev_destroy(psp);

	sp_free_psp_irq(sp, psp);

	if (sp->clear_psp_master_device)
		sp->clear_psp_master_device(sp);
}

void psp_set_sev_irq_handler(struct psp_device *psp, psp_irq_handler_t handler,
			     void *data)
{
	psp->sev_irq_data = data;
	psp->sev_irq_handler = handler;
}

void psp_clear_sev_irq_handler(struct psp_device *psp)
{
	psp_set_sev_irq_handler(psp, NULL, NULL);
}
<<<<<<< HEAD

void psp_set_tee_irq_handler(struct psp_device *psp, psp_irq_handler_t handler,
			     void *data)
{
	psp->tee_irq_data = data;
	psp->tee_irq_handler = handler;
}

void psp_clear_tee_irq_handler(struct psp_device *psp)
{
	psp_set_tee_irq_handler(psp, NULL, NULL);
}

struct psp_device *psp_get_master_device(void)
{
	struct sp_device *sp = sp_get_psp_master_device();

	return sp ? sp->psp_data : NULL;
}

=======

void psp_set_tee_irq_handler(struct psp_device *psp, psp_irq_handler_t handler,
			     void *data)
{
	psp->tee_irq_data = data;
	psp->tee_irq_handler = handler;
}

void psp_clear_tee_irq_handler(struct psp_device *psp)
{
	psp_set_tee_irq_handler(psp, NULL, NULL);
}

struct psp_device *psp_get_master_device(void)
{
	struct sp_device *sp = sp_get_psp_master_device();

	return sp ? sp->psp_data : NULL;
}

>>>>>>> 04d5ce62
void psp_pci_init(void)
{
	psp_master = psp_get_master_device();

	if (!psp_master)
		return;

	sev_pci_init();
}

void psp_pci_exit(void)
{
	if (!psp_master)
		return;

	sev_pci_exit();
}<|MERGE_RESOLUTION|>--- conflicted
+++ resolved
@@ -231,7 +231,6 @@
 {
 	psp_set_sev_irq_handler(psp, NULL, NULL);
 }
-<<<<<<< HEAD
 
 void psp_set_tee_irq_handler(struct psp_device *psp, psp_irq_handler_t handler,
 			     void *data)
@@ -252,28 +251,6 @@
 	return sp ? sp->psp_data : NULL;
 }
 
-=======
-
-void psp_set_tee_irq_handler(struct psp_device *psp, psp_irq_handler_t handler,
-			     void *data)
-{
-	psp->tee_irq_data = data;
-	psp->tee_irq_handler = handler;
-}
-
-void psp_clear_tee_irq_handler(struct psp_device *psp)
-{
-	psp_set_tee_irq_handler(psp, NULL, NULL);
-}
-
-struct psp_device *psp_get_master_device(void)
-{
-	struct sp_device *sp = sp_get_psp_master_device();
-
-	return sp ? sp->psp_data : NULL;
-}
-
->>>>>>> 04d5ce62
 void psp_pci_init(void)
 {
 	psp_master = psp_get_master_device();
