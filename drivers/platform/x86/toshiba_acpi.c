/*
 *  toshiba_acpi.c - Toshiba Laptop ACPI Extras
 *
 *  Copyright (C) 2002-2004 John Belmonte
 *  Copyright (C) 2008 Philip Langdale
 *  Copyright (C) 2010 Pierre Ducroquet
 *  Copyright (C) 2014-2015 Azael Avalos
 *
 *  This program is free software; you can redistribute it and/or modify
 *  it under the terms of the GNU General Public License as published by
 *  the Free Software Foundation; either version 2 of the License, or
 *  (at your option) any later version.
 *
 *  This program is distributed in the hope that it will be useful,
 *  but WITHOUT ANY WARRANTY; without even the implied warranty of
 *  MERCHANTABILITY or FITNESS FOR A PARTICULAR PURPOSE.  See the
 *  GNU General Public License for more details.
 *
 *  The full GNU General Public License is included in this distribution in
 *  the file called "COPYING".
 *
 *  The devolpment page for this driver is located at
 *  http://memebeam.org/toys/ToshibaAcpiDriver.
 *
 *  Credits:
 *	Jonathan A. Buzzard - Toshiba HCI info, and critical tips on reverse
 *		engineering the Windows drivers
 *	Yasushi Nagato - changes for linux kernel 2.4 -> 2.5
 *	Rob Miller - TV out and hotkeys help
 */

#define pr_fmt(fmt) KBUILD_MODNAME ": " fmt

#define TOSHIBA_ACPI_VERSION	"0.23"
#define PROC_INTERFACE_VERSION	1

#include <linux/kernel.h>
#include <linux/module.h>
#include <linux/init.h>
#include <linux/types.h>
#include <linux/proc_fs.h>
#include <linux/seq_file.h>
#include <linux/backlight.h>
#include <linux/input.h>
#include <linux/input/sparse-keymap.h>
#include <linux/leds.h>
#include <linux/slab.h>
#include <linux/workqueue.h>
#include <linux/i8042.h>
#include <linux/acpi.h>
#include <linux/dmi.h>
#include <linux/uaccess.h>
#include <linux/miscdevice.h>
#include <linux/toshiba.h>
#include <acpi/video.h>

MODULE_AUTHOR("John Belmonte");
MODULE_DESCRIPTION("Toshiba Laptop ACPI Extras Driver");
MODULE_LICENSE("GPL");

#define TOSHIBA_WMI_EVENT_GUID "59142400-C6A3-40FA-BADB-8A2652834100"

/* Scan code for Fn key on TOS1900 models */
#define TOS1900_FN_SCAN		0x6e

/* Toshiba ACPI method paths */
#define METHOD_VIDEO_OUT	"\\_SB_.VALX.DSSX"

/*
 * The Toshiba configuration interface is composed of the HCI and the SCI,
 * which are defined as follows:
 *
 * HCI is Toshiba's "Hardware Control Interface" which is supposed to
 * be uniform across all their models.  Ideally we would just call
 * dedicated ACPI methods instead of using this primitive interface.
 * However the ACPI methods seem to be incomplete in some areas (for
 * example they allow setting, but not reading, the LCD brightness value),
 * so this is still useful.
 *
 * SCI stands for "System Configuration Interface" which aim is to
 * conceal differences in hardware between different models.
 */

#define TCI_WORDS			6

/* Operations */
#define HCI_SET				0xff00
#define HCI_GET				0xfe00
#define SCI_OPEN			0xf100
#define SCI_CLOSE			0xf200
#define SCI_GET				0xf300
#define SCI_SET				0xf400

/* Return codes */
#define TOS_SUCCESS			0x0000
#define TOS_SUCCESS2			0x0001
#define TOS_OPEN_CLOSE_OK		0x0044
#define TOS_FAILURE			0x1000
#define TOS_NOT_SUPPORTED		0x8000
#define TOS_ALREADY_OPEN		0x8100
#define TOS_NOT_OPENED			0x8200
#define TOS_INPUT_DATA_ERROR		0x8300
#define TOS_WRITE_PROTECTED		0x8400
#define TOS_NOT_PRESENT			0x8600
#define TOS_FIFO_EMPTY			0x8c00
#define TOS_DATA_NOT_AVAILABLE		0x8d20
#define TOS_NOT_INITIALIZED		0x8d50
#define TOS_NOT_INSTALLED		0x8e00

/* Registers */
#define HCI_FAN				0x0004
#define HCI_TR_BACKLIGHT		0x0005
#define HCI_SYSTEM_EVENT		0x0016
#define HCI_VIDEO_OUT			0x001c
#define HCI_HOTKEY_EVENT		0x001e
#define HCI_LCD_BRIGHTNESS		0x002a
#define HCI_ACCELEROMETER		0x006d
#define HCI_KBD_ILLUMINATION		0x0095
#define HCI_ECO_MODE			0x0097
#define HCI_ACCELEROMETER2		0x00a6
#define HCI_SYSTEM_INFO			0xc000
#define SCI_PANEL_POWER_ON		0x010d
#define SCI_ILLUMINATION		0x014e
#define SCI_USB_SLEEP_CHARGE		0x0150
#define SCI_KBD_ILLUM_STATUS		0x015c
#define SCI_USB_SLEEP_MUSIC		0x015e
#define SCI_USB_THREE			0x0169
#define SCI_TOUCHPAD			0x050e
#define SCI_KBD_FUNCTION_KEYS		0x0522

/* Field definitions */
#define HCI_ACCEL_MASK			0x7fff
#define HCI_HOTKEY_DISABLE		0x0b
#define HCI_HOTKEY_ENABLE		0x09
#define HCI_HOTKEY_SPECIAL_FUNCTIONS	0x10
#define HCI_LCD_BRIGHTNESS_BITS		3
#define HCI_LCD_BRIGHTNESS_SHIFT	(16-HCI_LCD_BRIGHTNESS_BITS)
#define HCI_LCD_BRIGHTNESS_LEVELS	(1 << HCI_LCD_BRIGHTNESS_BITS)
#define HCI_MISC_SHIFT			0x10
#define HCI_SYSTEM_TYPE1		0x10
#define HCI_SYSTEM_TYPE2		0x11
#define HCI_VIDEO_OUT_LCD		0x1
#define HCI_VIDEO_OUT_CRT		0x2
#define HCI_VIDEO_OUT_TV		0x4
#define SCI_KBD_MODE_MASK		0x1f
#define SCI_KBD_MODE_FNZ		0x1
#define SCI_KBD_MODE_AUTO		0x2
#define SCI_KBD_MODE_ON			0x8
#define SCI_KBD_MODE_OFF		0x10
#define SCI_KBD_TIME_MAX		0x3c001a
#define SCI_USB_CHARGE_MODE_MASK	0xff
#define SCI_USB_CHARGE_DISABLED		0x00
#define SCI_USB_CHARGE_ALTERNATE	0x09
#define SCI_USB_CHARGE_TYPICAL		0x11
#define SCI_USB_CHARGE_AUTO		0x21
#define SCI_USB_CHARGE_BAT_MASK		0x7
#define SCI_USB_CHARGE_BAT_LVL_OFF	0x1
#define SCI_USB_CHARGE_BAT_LVL_ON	0x4
#define SCI_USB_CHARGE_BAT_LVL		0x0200
#define SCI_USB_CHARGE_RAPID_DSP	0x0300

struct toshiba_acpi_dev {
	struct acpi_device *acpi_dev;
	const char *method_hci;
	struct input_dev *hotkey_dev;
	struct work_struct hotkey_work;
	struct backlight_device *backlight_dev;
	struct led_classdev led_dev;
	struct led_classdev kbd_led;
	struct led_classdev eco_led;
	struct miscdevice miscdev;

	int force_fan;
	int last_key_event;
	int key_event_valid;
	int kbd_type;
	int kbd_mode;
	int kbd_time;
	int usbsc_bat_level;
	int usbsc_mode_base;
	int hotkey_event_type;

	unsigned int illumination_supported:1;
	unsigned int video_supported:1;
	unsigned int fan_supported:1;
	unsigned int system_event_supported:1;
	unsigned int ntfy_supported:1;
	unsigned int info_supported:1;
	unsigned int tr_backlight_supported:1;
	unsigned int kbd_illum_supported:1;
	unsigned int touchpad_supported:1;
	unsigned int eco_supported:1;
	unsigned int accelerometer_supported:1;
	unsigned int usb_sleep_charge_supported:1;
	unsigned int usb_rapid_charge_supported:1;
	unsigned int usb_sleep_music_supported:1;
	unsigned int kbd_function_keys_supported:1;
	unsigned int panel_power_on_supported:1;
	unsigned int usb_three_supported:1;
	unsigned int sysfs_created:1;

	bool kbd_led_registered;
	bool illumination_led_registered;
	bool eco_led_registered;
};

static struct toshiba_acpi_dev *toshiba_acpi;

static const struct acpi_device_id toshiba_device_ids[] = {
	{"TOS6200", 0},
	{"TOS6207", 0},
	{"TOS6208", 0},
	{"TOS1900", 0},
	{"", 0},
};
MODULE_DEVICE_TABLE(acpi, toshiba_device_ids);

static const struct key_entry toshiba_acpi_keymap[] = {
	{ KE_KEY, 0x9e, { KEY_RFKILL } },
	{ KE_KEY, 0x101, { KEY_MUTE } },
	{ KE_KEY, 0x102, { KEY_ZOOMOUT } },
	{ KE_KEY, 0x103, { KEY_ZOOMIN } },
	{ KE_KEY, 0x10f, { KEY_TAB } },
	{ KE_KEY, 0x12c, { KEY_KBDILLUMTOGGLE } },
	{ KE_KEY, 0x139, { KEY_ZOOMRESET } },
	{ KE_KEY, 0x13b, { KEY_COFFEE } },
	{ KE_KEY, 0x13c, { KEY_BATTERY } },
	{ KE_KEY, 0x13d, { KEY_SLEEP } },
	{ KE_KEY, 0x13e, { KEY_SUSPEND } },
	{ KE_KEY, 0x13f, { KEY_SWITCHVIDEOMODE } },
	{ KE_KEY, 0x140, { KEY_BRIGHTNESSDOWN } },
	{ KE_KEY, 0x141, { KEY_BRIGHTNESSUP } },
	{ KE_KEY, 0x142, { KEY_WLAN } },
	{ KE_KEY, 0x143, { KEY_TOUCHPAD_TOGGLE } },
	{ KE_KEY, 0x17f, { KEY_FN } },
	{ KE_KEY, 0xb05, { KEY_PROG2 } },
	{ KE_KEY, 0xb06, { KEY_WWW } },
	{ KE_KEY, 0xb07, { KEY_MAIL } },
	{ KE_KEY, 0xb30, { KEY_STOP } },
	{ KE_KEY, 0xb31, { KEY_PREVIOUSSONG } },
	{ KE_KEY, 0xb32, { KEY_NEXTSONG } },
	{ KE_KEY, 0xb33, { KEY_PLAYPAUSE } },
	{ KE_KEY, 0xb5a, { KEY_MEDIA } },
	{ KE_IGNORE, 0x1430, { KEY_RESERVED } }, /* Wake from sleep */
	{ KE_IGNORE, 0x1501, { KEY_RESERVED } }, /* Output changed */
	{ KE_IGNORE, 0x1502, { KEY_RESERVED } }, /* HDMI plugged/unplugged */
	{ KE_IGNORE, 0x1ABE, { KEY_RESERVED } }, /* Protection level set */
	{ KE_IGNORE, 0x1ABF, { KEY_RESERVED } }, /* Protection level off */
	{ KE_END, 0 },
};

static const struct key_entry toshiba_acpi_alt_keymap[] = {
	{ KE_KEY, 0x102, { KEY_ZOOMOUT } },
	{ KE_KEY, 0x103, { KEY_ZOOMIN } },
	{ KE_KEY, 0x12c, { KEY_KBDILLUMTOGGLE } },
	{ KE_KEY, 0x139, { KEY_ZOOMRESET } },
	{ KE_KEY, 0x13c, { KEY_BRIGHTNESSDOWN } },
	{ KE_KEY, 0x13d, { KEY_BRIGHTNESSUP } },
	{ KE_KEY, 0x13e, { KEY_SWITCHVIDEOMODE } },
	{ KE_KEY, 0x13f, { KEY_TOUCHPAD_TOGGLE } },
	{ KE_KEY, 0x157, { KEY_MUTE } },
	{ KE_KEY, 0x158, { KEY_WLAN } },
	{ KE_END, 0 },
};

/*
 * List of models which have a broken acpi-video backlight interface and thus
 * need to use the toshiba (vendor) interface instead.
 */
static const struct dmi_system_id toshiba_vendor_backlight_dmi[] = {
	{}
};

/*
 * Utility
 */

static inline void _set_bit(u32 *word, u32 mask, int value)
{
	*word = (*word & ~mask) | (mask * value);
}

/*
 * ACPI interface wrappers
 */

static int write_acpi_int(const char *methodName, int val)
{
	acpi_status status;

	status = acpi_execute_simple_method(NULL, (char *)methodName, val);
	return (status == AE_OK) ? 0 : -EIO;
}

/*
 * Perform a raw configuration call.  Here we don't care about input or output
 * buffer format.
 */
static acpi_status tci_raw(struct toshiba_acpi_dev *dev,
			   const u32 in[TCI_WORDS], u32 out[TCI_WORDS])
{
	struct acpi_object_list params;
	union acpi_object in_objs[TCI_WORDS];
	struct acpi_buffer results;
	union acpi_object out_objs[TCI_WORDS + 1];
	acpi_status status;
	int i;

	params.count = TCI_WORDS;
	params.pointer = in_objs;
	for (i = 0; i < TCI_WORDS; ++i) {
		in_objs[i].type = ACPI_TYPE_INTEGER;
		in_objs[i].integer.value = in[i];
	}

	results.length = sizeof(out_objs);
	results.pointer = out_objs;

	status = acpi_evaluate_object(dev->acpi_dev->handle,
				      (char *)dev->method_hci, &params,
				      &results);
	if ((status == AE_OK) && (out_objs->package.count <= TCI_WORDS)) {
		for (i = 0; i < out_objs->package.count; ++i)
			out[i] = out_objs->package.elements[i].integer.value;
	}

	return status;
}

/*
 * Common hci tasks
 *
 * In addition to the ACPI status, the HCI system returns a result which
 * may be useful (such as "not supported").
 */

static u32 hci_write(struct toshiba_acpi_dev *dev, u32 reg, u32 in1)
{
	u32 in[TCI_WORDS] = { HCI_SET, reg, in1, 0, 0, 0 };
	u32 out[TCI_WORDS];
	acpi_status status = tci_raw(dev, in, out);

	return ACPI_SUCCESS(status) ? out[0] : TOS_FAILURE;
}

static u32 hci_read(struct toshiba_acpi_dev *dev, u32 reg, u32 *out1)
{
	u32 in[TCI_WORDS] = { HCI_GET, reg, 0, 0, 0, 0 };
	u32 out[TCI_WORDS];
	acpi_status status = tci_raw(dev, in, out);

	if (ACPI_FAILURE(status))
		return TOS_FAILURE;

	*out1 = out[2];

	return out[0];
}

/*
 * Common sci tasks
 */

static int sci_open(struct toshiba_acpi_dev *dev)
{
	u32 in[TCI_WORDS] = { SCI_OPEN, 0, 0, 0, 0, 0 };
	u32 out[TCI_WORDS];
	acpi_status status;

	status = tci_raw(dev, in, out);
	if  (ACPI_FAILURE(status)) {
		pr_err("ACPI call to open SCI failed\n");
		return 0;
	}

	if (out[0] == TOS_OPEN_CLOSE_OK) {
		return 1;
	} else if (out[0] == TOS_ALREADY_OPEN) {
		pr_info("Toshiba SCI already opened\n");
		return 1;
	} else if (out[0] == TOS_NOT_SUPPORTED) {
		/*
		 * Some BIOSes do not have the SCI open/close functions
		 * implemented and return 0x8000 (Not Supported), failing to
		 * register some supported features.
		 *
		 * Simply return 1 if we hit those affected laptops to make the
		 * supported features work.
		 *
		 * In the case that some laptops really do not support the SCI,
		 * all the SCI dependent functions check for TOS_NOT_SUPPORTED,
		 * and thus, not registering support for the queried feature.
		 */
		return 1;
	} else if (out[0] == TOS_NOT_PRESENT) {
		pr_info("Toshiba SCI is not present\n");
	}

	return 0;
}

static void sci_close(struct toshiba_acpi_dev *dev)
{
	u32 in[TCI_WORDS] = { SCI_CLOSE, 0, 0, 0, 0, 0 };
	u32 out[TCI_WORDS];
	acpi_status status;

	status = tci_raw(dev, in, out);
	if (ACPI_FAILURE(status)) {
		pr_err("ACPI call to close SCI failed\n");
		return;
	}

	if (out[0] == TOS_OPEN_CLOSE_OK)
		return;
	else if (out[0] == TOS_NOT_OPENED)
		pr_info("Toshiba SCI not opened\n");
	else if (out[0] == TOS_NOT_PRESENT)
		pr_info("Toshiba SCI is not present\n");
}

static u32 sci_read(struct toshiba_acpi_dev *dev, u32 reg, u32 *out1)
{
	u32 in[TCI_WORDS] = { SCI_GET, reg, 0, 0, 0, 0 };
	u32 out[TCI_WORDS];
	acpi_status status = tci_raw(dev, in, out);

	if (ACPI_FAILURE(status))
		return TOS_FAILURE;

	*out1 = out[2];

	return out[0];
}

static u32 sci_write(struct toshiba_acpi_dev *dev, u32 reg, u32 in1)
{
	u32 in[TCI_WORDS] = { SCI_SET, reg, in1, 0, 0, 0 };
	u32 out[TCI_WORDS];
	acpi_status status = tci_raw(dev, in, out);

	return ACPI_SUCCESS(status) ? out[0] : TOS_FAILURE;
}

/* Illumination support */
static void toshiba_illumination_available(struct toshiba_acpi_dev *dev)
{
	u32 in[TCI_WORDS] = { SCI_GET, SCI_ILLUMINATION, 0, 0, 0, 0 };
	u32 out[TCI_WORDS];
	acpi_status status;

	dev->illumination_supported = 0;
	dev->illumination_led_registered = false;

	if (!sci_open(dev))
		return;

	status = tci_raw(dev, in, out);
	sci_close(dev);
	if (ACPI_FAILURE(status))
		pr_err("ACPI call to query Illumination support failed\n");
	else if (out[0] == TOS_SUCCESS)
		dev->illumination_supported = 1;
}

static void toshiba_illumination_set(struct led_classdev *cdev,
				     enum led_brightness brightness)
{
	struct toshiba_acpi_dev *dev = container_of(cdev,
			struct toshiba_acpi_dev, led_dev);
	u32 result;
	u32 state;

	/* First request : initialize communication. */
	if (!sci_open(dev))
		return;

	/* Switch the illumination on/off */
	state = brightness ? 1 : 0;
	result = sci_write(dev, SCI_ILLUMINATION, state);
	sci_close(dev);
	if (result == TOS_FAILURE)
		pr_err("ACPI call for illumination failed\n");
}

static enum led_brightness toshiba_illumination_get(struct led_classdev *cdev)
{
	struct toshiba_acpi_dev *dev = container_of(cdev,
			struct toshiba_acpi_dev, led_dev);
	u32 state, result;

	/* First request : initialize communication. */
	if (!sci_open(dev))
		return LED_OFF;

	/* Check the illumination */
	result = sci_read(dev, SCI_ILLUMINATION, &state);
	sci_close(dev);
	if (result == TOS_FAILURE) {
		pr_err("ACPI call for illumination failed\n");
		return LED_OFF;
	} else if (result != TOS_SUCCESS) {
		return LED_OFF;
	}

	return state ? LED_FULL : LED_OFF;
}

/* KBD Illumination */
static void toshiba_kbd_illum_available(struct toshiba_acpi_dev *dev)
{
	u32 in[TCI_WORDS] = { SCI_GET, SCI_KBD_ILLUM_STATUS, 0, 0, 0, 0 };
	u32 out[TCI_WORDS];
	acpi_status status;

	dev->kbd_illum_supported = 0;
	dev->kbd_led_registered = false;

	if (!sci_open(dev))
		return;

	status = tci_raw(dev, in, out);
	sci_close(dev);
	if (ACPI_FAILURE(status)) {
		pr_err("ACPI call to query kbd illumination support failed\n");
	} else if (out[0] == TOS_SUCCESS) {
		/*
		 * Check for keyboard backlight timeout max value,
		 * previous kbd backlight implementation set this to
		 * 0x3c0003, and now the new implementation set this
		 * to 0x3c001a, use this to distinguish between them.
		 */
		if (out[3] == SCI_KBD_TIME_MAX)
			dev->kbd_type = 2;
		else
			dev->kbd_type = 1;
		/* Get the current keyboard backlight mode */
		dev->kbd_mode = out[2] & SCI_KBD_MODE_MASK;
		/* Get the current time (1-60 seconds) */
		dev->kbd_time = out[2] >> HCI_MISC_SHIFT;
		/* Flag as supported */
		dev->kbd_illum_supported = 1;
	}
}

static int toshiba_kbd_illum_status_set(struct toshiba_acpi_dev *dev, u32 time)
{
	u32 result;

	if (!sci_open(dev))
		return -EIO;

	result = sci_write(dev, SCI_KBD_ILLUM_STATUS, time);
	sci_close(dev);
	if (result == TOS_FAILURE)
		pr_err("ACPI call to set KBD backlight status failed\n");
	else if (result == TOS_NOT_SUPPORTED)
		return -ENODEV;

	return result == TOS_SUCCESS ? 0 : -EIO;
}

static int toshiba_kbd_illum_status_get(struct toshiba_acpi_dev *dev, u32 *time)
{
	u32 result;

	if (!sci_open(dev))
		return -EIO;

	result = sci_read(dev, SCI_KBD_ILLUM_STATUS, time);
	sci_close(dev);
	if (result == TOS_FAILURE)
		pr_err("ACPI call to get KBD backlight status failed\n");
	else if (result == TOS_NOT_SUPPORTED)
		return -ENODEV;

	return result == TOS_SUCCESS ? 0 : -EIO;
}

static enum led_brightness toshiba_kbd_backlight_get(struct led_classdev *cdev)
{
	struct toshiba_acpi_dev *dev = container_of(cdev,
			struct toshiba_acpi_dev, kbd_led);
	u32 result;
	u32 state;

	/* Check the keyboard backlight state */
	result = hci_read(dev, HCI_KBD_ILLUMINATION, &state);
	if (result == TOS_FAILURE) {
		pr_err("ACPI call to get the keyboard backlight failed\n");
		return LED_OFF;
	} else if (result != TOS_SUCCESS) {
		return LED_OFF;
	}

	return state ? LED_FULL : LED_OFF;
}

static void toshiba_kbd_backlight_set(struct led_classdev *cdev,
				     enum led_brightness brightness)
{
	struct toshiba_acpi_dev *dev = container_of(cdev,
			struct toshiba_acpi_dev, kbd_led);
	u32 result;
	u32 state;

	/* Set the keyboard backlight state */
	state = brightness ? 1 : 0;
	result = hci_write(dev, HCI_KBD_ILLUMINATION, state);
	if (result == TOS_FAILURE)
		pr_err("ACPI call to set KBD Illumination mode failed\n");
}

/* TouchPad support */
static int toshiba_touchpad_set(struct toshiba_acpi_dev *dev, u32 state)
{
	u32 result;

	if (!sci_open(dev))
		return -EIO;

	result = sci_write(dev, SCI_TOUCHPAD, state);
	sci_close(dev);
	if (result == TOS_FAILURE)
		pr_err("ACPI call to set the touchpad failed\n");
	else if (result == TOS_NOT_SUPPORTED)
		return -ENODEV;

	return result == TOS_SUCCESS ? 0 : -EIO;
}

static int toshiba_touchpad_get(struct toshiba_acpi_dev *dev, u32 *state)
{
	u32 result;

	if (!sci_open(dev))
		return -EIO;

	result = sci_read(dev, SCI_TOUCHPAD, state);
	sci_close(dev);
	if (result == TOS_FAILURE)
		pr_err("ACPI call to query the touchpad failed\n");
	else if (result == TOS_NOT_SUPPORTED)
		return -ENODEV;

	return result == TOS_SUCCESS ? 0 : -EIO;
}

/* Eco Mode support */
static void toshiba_eco_mode_available(struct toshiba_acpi_dev *dev)
{
	acpi_status status;
	u32 in[TCI_WORDS] = { HCI_GET, HCI_ECO_MODE, 0, 0, 0, 0 };
	u32 out[TCI_WORDS];

	dev->eco_supported = 0;
	dev->eco_led_registered = false;

	status = tci_raw(dev, in, out);
	if (ACPI_FAILURE(status)) {
		pr_err("ACPI call to get ECO led failed\n");
	} else if (out[0] == TOS_INPUT_DATA_ERROR) {
		/*
		 * If we receive 0x8300 (Input Data Error), it means that the
		 * LED device is present, but that we just screwed the input
		 * parameters.
		 *
		 * Let's query the status of the LED to see if we really have a
		 * success response, indicating the actual presense of the LED,
		 * bail out otherwise.
		 */
		in[3] = 1;
		status = tci_raw(dev, in, out);
		if (ACPI_FAILURE(status))
			pr_err("ACPI call to get ECO led failed\n");
		else if (out[0] == TOS_SUCCESS)
			dev->eco_supported = 1;
	}
}

static enum led_brightness
toshiba_eco_mode_get_status(struct led_classdev *cdev)
{
	struct toshiba_acpi_dev *dev = container_of(cdev,
			struct toshiba_acpi_dev, eco_led);
	u32 in[TCI_WORDS] = { HCI_GET, HCI_ECO_MODE, 0, 1, 0, 0 };
	u32 out[TCI_WORDS];
	acpi_status status;

	status = tci_raw(dev, in, out);
	if (ACPI_FAILURE(status)) {
		pr_err("ACPI call to get ECO led failed\n");
		return LED_OFF;
	} else if (out[0] != TOS_SUCCESS) {
		return LED_OFF;
	}

	return out[2] ? LED_FULL : LED_OFF;
}

static void toshiba_eco_mode_set_status(struct led_classdev *cdev,
				     enum led_brightness brightness)
{
	struct toshiba_acpi_dev *dev = container_of(cdev,
			struct toshiba_acpi_dev, eco_led);
	u32 in[TCI_WORDS] = { HCI_SET, HCI_ECO_MODE, 0, 1, 0, 0 };
	u32 out[TCI_WORDS];
	acpi_status status;

	/* Switch the Eco Mode led on/off */
	in[2] = (brightness) ? 1 : 0;
	status = tci_raw(dev, in, out);
	if (ACPI_FAILURE(status))
		pr_err("ACPI call to set ECO led failed\n");
}

/* Accelerometer support */
static void toshiba_accelerometer_available(struct toshiba_acpi_dev *dev)
{
	u32 in[TCI_WORDS] = { HCI_GET, HCI_ACCELEROMETER2, 0, 0, 0, 0 };
	u32 out[TCI_WORDS];
	acpi_status status;

	dev->accelerometer_supported = 0;

	/*
	 * Check if the accelerometer call exists,
	 * this call also serves as initialization
	 */
	status = tci_raw(dev, in, out);
	if (ACPI_FAILURE(status))
		pr_err("ACPI call to query the accelerometer failed\n");
	else if (out[0] == TOS_SUCCESS)
		dev->accelerometer_supported = 1;
}

static int toshiba_accelerometer_get(struct toshiba_acpi_dev *dev,
				     u32 *xy, u32 *z)
{
	u32 in[TCI_WORDS] = { HCI_GET, HCI_ACCELEROMETER, 0, 1, 0, 0 };
	u32 out[TCI_WORDS];
	acpi_status status;

	/* Check the Accelerometer status */
	status = tci_raw(dev, in, out);
	if (ACPI_FAILURE(status)) {
		pr_err("ACPI call to query the accelerometer failed\n");
		return -EIO;
	} else if (out[0] == TOS_NOT_SUPPORTED) {
		return -ENODEV;
	} else if (out[0] == TOS_SUCCESS) {
		*xy = out[2];
		*z = out[4];
		return 0;
	}

	return -EIO;
}

/* Sleep (Charge and Music) utilities support */
static void toshiba_usb_sleep_charge_available(struct toshiba_acpi_dev *dev)
{
	u32 in[TCI_WORDS] = { SCI_GET, SCI_USB_SLEEP_CHARGE, 0, 0, 0, 0 };
	u32 out[TCI_WORDS];
	acpi_status status;

	dev->usb_sleep_charge_supported = 0;

	if (!sci_open(dev))
		return;

	status = tci_raw(dev, in, out);
	if (ACPI_FAILURE(status)) {
		pr_err("ACPI call to get USB Sleep and Charge mode failed\n");
		sci_close(dev);
		return;
	} else if (out[0] == TOS_NOT_SUPPORTED) {
		sci_close(dev);
		return;
	} else if (out[0] == TOS_SUCCESS) {
		dev->usbsc_mode_base = out[4];
	}

	in[5] = SCI_USB_CHARGE_BAT_LVL;
	status = tci_raw(dev, in, out);
	sci_close(dev);
	if (ACPI_FAILURE(status)) {
		pr_err("ACPI call to get USB Sleep and Charge mode failed\n");
	} else if (out[0] == TOS_SUCCESS) {
		dev->usbsc_bat_level = out[2];
		/* Flag as supported */
		dev->usb_sleep_charge_supported = 1;
	}

}

static int toshiba_usb_sleep_charge_get(struct toshiba_acpi_dev *dev,
					u32 *mode)
{
	u32 result;

	if (!sci_open(dev))
		return -EIO;

	result = sci_read(dev, SCI_USB_SLEEP_CHARGE, mode);
	sci_close(dev);
	if (result == TOS_FAILURE)
		pr_err("ACPI call to set USB S&C mode failed\n");
	else if (result == TOS_NOT_SUPPORTED)
		return -ENODEV;

	return result == TOS_SUCCESS ? 0 : -EIO;
}

static int toshiba_usb_sleep_charge_set(struct toshiba_acpi_dev *dev,
					u32 mode)
{
	u32 result;

	if (!sci_open(dev))
		return -EIO;

	result = sci_write(dev, SCI_USB_SLEEP_CHARGE, mode);
	sci_close(dev);
	if (result == TOS_FAILURE)
		pr_err("ACPI call to set USB S&C mode failed\n");
	else if (result == TOS_NOT_SUPPORTED)
		return -ENODEV;

	return result == TOS_SUCCESS ? 0 : -EIO;
}

static int toshiba_sleep_functions_status_get(struct toshiba_acpi_dev *dev,
					      u32 *mode)
{
	u32 in[TCI_WORDS] = { SCI_GET, SCI_USB_SLEEP_CHARGE, 0, 0, 0, 0 };
	u32 out[TCI_WORDS];
	acpi_status status;

	if (!sci_open(dev))
		return -EIO;

	in[5] = SCI_USB_CHARGE_BAT_LVL;
	status = tci_raw(dev, in, out);
	sci_close(dev);
	if (ACPI_FAILURE(status)) {
		pr_err("ACPI call to get USB S&C battery level failed\n");
	} else if (out[0] == TOS_NOT_SUPPORTED) {
		return -ENODEV;
	} else if (out[0] == TOS_SUCCESS) {
		*mode = out[2];
		return 0;
	}

	return -EIO;
}

static int toshiba_sleep_functions_status_set(struct toshiba_acpi_dev *dev,
					      u32 mode)
{
	u32 in[TCI_WORDS] = { SCI_SET, SCI_USB_SLEEP_CHARGE, 0, 0, 0, 0 };
	u32 out[TCI_WORDS];
	acpi_status status;

	if (!sci_open(dev))
		return -EIO;

	in[2] = mode;
	in[5] = SCI_USB_CHARGE_BAT_LVL;
	status = tci_raw(dev, in, out);
	sci_close(dev);
	if (ACPI_FAILURE(status))
		pr_err("ACPI call to set USB S&C battery level failed\n");
	else if (out[0] == TOS_NOT_SUPPORTED)
		return -ENODEV;

	return out[0] == TOS_SUCCESS ? 0 : -EIO;
}

static int toshiba_usb_rapid_charge_get(struct toshiba_acpi_dev *dev,
					u32 *state)
{
	u32 in[TCI_WORDS] = { SCI_GET, SCI_USB_SLEEP_CHARGE, 0, 0, 0, 0 };
	u32 out[TCI_WORDS];
	acpi_status status;

	if (!sci_open(dev))
		return -EIO;

	in[5] = SCI_USB_CHARGE_RAPID_DSP;
	status = tci_raw(dev, in, out);
	sci_close(dev);
	if (ACPI_FAILURE(status)) {
		pr_err("ACPI call to get USB Rapid Charge failed\n");
	} else if (out[0] == TOS_NOT_SUPPORTED) {
		return -ENODEV;
	} else if (out[0] == TOS_SUCCESS || out[0] == TOS_SUCCESS2) {
		*state = out[2];
		return 0;
	}

	return -EIO;
}

static int toshiba_usb_rapid_charge_set(struct toshiba_acpi_dev *dev,
					u32 state)
{
	u32 in[TCI_WORDS] = { SCI_SET, SCI_USB_SLEEP_CHARGE, 0, 0, 0, 0 };
	u32 out[TCI_WORDS];
	acpi_status status;

	if (!sci_open(dev))
		return -EIO;

	in[2] = state;
	in[5] = SCI_USB_CHARGE_RAPID_DSP;
	status = tci_raw(dev, in, out);
	sci_close(dev);
	if (ACPI_FAILURE(status))
		pr_err("ACPI call to set USB Rapid Charge failed\n");
	else if (out[0] == TOS_NOT_SUPPORTED)
		return -ENODEV;

	return (out[0] == TOS_SUCCESS || out[0] == TOS_SUCCESS2) ? 0 : -EIO;
}

static int toshiba_usb_sleep_music_get(struct toshiba_acpi_dev *dev, u32 *state)
{
	u32 result;

	if (!sci_open(dev))
		return -EIO;

	result = sci_read(dev, SCI_USB_SLEEP_MUSIC, state);
	sci_close(dev);
	if (result == TOS_FAILURE)
		pr_err("ACPI call to get Sleep and Music failed\n");
	else if (result == TOS_NOT_SUPPORTED)
		return -ENODEV;

<<<<<<< HEAD
	return result = TOS_SUCCESS ? 0 : -EIO;
=======
	return result == TOS_SUCCESS ? 0 : -EIO;
>>>>>>> 9f30a04d
}

static int toshiba_usb_sleep_music_set(struct toshiba_acpi_dev *dev, u32 state)
{
	u32 result;

	if (!sci_open(dev))
		return -EIO;

	result = sci_write(dev, SCI_USB_SLEEP_MUSIC, state);
	sci_close(dev);
	if (result == TOS_FAILURE)
		pr_err("ACPI call to set Sleep and Music failed\n");
	else if (result == TOS_NOT_SUPPORTED)
		return -ENODEV;

	return result == TOS_SUCCESS ? 0 : -EIO;
}

/* Keyboard function keys */
static int toshiba_function_keys_get(struct toshiba_acpi_dev *dev, u32 *mode)
{
	u32 result;

	if (!sci_open(dev))
		return -EIO;

	result = sci_read(dev, SCI_KBD_FUNCTION_KEYS, mode);
	sci_close(dev);
	if (result == TOS_FAILURE)
		pr_err("ACPI call to get KBD function keys failed\n");
	else if (result == TOS_NOT_SUPPORTED)
		return -ENODEV;

	return (result == TOS_SUCCESS || result == TOS_SUCCESS2) ? 0 : -EIO;
}

static int toshiba_function_keys_set(struct toshiba_acpi_dev *dev, u32 mode)
{
	u32 result;

	if (!sci_open(dev))
		return -EIO;

	result = sci_write(dev, SCI_KBD_FUNCTION_KEYS, mode);
	sci_close(dev);
	if (result == TOS_FAILURE)
		pr_err("ACPI call to set KBD function keys failed\n");
	else if (result == TOS_NOT_SUPPORTED)
		return -ENODEV;

	return (result == TOS_SUCCESS || result == TOS_SUCCESS2) ? 0 : -EIO;
}

/* Panel Power ON */
static int toshiba_panel_power_on_get(struct toshiba_acpi_dev *dev, u32 *state)
{
	u32 result;

	if (!sci_open(dev))
		return -EIO;

	result = sci_read(dev, SCI_PANEL_POWER_ON, state);
	sci_close(dev);
	if (result == TOS_FAILURE)
		pr_err("ACPI call to get Panel Power ON failed\n");
	else if (result == TOS_NOT_SUPPORTED)
		return -ENODEV;

	return result == TOS_SUCCESS ? 0 : -EIO;
}

static int toshiba_panel_power_on_set(struct toshiba_acpi_dev *dev, u32 state)
{
	u32 result;

	if (!sci_open(dev))
		return -EIO;

	result = sci_write(dev, SCI_PANEL_POWER_ON, state);
	sci_close(dev);
	if (result == TOS_FAILURE)
		pr_err("ACPI call to set Panel Power ON failed\n");
	else if (result == TOS_NOT_SUPPORTED)
		return -ENODEV;

	return result == TOS_SUCCESS ? 0 : -EIO;
}

/* USB Three */
static int toshiba_usb_three_get(struct toshiba_acpi_dev *dev, u32 *state)
{
	u32 result;

	if (!sci_open(dev))
		return -EIO;

	result = sci_read(dev, SCI_USB_THREE, state);
	sci_close(dev);
	if (result == TOS_FAILURE)
		pr_err("ACPI call to get USB 3 failed\n");
	else if (result == TOS_NOT_SUPPORTED)
		return -ENODEV;

	return (result == TOS_SUCCESS || result == TOS_SUCCESS2) ? 0 : -EIO;
}

static int toshiba_usb_three_set(struct toshiba_acpi_dev *dev, u32 state)
{
	u32 result;

	if (!sci_open(dev))
		return -EIO;

	result = sci_write(dev, SCI_USB_THREE, state);
	sci_close(dev);
	if (result == TOS_FAILURE)
		pr_err("ACPI call to set USB 3 failed\n");
	else if (result == TOS_NOT_SUPPORTED)
		return -ENODEV;

	return (result == TOS_SUCCESS || result == TOS_SUCCESS2) ? 0 : -EIO;
}

/* Hotkey Event type */
static int toshiba_hotkey_event_type_get(struct toshiba_acpi_dev *dev,
					 u32 *type)
{
	u32 in[TCI_WORDS] = { HCI_GET, HCI_SYSTEM_INFO, 0x03, 0, 0, 0 };
	u32 out[TCI_WORDS];
	acpi_status status;

	status = tci_raw(dev, in, out);
	if (ACPI_FAILURE(status)) {
		pr_err("ACPI call to get System type failed\n");
	} else if (out[0] == TOS_NOT_SUPPORTED) {
		return -ENODEV;
	} else if (out[0] == TOS_SUCCESS) {
		*type = out[3];
		return 0;
	}

	return -EIO;
}

/* Transflective Backlight */
static int get_tr_backlight_status(struct toshiba_acpi_dev *dev, u32 *status)
{
	u32 result = hci_read(dev, HCI_TR_BACKLIGHT, status);

	if (result == TOS_FAILURE)
		pr_err("ACPI call to get Transflective Backlight failed\n");
	else if (result == TOS_NOT_SUPPORTED)
		return -ENODEV;

	return result == TOS_SUCCESS ? 0 : -EIO;
}

static int set_tr_backlight_status(struct toshiba_acpi_dev *dev, u32 status)
{
	u32 result = hci_write(dev, HCI_TR_BACKLIGHT, !status);

	if (result == TOS_FAILURE)
		pr_err("ACPI call to set Transflective Backlight failed\n");
	else if (result == TOS_NOT_SUPPORTED)
		return -ENODEV;

	return result == TOS_SUCCESS ? 0 : -EIO;
}

static struct proc_dir_entry *toshiba_proc_dir;

/* LCD Brightness */
static int __get_lcd_brightness(struct toshiba_acpi_dev *dev)
{
	u32 result;
	u32 value;
	int brightness = 0;

	if (dev->tr_backlight_supported) {
		int ret = get_tr_backlight_status(dev, &value);

		if (ret)
			return ret;
		if (value)
			return 0;
		brightness++;
	}

	result = hci_read(dev, HCI_LCD_BRIGHTNESS, &value);
	if (result == TOS_FAILURE)
		pr_err("ACPI call to get LCD Brightness failed\n");
	else if (result == TOS_NOT_SUPPORTED)
		return -ENODEV;
	if (result == TOS_SUCCESS)
		return brightness + (value >> HCI_LCD_BRIGHTNESS_SHIFT);

	return -EIO;
}

static int get_lcd_brightness(struct backlight_device *bd)
{
	struct toshiba_acpi_dev *dev = bl_get_data(bd);

	return __get_lcd_brightness(dev);
}

static int lcd_proc_show(struct seq_file *m, void *v)
{
	struct toshiba_acpi_dev *dev = m->private;
	int levels;
	int value;

	if (!dev->backlight_dev)
		return -ENODEV;

	levels = dev->backlight_dev->props.max_brightness + 1;
	value = get_lcd_brightness(dev->backlight_dev);
	if (value >= 0) {
		seq_printf(m, "brightness:              %d\n", value);
		seq_printf(m, "brightness_levels:       %d\n", levels);
		return 0;
	}

	pr_err("Error reading LCD brightness\n");

	return -EIO;
}

static int lcd_proc_open(struct inode *inode, struct file *file)
{
	return single_open(file, lcd_proc_show, PDE_DATA(inode));
}

static int set_lcd_brightness(struct toshiba_acpi_dev *dev, int value)
{
	u32 result;

	if (dev->tr_backlight_supported) {
		int ret = set_tr_backlight_status(dev, !value);

		if (ret)
			return ret;
		if (value)
			value--;
	}

	value = value << HCI_LCD_BRIGHTNESS_SHIFT;
	result = hci_write(dev, HCI_LCD_BRIGHTNESS, value);
	if (result == TOS_FAILURE)
		pr_err("ACPI call to set LCD Brightness failed\n");
	else if (result == TOS_NOT_SUPPORTED)
		return -ENODEV;

	return result == TOS_SUCCESS ? 0 : -EIO;
}

static int set_lcd_status(struct backlight_device *bd)
{
	struct toshiba_acpi_dev *dev = bl_get_data(bd);

	return set_lcd_brightness(dev, bd->props.brightness);
}

static ssize_t lcd_proc_write(struct file *file, const char __user *buf,
			      size_t count, loff_t *pos)
{
	struct toshiba_acpi_dev *dev = PDE_DATA(file_inode(file));
	char cmd[42];
	size_t len;
	int levels = dev->backlight_dev->props.max_brightness + 1;
	int value;

	len = min(count, sizeof(cmd) - 1);
	if (copy_from_user(cmd, buf, len))
		return -EFAULT;
	cmd[len] = '\0';

	if (sscanf(cmd, " brightness : %i", &value) != 1 &&
	    value < 0 && value > levels)
		return -EINVAL;

	if (set_lcd_brightness(dev, value))
		return -EIO;

	return count;
}

static const struct file_operations lcd_proc_fops = {
	.owner		= THIS_MODULE,
	.open		= lcd_proc_open,
	.read		= seq_read,
	.llseek		= seq_lseek,
	.release	= single_release,
	.write		= lcd_proc_write,
};

/* Video-Out */
static int get_video_status(struct toshiba_acpi_dev *dev, u32 *status)
{
	u32 result = hci_read(dev, HCI_VIDEO_OUT, status);
<<<<<<< HEAD

	if (result == TOS_FAILURE)
		pr_err("ACPI call to get Video-Out failed\n");
	else if (result == TOS_NOT_SUPPORTED)
		return -ENODEV;

=======

	if (result == TOS_FAILURE)
		pr_err("ACPI call to get Video-Out failed\n");
	else if (result == TOS_NOT_SUPPORTED)
		return -ENODEV;

>>>>>>> 9f30a04d
	return result == TOS_SUCCESS ? 0 : -EIO;
}

static int video_proc_show(struct seq_file *m, void *v)
{
	struct toshiba_acpi_dev *dev = m->private;
	u32 value;

	if (!get_video_status(dev, &value)) {
		int is_lcd = (value & HCI_VIDEO_OUT_LCD) ? 1 : 0;
		int is_crt = (value & HCI_VIDEO_OUT_CRT) ? 1 : 0;
		int is_tv = (value & HCI_VIDEO_OUT_TV) ? 1 : 0;

		seq_printf(m, "lcd_out:                 %d\n", is_lcd);
		seq_printf(m, "crt_out:                 %d\n", is_crt);
		seq_printf(m, "tv_out:                  %d\n", is_tv);
		return 0;
	}

	return -EIO;
}

static int video_proc_open(struct inode *inode, struct file *file)
{
	return single_open(file, video_proc_show, PDE_DATA(inode));
}

static ssize_t video_proc_write(struct file *file, const char __user *buf,
				size_t count, loff_t *pos)
{
	struct toshiba_acpi_dev *dev = PDE_DATA(file_inode(file));
	char *buffer;
	char *cmd;
	int remain = count;
	int lcd_out = -1;
	int crt_out = -1;
	int tv_out = -1;
	int value;
	int ret;
	u32 video_out;

	cmd = kmalloc(count + 1, GFP_KERNEL);
	if (!cmd)
		return -ENOMEM;
	if (copy_from_user(cmd, buf, count)) {
		kfree(cmd);
		return -EFAULT;
	}
	cmd[count] = '\0';

	buffer = cmd;

	/*
	 * Scan expression.  Multiple expressions may be delimited with ;
	 * NOTE: To keep scanning simple, invalid fields are ignored.
	 */
	while (remain) {
		if (sscanf(buffer, " lcd_out : %i", &value) == 1)
			lcd_out = value & 1;
		else if (sscanf(buffer, " crt_out : %i", &value) == 1)
			crt_out = value & 1;
		else if (sscanf(buffer, " tv_out : %i", &value) == 1)
			tv_out = value & 1;
		/* Advance to one character past the next ; */
		do {
			++buffer;
			--remain;
		} while (remain && *(buffer - 1) != ';');
	}

	kfree(cmd);

	ret = get_video_status(dev, &video_out);
	if (!ret) {
		unsigned int new_video_out = video_out;

		if (lcd_out != -1)
			_set_bit(&new_video_out, HCI_VIDEO_OUT_LCD, lcd_out);
		if (crt_out != -1)
			_set_bit(&new_video_out, HCI_VIDEO_OUT_CRT, crt_out);
		if (tv_out != -1)
			_set_bit(&new_video_out, HCI_VIDEO_OUT_TV, tv_out);
		/*
		 * To avoid unnecessary video disruption, only write the new
		 * video setting if something changed.
		 */
		if (new_video_out != video_out)
			ret = write_acpi_int(METHOD_VIDEO_OUT, new_video_out);
	}

	return ret ? -EIO : count;
}

static const struct file_operations video_proc_fops = {
	.owner		= THIS_MODULE,
	.open		= video_proc_open,
	.read		= seq_read,
	.llseek		= seq_lseek,
	.release	= single_release,
	.write		= video_proc_write,
};

/* Fan status */
static int get_fan_status(struct toshiba_acpi_dev *dev, u32 *status)
{
	u32 result = hci_read(dev, HCI_FAN, status);

	if (result == TOS_FAILURE)
		pr_err("ACPI call to get Fan status failed\n");
	else if (result == TOS_NOT_SUPPORTED)
		return -ENODEV;
<<<<<<< HEAD

	return result == TOS_SUCCESS ? 0 : -EIO;
}

static int set_fan_status(struct toshiba_acpi_dev *dev, u32 status)
{
	u32 result = hci_write(dev, HCI_FAN, status);

	if (result == TOS_FAILURE)
		pr_err("ACPI call to set Fan status failed\n");
	else if (result == TOS_NOT_SUPPORTED)
		return -ENODEV;

	return result == TOS_SUCCESS ? 0 : -EIO;
=======

	return result == TOS_SUCCESS ? 0 : -EIO;
}

static int set_fan_status(struct toshiba_acpi_dev *dev, u32 status)
{
	u32 result = hci_write(dev, HCI_FAN, status);

	if (result == TOS_FAILURE)
		pr_err("ACPI call to set Fan status failed\n");
	else if (result == TOS_NOT_SUPPORTED)
		return -ENODEV;

	return result == TOS_SUCCESS ? 0 : -EIO;
>>>>>>> 9f30a04d
}

static int fan_proc_show(struct seq_file *m, void *v)
{
	struct toshiba_acpi_dev *dev = m->private;
	u32 value;

	if (get_fan_status(dev, &value))
		return -EIO;

	seq_printf(m, "running:                 %d\n", (value > 0));
	seq_printf(m, "force_on:                %d\n", dev->force_fan);

	return 0;
}

static int fan_proc_open(struct inode *inode, struct file *file)
{
	return single_open(file, fan_proc_show, PDE_DATA(inode));
}

static ssize_t fan_proc_write(struct file *file, const char __user *buf,
			      size_t count, loff_t *pos)
{
	struct toshiba_acpi_dev *dev = PDE_DATA(file_inode(file));
	char cmd[42];
	size_t len;
	int value;

	len = min(count, sizeof(cmd) - 1);
	if (copy_from_user(cmd, buf, len))
		return -EFAULT;
	cmd[len] = '\0';

	if (sscanf(cmd, " force_on : %i", &value) != 1 &&
	    value != 0 && value != 1)
		return -EINVAL;

	if (set_fan_status(dev, value))
		return -EIO;

	dev->force_fan = value;

	return count;
}

static const struct file_operations fan_proc_fops = {
	.owner		= THIS_MODULE,
	.open		= fan_proc_open,
	.read		= seq_read,
	.llseek		= seq_lseek,
	.release	= single_release,
	.write		= fan_proc_write,
};

static int keys_proc_show(struct seq_file *m, void *v)
{
	struct toshiba_acpi_dev *dev = m->private;

	seq_printf(m, "hotkey_ready:            %d\n", dev->key_event_valid);
	seq_printf(m, "hotkey:                  0x%04x\n", dev->last_key_event);

	return 0;
}

static int keys_proc_open(struct inode *inode, struct file *file)
{
	return single_open(file, keys_proc_show, PDE_DATA(inode));
}

static ssize_t keys_proc_write(struct file *file, const char __user *buf,
			       size_t count, loff_t *pos)
{
	struct toshiba_acpi_dev *dev = PDE_DATA(file_inode(file));
	char cmd[42];
	size_t len;
	int value;

	len = min(count, sizeof(cmd) - 1);
	if (copy_from_user(cmd, buf, len))
		return -EFAULT;
	cmd[len] = '\0';

	if (sscanf(cmd, " hotkey_ready : %i", &value) == 1 && value == 0)
		dev->key_event_valid = 0;
	else
		return -EINVAL;

	return count;
}

static const struct file_operations keys_proc_fops = {
	.owner		= THIS_MODULE,
	.open		= keys_proc_open,
	.read		= seq_read,
	.llseek		= seq_lseek,
	.release	= single_release,
	.write		= keys_proc_write,
};

static int version_proc_show(struct seq_file *m, void *v)
{
	seq_printf(m, "driver:                  %s\n", TOSHIBA_ACPI_VERSION);
	seq_printf(m, "proc_interface:          %d\n", PROC_INTERFACE_VERSION);
	return 0;
}

static int version_proc_open(struct inode *inode, struct file *file)
{
	return single_open(file, version_proc_show, PDE_DATA(inode));
}

static const struct file_operations version_proc_fops = {
	.owner		= THIS_MODULE,
	.open		= version_proc_open,
	.read		= seq_read,
	.llseek		= seq_lseek,
	.release	= single_release,
};

/*
 * Proc and module init
 */

#define PROC_TOSHIBA		"toshiba"

static void create_toshiba_proc_entries(struct toshiba_acpi_dev *dev)
{
	if (dev->backlight_dev)
		proc_create_data("lcd", S_IRUGO | S_IWUSR, toshiba_proc_dir,
				 &lcd_proc_fops, dev);
	if (dev->video_supported)
		proc_create_data("video", S_IRUGO | S_IWUSR, toshiba_proc_dir,
				 &video_proc_fops, dev);
	if (dev->fan_supported)
		proc_create_data("fan", S_IRUGO | S_IWUSR, toshiba_proc_dir,
				 &fan_proc_fops, dev);
	if (dev->hotkey_dev)
		proc_create_data("keys", S_IRUGO | S_IWUSR, toshiba_proc_dir,
				 &keys_proc_fops, dev);
	proc_create_data("version", S_IRUGO, toshiba_proc_dir,
			 &version_proc_fops, dev);
}

static void remove_toshiba_proc_entries(struct toshiba_acpi_dev *dev)
{
	if (dev->backlight_dev)
		remove_proc_entry("lcd", toshiba_proc_dir);
	if (dev->video_supported)
		remove_proc_entry("video", toshiba_proc_dir);
	if (dev->fan_supported)
		remove_proc_entry("fan", toshiba_proc_dir);
	if (dev->hotkey_dev)
		remove_proc_entry("keys", toshiba_proc_dir);
	remove_proc_entry("version", toshiba_proc_dir);
}

static const struct backlight_ops toshiba_backlight_data = {
	.options = BL_CORE_SUSPENDRESUME,
	.get_brightness = get_lcd_brightness,
	.update_status  = set_lcd_status,
};

/*
 * Sysfs files
 */
static ssize_t version_show(struct device *dev,
			    struct device_attribute *attr, char *buf)
{
	return sprintf(buf, "%s\n", TOSHIBA_ACPI_VERSION);
}
static DEVICE_ATTR_RO(version);

static ssize_t fan_store(struct device *dev,
			 struct device_attribute *attr,
			 const char *buf, size_t count)
{
	struct toshiba_acpi_dev *toshiba = dev_get_drvdata(dev);
	int state;
	int ret;

	ret = kstrtoint(buf, 0, &state);
	if (ret)
		return ret;

	if (state != 0 && state != 1)
		return -EINVAL;

	ret = set_fan_status(toshiba, state);
	if (ret)
		return ret;

	return count;
}

static ssize_t fan_show(struct device *dev,
			struct device_attribute *attr, char *buf)
{
	struct toshiba_acpi_dev *toshiba = dev_get_drvdata(dev);
	u32 value;
	int ret;

	ret = get_fan_status(toshiba, &value);
	if (ret)
		return ret;

	return sprintf(buf, "%d\n", value);
}
static DEVICE_ATTR_RW(fan);

static ssize_t kbd_backlight_mode_store(struct device *dev,
					struct device_attribute *attr,
					const char *buf, size_t count)
{
	struct toshiba_acpi_dev *toshiba = dev_get_drvdata(dev);
	int mode;
	int ret;


	ret = kstrtoint(buf, 0, &mode);
	if (ret)
		return ret;

	/* Check for supported modes depending on keyboard backlight type */
	if (toshiba->kbd_type == 1) {
		/* Type 1 supports SCI_KBD_MODE_FNZ and SCI_KBD_MODE_AUTO */
		if (mode != SCI_KBD_MODE_FNZ && mode != SCI_KBD_MODE_AUTO)
			return -EINVAL;
	} else if (toshiba->kbd_type == 2) {
		/* Type 2 doesn't support SCI_KBD_MODE_FNZ */
		if (mode != SCI_KBD_MODE_AUTO && mode != SCI_KBD_MODE_ON &&
		    mode != SCI_KBD_MODE_OFF)
			return -EINVAL;
	}

	/*
	 * Set the Keyboard Backlight Mode where:
	 *	Auto - KBD backlight turns off automatically in given time
	 *	FN-Z - KBD backlight "toggles" when hotkey pressed
	 *	ON   - KBD backlight is always on
	 *	OFF  - KBD backlight is always off
	 */

	/* Only make a change if the actual mode has changed */
	if (toshiba->kbd_mode != mode) {
		/* Shift the time to "base time" (0x3c0000 == 60 seconds) */
		int time = toshiba->kbd_time << HCI_MISC_SHIFT;

		/* OR the "base time" to the actual method format */
		if (toshiba->kbd_type == 1) {
			/* Type 1 requires the current mode */
			time |= toshiba->kbd_mode;
		} else if (toshiba->kbd_type == 2) {
			/* Type 2 requires the desired mode */
			time |= mode;
		}

		ret = toshiba_kbd_illum_status_set(toshiba, time);
		if (ret)
			return ret;

		toshiba->kbd_mode = mode;
	}

	return count;
}

static ssize_t kbd_backlight_mode_show(struct device *dev,
				       struct device_attribute *attr,
				       char *buf)
{
	struct toshiba_acpi_dev *toshiba = dev_get_drvdata(dev);
	u32 time;

	if (toshiba_kbd_illum_status_get(toshiba, &time) < 0)
		return -EIO;

	return sprintf(buf, "%i\n", time & SCI_KBD_MODE_MASK);
}
static DEVICE_ATTR_RW(kbd_backlight_mode);

static ssize_t kbd_type_show(struct device *dev,
			     struct device_attribute *attr, char *buf)
{
	struct toshiba_acpi_dev *toshiba = dev_get_drvdata(dev);

	return sprintf(buf, "%d\n", toshiba->kbd_type);
}
static DEVICE_ATTR_RO(kbd_type);

static ssize_t available_kbd_modes_show(struct device *dev,
					struct device_attribute *attr,
					char *buf)
{
	struct toshiba_acpi_dev *toshiba = dev_get_drvdata(dev);

	if (toshiba->kbd_type == 1)
		return sprintf(buf, "%x %x\n",
			       SCI_KBD_MODE_FNZ, SCI_KBD_MODE_AUTO);

	return sprintf(buf, "%x %x %x\n",
		       SCI_KBD_MODE_AUTO, SCI_KBD_MODE_ON, SCI_KBD_MODE_OFF);
}
static DEVICE_ATTR_RO(available_kbd_modes);

static ssize_t kbd_backlight_timeout_store(struct device *dev,
					   struct device_attribute *attr,
					   const char *buf, size_t count)
{
	struct toshiba_acpi_dev *toshiba = dev_get_drvdata(dev);
	int time;
	int ret;

	ret = kstrtoint(buf, 0, &time);
	if (ret)
		return ret;

	/* Check for supported values depending on kbd_type */
	if (toshiba->kbd_type == 1) {
		if (time < 0 || time > 60)
			return -EINVAL;
	} else if (toshiba->kbd_type == 2) {
		if (time < 1 || time > 60)
			return -EINVAL;
	}

	/* Set the Keyboard Backlight Timeout */

	/* Only make a change if the actual timeout has changed */
	if (toshiba->kbd_time != time) {
		/* Shift the time to "base time" (0x3c0000 == 60 seconds) */
		time = time << HCI_MISC_SHIFT;
		/* OR the "base time" to the actual method format */
		if (toshiba->kbd_type == 1)
			time |= SCI_KBD_MODE_FNZ;
		else if (toshiba->kbd_type == 2)
			time |= SCI_KBD_MODE_AUTO;

		ret = toshiba_kbd_illum_status_set(toshiba, time);
		if (ret)
			return ret;

		toshiba->kbd_time = time >> HCI_MISC_SHIFT;
	}

	return count;
}

static ssize_t kbd_backlight_timeout_show(struct device *dev,
					  struct device_attribute *attr,
					  char *buf)
{
	struct toshiba_acpi_dev *toshiba = dev_get_drvdata(dev);
	u32 time;

	if (toshiba_kbd_illum_status_get(toshiba, &time) < 0)
		return -EIO;

	return sprintf(buf, "%i\n", time >> HCI_MISC_SHIFT);
}
static DEVICE_ATTR_RW(kbd_backlight_timeout);

static ssize_t touchpad_store(struct device *dev,
			      struct device_attribute *attr,
			      const char *buf, size_t count)
{
	struct toshiba_acpi_dev *toshiba = dev_get_drvdata(dev);
	int state;
	int ret;

	/* Set the TouchPad on/off, 0 - Disable | 1 - Enable */
	ret = kstrtoint(buf, 0, &state);
	if (ret)
		return ret;
	if (state != 0 && state != 1)
		return -EINVAL;

	ret = toshiba_touchpad_set(toshiba, state);
	if (ret)
		return ret;

	return count;
}

static ssize_t touchpad_show(struct device *dev,
			     struct device_attribute *attr, char *buf)
{
	struct toshiba_acpi_dev *toshiba = dev_get_drvdata(dev);
	u32 state;
	int ret;

	ret = toshiba_touchpad_get(toshiba, &state);
	if (ret < 0)
		return ret;

	return sprintf(buf, "%i\n", state);
}
static DEVICE_ATTR_RW(touchpad);

static ssize_t position_show(struct device *dev,
			     struct device_attribute *attr, char *buf)
{
	struct toshiba_acpi_dev *toshiba = dev_get_drvdata(dev);
	u32 xyval, zval, tmp;
	u16 x, y, z;
	int ret;

	xyval = zval = 0;
	ret = toshiba_accelerometer_get(toshiba, &xyval, &zval);
	if (ret < 0)
		return ret;

	x = xyval & HCI_ACCEL_MASK;
	tmp = xyval >> HCI_MISC_SHIFT;
	y = tmp & HCI_ACCEL_MASK;
	z = zval & HCI_ACCEL_MASK;

	return sprintf(buf, "%d %d %d\n", x, y, z);
}
static DEVICE_ATTR_RO(position);

static ssize_t usb_sleep_charge_show(struct device *dev,
				     struct device_attribute *attr, char *buf)
{
	struct toshiba_acpi_dev *toshiba = dev_get_drvdata(dev);
	u32 mode;
	int ret;

	ret = toshiba_usb_sleep_charge_get(toshiba, &mode);
	if (ret < 0)
		return ret;

	return sprintf(buf, "%x\n", mode & SCI_USB_CHARGE_MODE_MASK);
}

static ssize_t usb_sleep_charge_store(struct device *dev,
				      struct device_attribute *attr,
				      const char *buf, size_t count)
{
	struct toshiba_acpi_dev *toshiba = dev_get_drvdata(dev);
	u32 mode;
	int state;
	int ret;

	ret = kstrtoint(buf, 0, &state);
	if (ret)
		return ret;
	/*
	 * Check for supported values, where:
	 * 0 - Disabled
	 * 1 - Alternate (Non USB conformant devices that require more power)
	 * 2 - Auto (USB conformant devices)
	 * 3 - Typical
	 */
	if (state != 0 && state != 1 && state != 2 && state != 3)
		return -EINVAL;

	/* Set the USB charging mode to internal value */
	mode = toshiba->usbsc_mode_base;
	if (state == 0)
		mode |= SCI_USB_CHARGE_DISABLED;
	else if (state == 1)
		mode |= SCI_USB_CHARGE_ALTERNATE;
	else if (state == 2)
		mode |= SCI_USB_CHARGE_AUTO;
	else if (state == 3)
		mode |= SCI_USB_CHARGE_TYPICAL;

	ret = toshiba_usb_sleep_charge_set(toshiba, mode);
	if (ret)
		return ret;

	return count;
}
static DEVICE_ATTR_RW(usb_sleep_charge);

static ssize_t sleep_functions_on_battery_show(struct device *dev,
					       struct device_attribute *attr,
					       char *buf)
{
	struct toshiba_acpi_dev *toshiba = dev_get_drvdata(dev);
	u32 state;
	int bat_lvl;
	int status;
	int ret;
	int tmp;

	ret = toshiba_sleep_functions_status_get(toshiba, &state);
	if (ret < 0)
		return ret;

	/* Determine the status: 0x4 - Enabled | 0x1 - Disabled */
	tmp = state & SCI_USB_CHARGE_BAT_MASK;
	status = (tmp == 0x4) ? 1 : 0;
	/* Determine the battery level set */
	bat_lvl = state >> HCI_MISC_SHIFT;

	return sprintf(buf, "%d %d\n", status, bat_lvl);
}

static ssize_t sleep_functions_on_battery_store(struct device *dev,
						struct device_attribute *attr,
						const char *buf, size_t count)
{
	struct toshiba_acpi_dev *toshiba = dev_get_drvdata(dev);
	u32 status;
	int value;
	int ret;
	int tmp;

	ret = kstrtoint(buf, 0, &value);
	if (ret)
		return ret;

	/*
	 * Set the status of the function:
	 * 0 - Disabled
	 * 1-100 - Enabled
	 */
	if (value < 0 || value > 100)
		return -EINVAL;

	if (value == 0) {
		tmp = toshiba->usbsc_bat_level << HCI_MISC_SHIFT;
		status = tmp | SCI_USB_CHARGE_BAT_LVL_OFF;
	} else {
		tmp = value << HCI_MISC_SHIFT;
		status = tmp | SCI_USB_CHARGE_BAT_LVL_ON;
	}
	ret = toshiba_sleep_functions_status_set(toshiba, status);
	if (ret < 0)
		return ret;

	toshiba->usbsc_bat_level = status >> HCI_MISC_SHIFT;

	return count;
}
static DEVICE_ATTR_RW(sleep_functions_on_battery);

static ssize_t usb_rapid_charge_show(struct device *dev,
				     struct device_attribute *attr, char *buf)
{
	struct toshiba_acpi_dev *toshiba = dev_get_drvdata(dev);
	u32 state;
	int ret;

	ret = toshiba_usb_rapid_charge_get(toshiba, &state);
	if (ret < 0)
		return ret;

	return sprintf(buf, "%d\n", state);
}

static ssize_t usb_rapid_charge_store(struct device *dev,
				      struct device_attribute *attr,
				      const char *buf, size_t count)
{
	struct toshiba_acpi_dev *toshiba = dev_get_drvdata(dev);
	int state;
	int ret;

	ret = kstrtoint(buf, 0, &state);
	if (ret)
		return ret;
	if (state != 0 && state != 1)
		return -EINVAL;

	ret = toshiba_usb_rapid_charge_set(toshiba, state);
	if (ret)
		return ret;

	return count;
}
static DEVICE_ATTR_RW(usb_rapid_charge);

static ssize_t usb_sleep_music_show(struct device *dev,
				    struct device_attribute *attr, char *buf)
{
	struct toshiba_acpi_dev *toshiba = dev_get_drvdata(dev);
	u32 state;
	int ret;

	ret = toshiba_usb_sleep_music_get(toshiba, &state);
	if (ret < 0)
		return ret;

	return sprintf(buf, "%d\n", state);
}

static ssize_t usb_sleep_music_store(struct device *dev,
				     struct device_attribute *attr,
				     const char *buf, size_t count)
{
	struct toshiba_acpi_dev *toshiba = dev_get_drvdata(dev);
	int state;
	int ret;

	ret = kstrtoint(buf, 0, &state);
	if (ret)
		return ret;
	if (state != 0 && state != 1)
		return -EINVAL;

	ret = toshiba_usb_sleep_music_set(toshiba, state);
	if (ret)
		return ret;

	return count;
}
static DEVICE_ATTR_RW(usb_sleep_music);

static ssize_t kbd_function_keys_show(struct device *dev,
				      struct device_attribute *attr, char *buf)
{
	struct toshiba_acpi_dev *toshiba = dev_get_drvdata(dev);
	int mode;
	int ret;

	ret = toshiba_function_keys_get(toshiba, &mode);
	if (ret < 0)
		return ret;

	return sprintf(buf, "%d\n", mode);
}

static ssize_t kbd_function_keys_store(struct device *dev,
				       struct device_attribute *attr,
				       const char *buf, size_t count)
{
	struct toshiba_acpi_dev *toshiba = dev_get_drvdata(dev);
	int mode;
	int ret;

	ret = kstrtoint(buf, 0, &mode);
	if (ret)
		return ret;
	/*
	 * Check for the function keys mode where:
	 * 0 - Normal operation (F{1-12} as usual and hotkeys via FN-F{1-12})
	 * 1 - Special functions (Opposite of the above setting)
	 */
	if (mode != 0 && mode != 1)
		return -EINVAL;

	ret = toshiba_function_keys_set(toshiba, mode);
	if (ret)
		return ret;

	pr_info("Reboot for changes to KBD Function Keys to take effect");

	return count;
}
static DEVICE_ATTR_RW(kbd_function_keys);

static ssize_t panel_power_on_show(struct device *dev,
				   struct device_attribute *attr, char *buf)
{
	struct toshiba_acpi_dev *toshiba = dev_get_drvdata(dev);
	u32 state;
	int ret;

	ret = toshiba_panel_power_on_get(toshiba, &state);
	if (ret < 0)
		return ret;

	return sprintf(buf, "%d\n", state);
}

static ssize_t panel_power_on_store(struct device *dev,
				    struct device_attribute *attr,
				    const char *buf, size_t count)
{
	struct toshiba_acpi_dev *toshiba = dev_get_drvdata(dev);
	int state;
	int ret;

	ret = kstrtoint(buf, 0, &state);
	if (ret)
		return ret;
	if (state != 0 && state != 1)
		return -EINVAL;

	ret = toshiba_panel_power_on_set(toshiba, state);
	if (ret)
		return ret;

	pr_info("Reboot for changes to Panel Power ON to take effect");

	return count;
}
static DEVICE_ATTR_RW(panel_power_on);

static ssize_t usb_three_show(struct device *dev,
			      struct device_attribute *attr, char *buf)
{
	struct toshiba_acpi_dev *toshiba = dev_get_drvdata(dev);
	u32 state;
	int ret;

	ret = toshiba_usb_three_get(toshiba, &state);
	if (ret < 0)
		return ret;

	return sprintf(buf, "%d\n", state);
}

static ssize_t usb_three_store(struct device *dev,
			       struct device_attribute *attr,
			       const char *buf, size_t count)
{
	struct toshiba_acpi_dev *toshiba = dev_get_drvdata(dev);
	int state;
	int ret;

	ret = kstrtoint(buf, 0, &state);
	if (ret)
		return ret;
	/*
	 * Check for USB 3 mode where:
	 * 0 - Disabled (Acts like a USB 2 port, saving power)
	 * 1 - Enabled
	 */
	if (state != 0 && state != 1)
		return -EINVAL;

	ret = toshiba_usb_three_set(toshiba, state);
	if (ret)
		return ret;

	pr_info("Reboot for changes to USB 3 to take effect");

	return count;
}
static DEVICE_ATTR_RW(usb_three);

static struct attribute *toshiba_attributes[] = {
	&dev_attr_version.attr,
	&dev_attr_fan.attr,
	&dev_attr_kbd_backlight_mode.attr,
	&dev_attr_kbd_type.attr,
	&dev_attr_available_kbd_modes.attr,
	&dev_attr_kbd_backlight_timeout.attr,
	&dev_attr_touchpad.attr,
	&dev_attr_position.attr,
	&dev_attr_usb_sleep_charge.attr,
	&dev_attr_sleep_functions_on_battery.attr,
	&dev_attr_usb_rapid_charge.attr,
	&dev_attr_usb_sleep_music.attr,
	&dev_attr_kbd_function_keys.attr,
	&dev_attr_panel_power_on.attr,
	&dev_attr_usb_three.attr,
	NULL,
};

static umode_t toshiba_sysfs_is_visible(struct kobject *kobj,
					struct attribute *attr, int idx)
{
	struct device *dev = container_of(kobj, struct device, kobj);
	struct toshiba_acpi_dev *drv = dev_get_drvdata(dev);
	bool exists = true;

	if (attr == &dev_attr_fan.attr)
		exists = (drv->fan_supported) ? true : false;
	else if (attr == &dev_attr_kbd_backlight_mode.attr)
		exists = (drv->kbd_illum_supported) ? true : false;
	else if (attr == &dev_attr_kbd_backlight_timeout.attr)
		exists = (drv->kbd_mode == SCI_KBD_MODE_AUTO) ? true : false;
	else if (attr == &dev_attr_touchpad.attr)
		exists = (drv->touchpad_supported) ? true : false;
	else if (attr == &dev_attr_position.attr)
		exists = (drv->accelerometer_supported) ? true : false;
	else if (attr == &dev_attr_usb_sleep_charge.attr)
		exists = (drv->usb_sleep_charge_supported) ? true : false;
	else if (attr == &dev_attr_sleep_functions_on_battery.attr)
		exists = (drv->usb_sleep_charge_supported) ? true : false;
	else if (attr == &dev_attr_usb_rapid_charge.attr)
		exists = (drv->usb_rapid_charge_supported) ? true : false;
	else if (attr == &dev_attr_usb_sleep_music.attr)
		exists = (drv->usb_sleep_music_supported) ? true : false;
	else if (attr == &dev_attr_kbd_function_keys.attr)
		exists = (drv->kbd_function_keys_supported) ? true : false;
	else if (attr == &dev_attr_panel_power_on.attr)
		exists = (drv->panel_power_on_supported) ? true : false;
	else if (attr == &dev_attr_usb_three.attr)
		exists = (drv->usb_three_supported) ? true : false;

	return exists ? attr->mode : 0;
}

static struct attribute_group toshiba_attr_group = {
	.is_visible = toshiba_sysfs_is_visible,
	.attrs = toshiba_attributes,
};

/*
 * Misc device
 */
static int toshiba_acpi_smm_bridge(SMMRegisters *regs)
{
	u32 in[TCI_WORDS] = { regs->eax, regs->ebx, regs->ecx,
			      regs->edx, regs->esi, regs->edi };
	u32 out[TCI_WORDS];
	acpi_status status;

	status = tci_raw(toshiba_acpi, in, out);
	if (ACPI_FAILURE(status)) {
		pr_err("ACPI call to query SMM registers failed\n");
		return -EIO;
	}

	/* Fillout the SMM struct with the TCI call results */
	regs->eax = out[0];
	regs->ebx = out[1];
	regs->ecx = out[2];
	regs->edx = out[3];
	regs->esi = out[4];
	regs->edi = out[5];

	return 0;
}

static long toshiba_acpi_ioctl(struct file *fp, unsigned int cmd,
			       unsigned long arg)
{
	SMMRegisters __user *argp = (SMMRegisters __user *)arg;
	SMMRegisters regs;
	int ret;

	if (!argp)
		return -EINVAL;

	switch (cmd) {
	case TOSH_SMM:
		if (copy_from_user(&regs, argp, sizeof(SMMRegisters)))
			return -EFAULT;
		ret = toshiba_acpi_smm_bridge(&regs);
		if (ret)
			return ret;
		if (copy_to_user(argp, &regs, sizeof(SMMRegisters)))
			return -EFAULT;
		break;
	case TOSHIBA_ACPI_SCI:
		if (copy_from_user(&regs, argp, sizeof(SMMRegisters)))
			return -EFAULT;
		/* Ensure we are being called with a SCI_{GET, SET} register */
		if (regs.eax != SCI_GET && regs.eax != SCI_SET)
			return -EINVAL;
		if (!sci_open(toshiba_acpi))
			return -EIO;
		ret = toshiba_acpi_smm_bridge(&regs);
		sci_close(toshiba_acpi);
		if (ret)
			return ret;
		if (copy_to_user(argp, &regs, sizeof(SMMRegisters)))
			return -EFAULT;
		break;
	default:
		return -EINVAL;
	}

	return 0;
}

static const struct file_operations toshiba_acpi_fops = {
	.owner		= THIS_MODULE,
	.unlocked_ioctl = toshiba_acpi_ioctl,
	.llseek		= noop_llseek,
};

/*
 * Hotkeys
 */
static int toshiba_acpi_enable_hotkeys(struct toshiba_acpi_dev *dev)
{
	acpi_status status;
	u32 result;

	status = acpi_evaluate_object(dev->acpi_dev->handle,
				      "ENAB", NULL, NULL);
	if (ACPI_FAILURE(status))
		return -ENODEV;

	result = hci_write(dev, HCI_HOTKEY_EVENT, HCI_HOTKEY_ENABLE);
	if (result == TOS_FAILURE)
		return -EIO;
	else if (result == TOS_NOT_SUPPORTED)
		return -ENODEV;

	return 0;
}

static void toshiba_acpi_enable_special_functions(struct toshiba_acpi_dev *dev)
{
	u32 result;

	/*
	 * Re-activate the hotkeys, but this time, we are using the
	 * "Special Functions" mode.
	 */
	result = hci_write(dev, HCI_HOTKEY_EVENT,
			   HCI_HOTKEY_SPECIAL_FUNCTIONS);
	if (result != TOS_SUCCESS)
		pr_err("Could not enable the Special Function mode\n");
}

static bool toshiba_acpi_i8042_filter(unsigned char data, unsigned char str,
				      struct serio *port)
{
	if (str & I8042_STR_AUXDATA)
		return false;

	if (unlikely(data == 0xe0))
		return false;

	if ((data & 0x7f) == TOS1900_FN_SCAN) {
		schedule_work(&toshiba_acpi->hotkey_work);
		return true;
	}

	return false;
}

static void toshiba_acpi_hotkey_work(struct work_struct *work)
{
	acpi_handle ec_handle = ec_get_handle();
	acpi_status status;

	if (!ec_handle)
		return;

	status = acpi_evaluate_object(ec_handle, "NTFY", NULL, NULL);
	if (ACPI_FAILURE(status))
		pr_err("ACPI NTFY method execution failed\n");
}

/*
 * Returns hotkey scancode, or < 0 on failure.
 */
static int toshiba_acpi_query_hotkey(struct toshiba_acpi_dev *dev)
{
	unsigned long long value;
	acpi_status status;

	status = acpi_evaluate_integer(dev->acpi_dev->handle, "INFO",
				      NULL, &value);
	if (ACPI_FAILURE(status)) {
		pr_err("ACPI INFO method execution failed\n");
		return -EIO;
	}

	return value;
}

static void toshiba_acpi_report_hotkey(struct toshiba_acpi_dev *dev,
				       int scancode)
{
	if (scancode == 0x100)
		return;

	/* Act on key press; ignore key release */
	if (scancode & 0x80)
		return;

	if (!sparse_keymap_report_event(dev->hotkey_dev, scancode, 1, true))
		pr_info("Unknown key %x\n", scancode);
}

static void toshiba_acpi_process_hotkeys(struct toshiba_acpi_dev *dev)
{
	if (dev->info_supported) {
		int scancode = toshiba_acpi_query_hotkey(dev);

		if (scancode < 0) {
			pr_err("Failed to query hotkey event\n");
		} else if (scancode != 0) {
			toshiba_acpi_report_hotkey(dev, scancode);
			dev->key_event_valid = 1;
			dev->last_key_event = scancode;
		}
	} else if (dev->system_event_supported) {
		u32 result;
		u32 value;
		int retries = 3;

		do {
			result = hci_read(dev, HCI_SYSTEM_EVENT, &value);
			switch (result) {
			case TOS_SUCCESS:
				toshiba_acpi_report_hotkey(dev, (int)value);
				dev->key_event_valid = 1;
				dev->last_key_event = value;
				break;
			case TOS_NOT_SUPPORTED:
				/*
				 * This is a workaround for an unresolved
				 * issue on some machines where system events
				 * sporadically become disabled.
				 */
				result = hci_write(dev, HCI_SYSTEM_EVENT, 1);
				if (result == TOS_SUCCESS)
					pr_notice("Re-enabled hotkeys\n");
				/* Fall through */
			default:
				retries--;
				break;
			}
		} while (retries && result != TOS_FIFO_EMPTY);
	}
}

static int toshiba_acpi_setup_keyboard(struct toshiba_acpi_dev *dev)
{
	const struct key_entry *keymap = toshiba_acpi_keymap;
	acpi_handle ec_handle;
	u32 events_type;
	u32 hci_result;
	int error;

	if (wmi_has_guid(TOSHIBA_WMI_EVENT_GUID)) {
		pr_info("WMI event detected, hotkeys will not be monitored\n");
		return 0;
	}

	error = toshiba_acpi_enable_hotkeys(dev);
	if (error)
		return error;

	if (toshiba_hotkey_event_type_get(dev, &events_type))
		pr_notice("Unable to query Hotkey Event Type\n");

	dev->hotkey_event_type = events_type;

	dev->hotkey_dev = input_allocate_device();
	if (!dev->hotkey_dev)
		return -ENOMEM;

	dev->hotkey_dev->name = "Toshiba input device";
	dev->hotkey_dev->phys = "toshiba_acpi/input0";
	dev->hotkey_dev->id.bustype = BUS_HOST;

	if (events_type == HCI_SYSTEM_TYPE1 ||
	    !dev->kbd_function_keys_supported)
		keymap = toshiba_acpi_keymap;
	else if (events_type == HCI_SYSTEM_TYPE2 ||
		 dev->kbd_function_keys_supported)
		keymap = toshiba_acpi_alt_keymap;
	else
		pr_info("Unknown event type received %x\n", events_type);
	error = sparse_keymap_setup(dev->hotkey_dev, keymap, NULL);
	if (error)
		goto err_free_dev;

	/*
	 * For some machines the SCI responsible for providing hotkey
	 * notification doesn't fire. We can trigger the notification
	 * whenever the Fn key is pressed using the NTFY method, if
	 * supported, so if it's present set up an i8042 key filter
	 * for this purpose.
	 */
	ec_handle = ec_get_handle();
	if (ec_handle && acpi_has_method(ec_handle, "NTFY")) {
		INIT_WORK(&dev->hotkey_work, toshiba_acpi_hotkey_work);

		error = i8042_install_filter(toshiba_acpi_i8042_filter);
		if (error) {
			pr_err("Error installing key filter\n");
			goto err_free_keymap;
		}

		dev->ntfy_supported = 1;
	}

	/*
	 * Determine hotkey query interface. Prefer using the INFO
	 * method when it is available.
	 */
	if (acpi_has_method(dev->acpi_dev->handle, "INFO"))
		dev->info_supported = 1;
	else {
		hci_result = hci_write(dev, HCI_SYSTEM_EVENT, 1);
		if (hci_result == TOS_SUCCESS)
			dev->system_event_supported = 1;
	}

	if (!dev->info_supported && !dev->system_event_supported) {
		pr_warn("No hotkey query interface found\n");
		goto err_remove_filter;
	}

	error = input_register_device(dev->hotkey_dev);
	if (error) {
		pr_info("Unable to register input device\n");
		goto err_remove_filter;
	}

	return 0;

 err_remove_filter:
	if (dev->ntfy_supported)
		i8042_remove_filter(toshiba_acpi_i8042_filter);
 err_free_keymap:
	sparse_keymap_free(dev->hotkey_dev);
 err_free_dev:
	input_free_device(dev->hotkey_dev);
	dev->hotkey_dev = NULL;
	return error;
}

static int toshiba_acpi_setup_backlight(struct toshiba_acpi_dev *dev)
{
	struct backlight_properties props;
	int brightness;
	int ret;

	/*
	 * Some machines don't support the backlight methods at all, and
	 * others support it read-only. Either of these is pretty useless,
	 * so only register the backlight device if the backlight method
	 * supports both reads and writes.
	 */
	brightness = __get_lcd_brightness(dev);
	if (brightness < 0)
		return 0;
	ret = set_lcd_brightness(dev, brightness);
	if (ret) {
		pr_debug("Backlight method is read-only, disabling backlight support\n");
		return 0;
	}

	/*
	 * Tell acpi-video-detect code to prefer vendor backlight on all
	 * systems with transflective backlight and on dmi matched systems.
	 */
	if (dev->tr_backlight_supported ||
	    dmi_check_system(toshiba_vendor_backlight_dmi))
		acpi_video_set_dmi_backlight_type(acpi_backlight_vendor);

	if (acpi_video_get_backlight_type() != acpi_backlight_vendor)
		return 0;

	memset(&props, 0, sizeof(props));
	props.type = BACKLIGHT_PLATFORM;
	props.max_brightness = HCI_LCD_BRIGHTNESS_LEVELS - 1;

	/* Adding an extra level and having 0 change to transflective mode */
	if (dev->tr_backlight_supported)
		props.max_brightness++;

	dev->backlight_dev = backlight_device_register("toshiba",
						       &dev->acpi_dev->dev,
						       dev,
						       &toshiba_backlight_data,
						       &props);
	if (IS_ERR(dev->backlight_dev)) {
		ret = PTR_ERR(dev->backlight_dev);
		pr_err("Could not register toshiba backlight device\n");
		dev->backlight_dev = NULL;
		return ret;
	}

	dev->backlight_dev->props.brightness = brightness;
	return 0;
}

static void print_supported_features(struct toshiba_acpi_dev *dev)
{
	pr_info("Supported laptop features:");

	if (dev->hotkey_dev)
		pr_cont(" hotkeys");
	if (dev->backlight_dev)
		pr_cont(" backlight");
	if (dev->video_supported)
		pr_cont(" video-out");
	if (dev->fan_supported)
		pr_cont(" fan");
	if (dev->tr_backlight_supported)
		pr_cont(" transflective-backlight");
	if (dev->illumination_supported)
		pr_cont(" illumination");
	if (dev->kbd_illum_supported)
		pr_cont(" keyboard-backlight");
	if (dev->touchpad_supported)
		pr_cont(" touchpad");
	if (dev->eco_supported)
		pr_cont(" eco-led");
	if (dev->accelerometer_supported)
		pr_cont(" accelerometer-axes");
	if (dev->usb_sleep_charge_supported)
		pr_cont(" usb-sleep-charge");
	if (dev->usb_rapid_charge_supported)
		pr_cont(" usb-rapid-charge");
	if (dev->usb_sleep_music_supported)
		pr_cont(" usb-sleep-music");
	if (dev->kbd_function_keys_supported)
		pr_cont(" special-function-keys");
	if (dev->panel_power_on_supported)
		pr_cont(" panel-power-on");
	if (dev->usb_three_supported)
		pr_cont(" usb3");

	pr_cont("\n");
}

static int toshiba_acpi_remove(struct acpi_device *acpi_dev)
{
	struct toshiba_acpi_dev *dev = acpi_driver_data(acpi_dev);

	misc_deregister(&dev->miscdev);

	remove_toshiba_proc_entries(dev);

	if (dev->sysfs_created)
		sysfs_remove_group(&dev->acpi_dev->dev.kobj,
				   &toshiba_attr_group);

	if (dev->ntfy_supported) {
		i8042_remove_filter(toshiba_acpi_i8042_filter);
		cancel_work_sync(&dev->hotkey_work);
	}

	if (dev->hotkey_dev) {
		input_unregister_device(dev->hotkey_dev);
		sparse_keymap_free(dev->hotkey_dev);
	}

	backlight_device_unregister(dev->backlight_dev);

	if (dev->illumination_led_registered)
		led_classdev_unregister(&dev->led_dev);

	if (dev->kbd_led_registered)
		led_classdev_unregister(&dev->kbd_led);

	if (dev->eco_led_registered)
		led_classdev_unregister(&dev->eco_led);

	if (toshiba_acpi)
		toshiba_acpi = NULL;

	kfree(dev);

	return 0;
}

static const char *find_hci_method(acpi_handle handle)
{
	if (acpi_has_method(handle, "GHCI"))
		return "GHCI";

	if (acpi_has_method(handle, "SPFC"))
		return "SPFC";

	return NULL;
}

static int toshiba_acpi_add(struct acpi_device *acpi_dev)
{
	struct toshiba_acpi_dev *dev;
	const char *hci_method;
	u32 special_functions;
	u32 dummy;
	int ret = 0;

	if (toshiba_acpi)
		return -EBUSY;

	pr_info("Toshiba Laptop ACPI Extras version %s\n",
	       TOSHIBA_ACPI_VERSION);

	hci_method = find_hci_method(acpi_dev->handle);
	if (!hci_method) {
		pr_err("HCI interface not found\n");
		return -ENODEV;
	}

	dev = kzalloc(sizeof(*dev), GFP_KERNEL);
	if (!dev)
		return -ENOMEM;
	dev->acpi_dev = acpi_dev;
	dev->method_hci = hci_method;
	dev->miscdev.minor = MISC_DYNAMIC_MINOR;
	dev->miscdev.name = "toshiba_acpi";
	dev->miscdev.fops = &toshiba_acpi_fops;

	ret = misc_register(&dev->miscdev);
	if (ret) {
		pr_err("Failed to register miscdevice\n");
		kfree(dev);
		return ret;
	}

	acpi_dev->driver_data = dev;
	dev_set_drvdata(&acpi_dev->dev, dev);

	/* Query the BIOS for supported features */

	/*
	 * The "Special Functions" are always supported by the laptops
	 * with the new keyboard layout, query for its presence to help
	 * determine the keymap layout to use.
	 */
	ret = toshiba_function_keys_get(dev, &special_functions);
	dev->kbd_function_keys_supported = !ret;

	if (toshiba_acpi_setup_keyboard(dev))
		pr_info("Unable to activate hotkeys\n");

	/* Determine whether or not BIOS supports transflective backlight */
	ret = get_tr_backlight_status(dev, &dummy);
	dev->tr_backlight_supported = !ret;

	ret = toshiba_acpi_setup_backlight(dev);
	if (ret)
		goto error;

	toshiba_illumination_available(dev);
	if (dev->illumination_supported) {
		dev->led_dev.name = "toshiba::illumination";
		dev->led_dev.max_brightness = 1;
		dev->led_dev.brightness_set = toshiba_illumination_set;
		dev->led_dev.brightness_get = toshiba_illumination_get;
		if (!led_classdev_register(&acpi_dev->dev, &dev->led_dev))
			dev->illumination_led_registered = true;
	}

	toshiba_eco_mode_available(dev);
	if (dev->eco_supported) {
		dev->eco_led.name = "toshiba::eco_mode";
		dev->eco_led.max_brightness = 1;
		dev->eco_led.brightness_set = toshiba_eco_mode_set_status;
		dev->eco_led.brightness_get = toshiba_eco_mode_get_status;
		if (!led_classdev_register(&dev->acpi_dev->dev, &dev->eco_led))
			dev->eco_led_registered = true;
	}

	toshiba_kbd_illum_available(dev);
	/*
	 * Only register the LED if KBD illumination is supported
	 * and the keyboard backlight operation mode is set to FN-Z
	 */
	if (dev->kbd_illum_supported && dev->kbd_mode == SCI_KBD_MODE_FNZ) {
		dev->kbd_led.name = "toshiba::kbd_backlight";
		dev->kbd_led.max_brightness = 1;
		dev->kbd_led.brightness_set = toshiba_kbd_backlight_set;
		dev->kbd_led.brightness_get = toshiba_kbd_backlight_get;
		if (!led_classdev_register(&dev->acpi_dev->dev, &dev->kbd_led))
			dev->kbd_led_registered = true;
	}

	ret = toshiba_touchpad_get(dev, &dummy);
	dev->touchpad_supported = !ret;

	toshiba_accelerometer_available(dev);

	toshiba_usb_sleep_charge_available(dev);

	ret = toshiba_usb_rapid_charge_get(dev, &dummy);
	dev->usb_rapid_charge_supported = !ret;

	ret = toshiba_usb_sleep_music_get(dev, &dummy);
	dev->usb_sleep_music_supported = !ret;

	ret = toshiba_panel_power_on_get(dev, &dummy);
	dev->panel_power_on_supported = !ret;

	ret = toshiba_usb_three_get(dev, &dummy);
	dev->usb_three_supported = !ret;

	ret = get_video_status(dev, &dummy);
	dev->video_supported = !ret;

	ret = get_fan_status(dev, &dummy);
	dev->fan_supported = !ret;

	print_supported_features(dev);

	/*
	 * Enable the "Special Functions" mode only if they are
	 * supported and if they are activated.
	 */
	if (dev->kbd_function_keys_supported && special_functions)
		toshiba_acpi_enable_special_functions(dev);

	ret = sysfs_create_group(&dev->acpi_dev->dev.kobj,
				 &toshiba_attr_group);
	if (ret) {
		dev->sysfs_created = 0;
		goto error;
	}
	dev->sysfs_created = !ret;

	create_toshiba_proc_entries(dev);

	toshiba_acpi = dev;

	return 0;

error:
	toshiba_acpi_remove(acpi_dev);
	return ret;
}

static void toshiba_acpi_notify(struct acpi_device *acpi_dev, u32 event)
{
	struct toshiba_acpi_dev *dev = acpi_driver_data(acpi_dev);
	int ret;

	switch (event) {
	case 0x80: /* Hotkeys and some system events */
		/*
		 * Machines with this WMI GUID aren't supported due to bugs in
		 * their AML.
		 *
		 * Return silently to avoid triggering a netlink event.
		 */
		if (wmi_has_guid(TOSHIBA_WMI_EVENT_GUID))
			return;
		toshiba_acpi_process_hotkeys(dev);
		break;
	case 0x81: /* Dock events */
	case 0x82:
	case 0x83:
		pr_info("Dock event received %x\n", event);
		break;
	case 0x88: /* Thermal events */
		pr_info("Thermal event received\n");
		break;
	case 0x8f: /* LID closed */
	case 0x90: /* LID is closed and Dock has been ejected */
		break;
	case 0x8c: /* SATA power events */
	case 0x8b:
		pr_info("SATA power event received %x\n", event);
		break;
	case 0x92: /* Keyboard backlight mode changed */
		/* Update sysfs entries */
		ret = sysfs_update_group(&acpi_dev->dev.kobj,
					 &toshiba_attr_group);
		if (ret)
			pr_err("Unable to update sysfs entries\n");
		break;
	case 0x85: /* Unknown */
	case 0x8d: /* Unknown */
	case 0x8e: /* Unknown */
	case 0x94: /* Unknown */
	case 0x95: /* Unknown */
	default:
		pr_info("Unknown event received %x\n", event);
		break;
	}

	acpi_bus_generate_netlink_event(acpi_dev->pnp.device_class,
					dev_name(&acpi_dev->dev),
					event, 0);
}

#ifdef CONFIG_PM_SLEEP
static int toshiba_acpi_suspend(struct device *device)
{
	struct toshiba_acpi_dev *dev = acpi_driver_data(to_acpi_device(device));

	if (dev->hotkey_dev) {
		u32 result;

		result = hci_write(dev, HCI_HOTKEY_EVENT, HCI_HOTKEY_DISABLE);
		if (result != TOS_SUCCESS)
			pr_info("Unable to disable hotkeys\n");
	}

	return 0;
}

static int toshiba_acpi_resume(struct device *device)
{
	struct toshiba_acpi_dev *dev = acpi_driver_data(to_acpi_device(device));

	if (dev->hotkey_dev) {
		int error = toshiba_acpi_enable_hotkeys(dev);

		if (error)
			pr_info("Unable to re-enable hotkeys\n");
	}

	return 0;
}
#endif

static SIMPLE_DEV_PM_OPS(toshiba_acpi_pm,
			 toshiba_acpi_suspend, toshiba_acpi_resume);

static struct acpi_driver toshiba_acpi_driver = {
	.name	= "Toshiba ACPI driver",
	.owner	= THIS_MODULE,
	.ids	= toshiba_device_ids,
	.flags	= ACPI_DRIVER_ALL_NOTIFY_EVENTS,
	.ops	= {
		.add		= toshiba_acpi_add,
		.remove		= toshiba_acpi_remove,
		.notify		= toshiba_acpi_notify,
	},
	.drv.pm	= &toshiba_acpi_pm,
};

static int __init toshiba_acpi_init(void)
{
	int ret;

	toshiba_proc_dir = proc_mkdir(PROC_TOSHIBA, acpi_root_dir);
	if (!toshiba_proc_dir) {
		pr_err("Unable to create proc dir " PROC_TOSHIBA "\n");
		return -ENODEV;
	}

	ret = acpi_bus_register_driver(&toshiba_acpi_driver);
	if (ret) {
		pr_err("Failed to register ACPI driver: %d\n", ret);
		remove_proc_entry(PROC_TOSHIBA, acpi_root_dir);
	}

	return ret;
}

static void __exit toshiba_acpi_exit(void)
{
	acpi_bus_unregister_driver(&toshiba_acpi_driver);
	if (toshiba_proc_dir)
		remove_proc_entry(PROC_TOSHIBA, acpi_root_dir);
}

module_init(toshiba_acpi_init);
module_exit(toshiba_acpi_exit);<|MERGE_RESOLUTION|>--- conflicted
+++ resolved
@@ -938,11 +938,7 @@
 	else if (result == TOS_NOT_SUPPORTED)
 		return -ENODEV;
 
-<<<<<<< HEAD
-	return result = TOS_SUCCESS ? 0 : -EIO;
-=======
 	return result == TOS_SUCCESS ? 0 : -EIO;
->>>>>>> 9f30a04d
 }
 
 static int toshiba_usb_sleep_music_set(struct toshiba_acpi_dev *dev, u32 state)
@@ -1244,21 +1240,12 @@
 static int get_video_status(struct toshiba_acpi_dev *dev, u32 *status)
 {
 	u32 result = hci_read(dev, HCI_VIDEO_OUT, status);
-<<<<<<< HEAD
 
 	if (result == TOS_FAILURE)
 		pr_err("ACPI call to get Video-Out failed\n");
 	else if (result == TOS_NOT_SUPPORTED)
 		return -ENODEV;
 
-=======
-
-	if (result == TOS_FAILURE)
-		pr_err("ACPI call to get Video-Out failed\n");
-	else if (result == TOS_NOT_SUPPORTED)
-		return -ENODEV;
-
->>>>>>> 9f30a04d
 	return result == TOS_SUCCESS ? 0 : -EIO;
 }
 
@@ -1370,7 +1357,6 @@
 		pr_err("ACPI call to get Fan status failed\n");
 	else if (result == TOS_NOT_SUPPORTED)
 		return -ENODEV;
-<<<<<<< HEAD
 
 	return result == TOS_SUCCESS ? 0 : -EIO;
 }
@@ -1385,22 +1371,6 @@
 		return -ENODEV;
 
 	return result == TOS_SUCCESS ? 0 : -EIO;
-=======
-
-	return result == TOS_SUCCESS ? 0 : -EIO;
-}
-
-static int set_fan_status(struct toshiba_acpi_dev *dev, u32 status)
-{
-	u32 result = hci_write(dev, HCI_FAN, status);
-
-	if (result == TOS_FAILURE)
-		pr_err("ACPI call to set Fan status failed\n");
-	else if (result == TOS_NOT_SUPPORTED)
-		return -ENODEV;
-
-	return result == TOS_SUCCESS ? 0 : -EIO;
->>>>>>> 9f30a04d
 }
 
 static int fan_proc_show(struct seq_file *m, void *v)
