// SPDX-License-Identifier: GPL-2.0

#include <linux/acpi.h>
#include <linux/array_size.h>
#include <linux/bitmap.h>
#include <linux/cleanup.h>
#include <linux/compat.h>
#include <linux/debugfs.h>
#include <linux/device.h>
#include <linux/err.h>
#include <linux/errno.h>
#include <linux/file.h>
#include <linux/fs.h>
#include <linux/idr.h>
#include <linux/interrupt.h>
#include <linux/irq.h>
#include <linux/irqdesc.h>
#include <linux/kernel.h>
#include <linux/list.h>
#include <linux/lockdep.h>
#include <linux/module.h>
#include <linux/nospec.h>
#include <linux/of.h>
#include <linux/pinctrl/consumer.h>
#include <linux/seq_file.h>
#include <linux/slab.h>
#include <linux/srcu.h>
#include <linux/string.h>
#include <linux/string_choices.h>

#include <linux/gpio.h>
#include <linux/gpio/driver.h>
#include <linux/gpio/machine.h>

#include <uapi/linux/gpio.h>

#include "gpiolib-acpi.h"
#include "gpiolib-cdev.h"
#include "gpiolib-of.h"
#include "gpiolib-swnode.h"
#include "gpiolib-sysfs.h"
#include "gpiolib.h"

#define CREATE_TRACE_POINTS
#include <trace/events/gpio.h>

/* Implementation infrastructure for GPIO interfaces.
 *
 * The GPIO programming interface allows for inlining speed-critical
 * get/set operations for common cases, so that access to SOC-integrated
 * GPIOs can sometimes cost only an instruction or two per bit.
 */

/* Device and char device-related information */
static DEFINE_IDA(gpio_ida);
static dev_t gpio_devt;
#define GPIO_DEV_MAX 256 /* 256 GPIO chip devices supported */

static int gpio_bus_match(struct device *dev, const struct device_driver *drv)
{
	struct fwnode_handle *fwnode = dev_fwnode(dev);

	/*
	 * Only match if the fwnode doesn't already have a proper struct device
	 * created for it.
	 */
	if (fwnode && fwnode->dev != dev)
		return 0;
	return 1;
}

static const struct bus_type gpio_bus_type = {
	.name = "gpio",
	.match = gpio_bus_match,
};

/*
 * Number of GPIOs to use for the fast path in set array
 */
#define FASTPATH_NGPIO CONFIG_GPIOLIB_FASTPATH_LIMIT

static DEFINE_MUTEX(gpio_lookup_lock);
static LIST_HEAD(gpio_lookup_list);

static LIST_HEAD(gpio_devices);
/* Protects the GPIO device list against concurrent modifications. */
static DEFINE_MUTEX(gpio_devices_lock);
/* Ensures coherence during read-only accesses to the list of GPIO devices. */
DEFINE_STATIC_SRCU(gpio_devices_srcu);

static DEFINE_MUTEX(gpio_machine_hogs_mutex);
static LIST_HEAD(gpio_machine_hogs);

const char *const gpio_suffixes[] = { "gpios", "gpio", NULL };

static void gpiochip_free_hogs(struct gpio_chip *gc);
static int gpiochip_add_irqchip(struct gpio_chip *gc,
				struct lock_class_key *lock_key,
				struct lock_class_key *request_key);
static void gpiochip_irqchip_remove(struct gpio_chip *gc);
static int gpiochip_irqchip_init_hw(struct gpio_chip *gc);
static int gpiochip_irqchip_init_valid_mask(struct gpio_chip *gc);
static void gpiochip_irqchip_free_valid_mask(struct gpio_chip *gc);

static bool gpiolib_initialized;

const char *gpiod_get_label(struct gpio_desc *desc)
{
	struct gpio_desc_label *label;
	unsigned long flags;

	flags = READ_ONCE(desc->flags);

	label = srcu_dereference_check(desc->label, &desc->gdev->desc_srcu,
				srcu_read_lock_held(&desc->gdev->desc_srcu));

	if (test_bit(FLAG_USED_AS_IRQ, &flags))
		return label ? label->str : "interrupt";

	if (!test_bit(FLAG_REQUESTED, &flags))
		return NULL;

	return label ? label->str : NULL;
}

static void desc_free_label(struct rcu_head *rh)
{
	kfree(container_of(rh, struct gpio_desc_label, rh));
}

static int desc_set_label(struct gpio_desc *desc, const char *label)
{
	struct gpio_desc_label *new = NULL, *old;

	if (label) {
		new = kzalloc(struct_size(new, str, strlen(label) + 1),
			      GFP_KERNEL);
		if (!new)
			return -ENOMEM;

		strcpy(new->str, label);
	}

	old = rcu_replace_pointer(desc->label, new, 1);
	if (old)
		call_srcu(&desc->gdev->desc_srcu, &old->rh, desc_free_label);

	return 0;
}

/**
 * gpio_to_desc - Convert a GPIO number to its descriptor
 * @gpio: global GPIO number
 *
 * Returns:
 * The GPIO descriptor associated with the given GPIO, or %NULL if no GPIO
 * with the given number exists in the system.
 */
struct gpio_desc *gpio_to_desc(unsigned gpio)
{
	struct gpio_device *gdev;

	scoped_guard(srcu, &gpio_devices_srcu) {
		list_for_each_entry_srcu(gdev, &gpio_devices, list,
				srcu_read_lock_held(&gpio_devices_srcu)) {
			if (gdev->base <= gpio &&
			    gdev->base + gdev->ngpio > gpio)
				return &gdev->descs[gpio - gdev->base];
		}
	}

	return NULL;
}
EXPORT_SYMBOL_GPL(gpio_to_desc);

/* This function is deprecated and will be removed soon, don't use. */
struct gpio_desc *gpiochip_get_desc(struct gpio_chip *gc,
				    unsigned int hwnum)
{
	return gpio_device_get_desc(gc->gpiodev, hwnum);
}

/**
 * gpio_device_get_desc() - get the GPIO descriptor corresponding to the given
 *                          hardware number for this GPIO device
 * @gdev: GPIO device to get the descriptor from
 * @hwnum: hardware number of the GPIO for this chip
 *
 * Returns:
 * A pointer to the GPIO descriptor or %EINVAL if no GPIO exists in the given
 * chip for the specified hardware number or %ENODEV if the underlying chip
 * already vanished.
 *
 * The reference count of struct gpio_device is *NOT* increased like when the
 * GPIO is being requested for exclusive usage. It's up to the caller to make
 * sure the GPIO device will stay alive together with the descriptor returned
 * by this function.
 */
struct gpio_desc *
gpio_device_get_desc(struct gpio_device *gdev, unsigned int hwnum)
{
	if (hwnum >= gdev->ngpio)
		return ERR_PTR(-EINVAL);

	return &gdev->descs[array_index_nospec(hwnum, gdev->ngpio)];
}
EXPORT_SYMBOL_GPL(gpio_device_get_desc);

/**
 * desc_to_gpio - convert a GPIO descriptor to the integer namespace
 * @desc: GPIO descriptor
 *
 * This should disappear in the future but is needed since we still
 * use GPIO numbers for error messages and sysfs nodes.
 *
 * Returns:
 * The global GPIO number for the GPIO specified by its descriptor.
 */
int desc_to_gpio(const struct gpio_desc *desc)
{
	return desc->gdev->base + (desc - &desc->gdev->descs[0]);
}
EXPORT_SYMBOL_GPL(desc_to_gpio);


/**
 * gpiod_to_chip - Return the GPIO chip to which a GPIO descriptor belongs
 * @desc:	descriptor to return the chip of
 *
 * *DEPRECATED*
 * This function is unsafe and should not be used. Using the chip address
 * without taking the SRCU read lock may result in dereferencing a dangling
 * pointer.
 *
 * Returns:
 * Address of the GPIO chip backing this device.
 */
struct gpio_chip *gpiod_to_chip(const struct gpio_desc *desc)
{
	if (!desc)
		return NULL;

	return gpio_device_get_chip(desc->gdev);
}
EXPORT_SYMBOL_GPL(gpiod_to_chip);

/**
 * gpiod_to_gpio_device() - Return the GPIO device to which this descriptor
 *                          belongs.
 * @desc: Descriptor for which to return the GPIO device.
 *
 * This *DOES NOT* increase the reference count of the GPIO device as it's
 * expected that the descriptor is requested and the users already holds a
 * reference to the device.
 *
 * Returns:
 * Address of the GPIO device owning this descriptor.
 */
struct gpio_device *gpiod_to_gpio_device(struct gpio_desc *desc)
{
	if (!desc)
		return NULL;

	return desc->gdev;
}
EXPORT_SYMBOL_GPL(gpiod_to_gpio_device);

/**
 * gpio_device_get_base() - Get the base GPIO number allocated by this device
 * @gdev: GPIO device
 *
 * Returns:
 * First GPIO number in the global GPIO numberspace for this device.
 */
int gpio_device_get_base(struct gpio_device *gdev)
{
	return gdev->base;
}
EXPORT_SYMBOL_GPL(gpio_device_get_base);

/**
 * gpio_device_get_label() - Get the label of this GPIO device
 * @gdev: GPIO device
 *
 * Returns:
 * Pointer to the string containing the GPIO device label. The string's
 * lifetime is tied to that of the underlying GPIO device.
 */
const char *gpio_device_get_label(struct gpio_device *gdev)
{
	return gdev->label;
}
EXPORT_SYMBOL(gpio_device_get_label);

/**
 * gpio_device_get_chip() - Get the gpio_chip implementation of this GPIO device
 * @gdev: GPIO device
 *
 * Returns:
 * Address of the GPIO chip backing this device.
 *
 * *DEPRECATED*
 * Until we can get rid of all non-driver users of struct gpio_chip, we must
 * provide a way of retrieving the pointer to it from struct gpio_device. This
 * is *NOT* safe as the GPIO API is considered to be hot-unpluggable and the
 * chip can dissapear at any moment (unlike reference-counted struct
 * gpio_device).
 *
 * Use at your own risk.
 */
struct gpio_chip *gpio_device_get_chip(struct gpio_device *gdev)
{
	return rcu_dereference_check(gdev->chip, 1);
}
EXPORT_SYMBOL_GPL(gpio_device_get_chip);

/* dynamic allocation of GPIOs, e.g. on a hotplugged device */
static int gpiochip_find_base_unlocked(u16 ngpio)
{
	unsigned int base = GPIO_DYNAMIC_BASE;
	struct gpio_device *gdev;

	list_for_each_entry_srcu(gdev, &gpio_devices, list,
				 lockdep_is_held(&gpio_devices_lock)) {
		/* found a free space? */
		if (gdev->base >= base + ngpio)
			break;
		/* nope, check the space right after the chip */
		base = gdev->base + gdev->ngpio;
		if (base < GPIO_DYNAMIC_BASE)
			base = GPIO_DYNAMIC_BASE;
		if (base > GPIO_DYNAMIC_MAX - ngpio)
			break;
	}

	if (base <= GPIO_DYNAMIC_MAX - ngpio) {
		pr_debug("%s: found new base at %d\n", __func__, base);
		return base;
	} else {
		pr_err("%s: cannot find free range\n", __func__);
		return -ENOSPC;
	}
}

static int gpiochip_get_direction(struct gpio_chip *gc, unsigned int offset)
{
	int ret;

	lockdep_assert_held(&gc->gpiodev->srcu);

	if (WARN_ON(!gc->get_direction))
		return -EOPNOTSUPP;

	ret = gc->get_direction(gc, offset);
	if (ret < 0)
		return ret;

	if (ret != GPIO_LINE_DIRECTION_OUT && ret != GPIO_LINE_DIRECTION_IN)
		ret = -EBADE;

	return ret;
}

/**
 * gpiod_get_direction - return the current direction of a GPIO
 * @desc:	GPIO to get the direction of
 *
 * Returns:
 * 0 for output, 1 for input, or an error code in case of error.
 *
 * This function may sleep if gpiod_cansleep() is true.
 */
int gpiod_get_direction(struct gpio_desc *desc)
{
	unsigned long flags;
	unsigned int offset;
	int ret;

	/*
	 * We cannot use VALIDATE_DESC() as we must not return 0 for a NULL
	 * descriptor like we usually do.
	 */
	if (IS_ERR_OR_NULL(desc))
		return -EINVAL;

	CLASS(gpio_chip_guard, guard)(desc);
	if (!guard.gc)
		return -ENODEV;

	offset = gpio_chip_hwgpio(desc);
	flags = READ_ONCE(desc->flags);

	/*
	 * Open drain emulation using input mode may incorrectly report
	 * input here, fix that up.
	 */
	if (test_bit(FLAG_OPEN_DRAIN, &flags) &&
	    test_bit(FLAG_IS_OUT, &flags))
		return 0;

	if (!guard.gc->get_direction)
		return -ENOTSUPP;

	ret = gpiochip_get_direction(guard.gc, offset);
	if (ret < 0)
		return ret;

	/*
	 * GPIO_LINE_DIRECTION_IN or other positive,
	 * otherwise GPIO_LINE_DIRECTION_OUT.
	 */
	if (ret > 0)
		ret = 1;

	assign_bit(FLAG_IS_OUT, &flags, !ret);
	WRITE_ONCE(desc->flags, flags);

	return ret;
}
EXPORT_SYMBOL_GPL(gpiod_get_direction);

/*
 * Add a new chip to the global chips list, keeping the list of chips sorted
 * by range(means [base, base + ngpio - 1]) order.
 *
 * Returns:
 * -EBUSY if the new chip overlaps with some other chip's integer space.
 */
static int gpiodev_add_to_list_unlocked(struct gpio_device *gdev)
{
	struct gpio_device *prev, *next;

	lockdep_assert_held(&gpio_devices_lock);

	if (list_empty(&gpio_devices)) {
		/* initial entry in list */
		list_add_tail_rcu(&gdev->list, &gpio_devices);
		return 0;
	}

	next = list_first_entry(&gpio_devices, struct gpio_device, list);
	if (gdev->base + gdev->ngpio <= next->base) {
		/* add before first entry */
		list_add_rcu(&gdev->list, &gpio_devices);
		return 0;
	}

	prev = list_last_entry(&gpio_devices, struct gpio_device, list);
	if (prev->base + prev->ngpio <= gdev->base) {
		/* add behind last entry */
		list_add_tail_rcu(&gdev->list, &gpio_devices);
		return 0;
	}

	list_for_each_entry_safe(prev, next, &gpio_devices, list) {
		/* at the end of the list */
		if (&next->list == &gpio_devices)
			break;

		/* add between prev and next */
		if (prev->base + prev->ngpio <= gdev->base
				&& gdev->base + gdev->ngpio <= next->base) {
			list_add_rcu(&gdev->list, &prev->list);
			return 0;
		}
	}

	synchronize_srcu(&gpio_devices_srcu);

	return -EBUSY;
}

/*
 * Convert a GPIO name to its descriptor
 * Note that there is no guarantee that GPIO names are globally unique!
 * Hence this function will return, if it exists, a reference to the first GPIO
 * line found that matches the given name.
 */
static struct gpio_desc *gpio_name_to_desc(const char * const name)
{
	struct gpio_device *gdev;
	struct gpio_desc *desc;
	struct gpio_chip *gc;

	if (!name)
		return NULL;

	guard(srcu)(&gpio_devices_srcu);

	list_for_each_entry_srcu(gdev, &gpio_devices, list,
				 srcu_read_lock_held(&gpio_devices_srcu)) {
		guard(srcu)(&gdev->srcu);

		gc = srcu_dereference(gdev->chip, &gdev->srcu);
		if (!gc)
			continue;

		for_each_gpio_desc(gc, desc) {
			if (desc->name && !strcmp(desc->name, name))
				return desc;
		}
	}

	return NULL;
}

/*
 * Take the names from gc->names and assign them to their GPIO descriptors.
 * Warn if a name is already used for a GPIO line on a different GPIO chip.
 *
 * Note that:
 *   1. Non-unique names are still accepted,
 *   2. Name collisions within the same GPIO chip are not reported.
 */
static void gpiochip_set_desc_names(struct gpio_chip *gc)
{
	struct gpio_device *gdev = gc->gpiodev;
	int i;

	/* First check all names if they are unique */
	for (i = 0; i != gc->ngpio; ++i) {
		struct gpio_desc *gpio;

		gpio = gpio_name_to_desc(gc->names[i]);
		if (gpio)
			dev_warn(&gdev->dev,
				 "Detected name collision for GPIO name '%s'\n",
				 gc->names[i]);
	}

	/* Then add all names to the GPIO descriptors */
	for (i = 0; i != gc->ngpio; ++i)
		gdev->descs[i].name = gc->names[i];
}

/*
 * gpiochip_set_names - Set GPIO line names using device properties
 * @chip: GPIO chip whose lines should be named, if possible
 *
 * Looks for device property "gpio-line-names" and if it exists assigns
 * GPIO line names for the chip. The memory allocated for the assigned
 * names belong to the underlying firmware node and should not be released
 * by the caller.
 */
static int gpiochip_set_names(struct gpio_chip *chip)
{
	struct gpio_device *gdev = chip->gpiodev;
	struct device *dev = &gdev->dev;
	const char **names;
	int ret, i;
	int count;

	count = device_property_string_array_count(dev, "gpio-line-names");
	if (count < 0)
		return 0;

	/*
	 * When offset is set in the driver side we assume the driver internally
	 * is using more than one gpiochip per the same device. We have to stop
	 * setting friendly names if the specified ones with 'gpio-line-names'
	 * are less than the offset in the device itself. This means all the
	 * lines are not present for every single pin within all the internal
	 * gpiochips.
	 */
	if (count <= chip->offset) {
		dev_warn(dev, "gpio-line-names too short (length %d), cannot map names for the gpiochip at offset %u\n",
			 count, chip->offset);
		return 0;
	}

	names = kcalloc(count, sizeof(*names), GFP_KERNEL);
	if (!names)
		return -ENOMEM;

	ret = device_property_read_string_array(dev, "gpio-line-names",
						names, count);
	if (ret < 0) {
		dev_warn(dev, "failed to read GPIO line names\n");
		kfree(names);
		return ret;
	}

	/*
	 * When more that one gpiochip per device is used, 'count' can
	 * contain at most number gpiochips x chip->ngpio. We have to
	 * correctly distribute all defined lines taking into account
	 * chip->offset as starting point from where we will assign
	 * the names to pins from the 'names' array. Since property
	 * 'gpio-line-names' cannot contains gaps, we have to be sure
	 * we only assign those pins that really exists since chip->ngpio
	 * can be different of the chip->offset.
	 */
	count = (count > chip->offset) ? count - chip->offset : count;
	if (count > chip->ngpio)
		count = chip->ngpio;

	for (i = 0; i < count; i++) {
		/*
		 * Allow overriding "fixed" names provided by the GPIO
		 * provider. The "fixed" names are more often than not
		 * generic and less informative than the names given in
		 * device properties.
		 */
		if (names[chip->offset + i] && names[chip->offset + i][0])
			gdev->descs[i].name = names[chip->offset + i];
	}

	kfree(names);

	return 0;
}

static unsigned long *gpiochip_allocate_mask(struct gpio_chip *gc)
{
	unsigned long *p;

	p = bitmap_alloc(gc->ngpio, GFP_KERNEL);
	if (!p)
		return NULL;

	/* Assume by default all GPIOs are valid */
	bitmap_fill(p, gc->ngpio);

	return p;
}

static void gpiochip_free_mask(unsigned long **p)
{
	bitmap_free(*p);
	*p = NULL;
}

static unsigned int gpiochip_count_reserved_ranges(struct gpio_chip *gc)
{
	struct device *dev = &gc->gpiodev->dev;
	int size;

	/* Format is "start, count, ..." */
	size = device_property_count_u32(dev, "gpio-reserved-ranges");
	if (size > 0 && size % 2 == 0)
		return size;

	return 0;
}

static int gpiochip_apply_reserved_ranges(struct gpio_chip *gc)
{
	struct device *dev = &gc->gpiodev->dev;
	unsigned int size;
	u32 *ranges;
	int ret;

	size = gpiochip_count_reserved_ranges(gc);
	if (size == 0)
		return 0;

	ranges = kmalloc_array(size, sizeof(*ranges), GFP_KERNEL);
	if (!ranges)
		return -ENOMEM;

	ret = device_property_read_u32_array(dev, "gpio-reserved-ranges",
					     ranges, size);
	if (ret) {
		kfree(ranges);
		return ret;
	}

	while (size) {
		u32 count = ranges[--size];
		u32 start = ranges[--size];

		if (start >= gc->ngpio || start + count > gc->ngpio)
			continue;

		bitmap_clear(gc->gpiodev->valid_mask, start, count);
	}

	kfree(ranges);
	return 0;
}

static int gpiochip_init_valid_mask(struct gpio_chip *gc)
{
	int ret;

	if (!(gpiochip_count_reserved_ranges(gc) || gc->init_valid_mask))
		return 0;

	gc->gpiodev->valid_mask = gpiochip_allocate_mask(gc);
	if (!gc->gpiodev->valid_mask)
		return -ENOMEM;

	ret = gpiochip_apply_reserved_ranges(gc);
	if (ret)
		return ret;

	if (gc->init_valid_mask)
		return gc->init_valid_mask(gc,
					   gc->gpiodev->valid_mask,
					   gc->ngpio);

	return 0;
}

static void gpiochip_free_valid_mask(struct gpio_chip *gc)
{
	gpiochip_free_mask(&gc->gpiodev->valid_mask);
}

static int gpiochip_add_pin_ranges(struct gpio_chip *gc)
{
	/*
	 * Device Tree platforms are supposed to use "gpio-ranges"
	 * property. This check ensures that the ->add_pin_ranges()
	 * won't be called for them.
	 */
	if (device_property_present(&gc->gpiodev->dev, "gpio-ranges"))
		return 0;

	if (gc->add_pin_ranges)
		return gc->add_pin_ranges(gc);

	return 0;
}

/**
 * gpiochip_query_valid_mask - return the GPIO validity information
 * @gc:	gpio chip which validity information is queried
 *
 * Returns: bitmap representing valid GPIOs or NULL if all GPIOs are valid
 *
 * Some GPIO chips may support configurations where some of the pins aren't
 * available. These chips can have valid_mask set to represent the valid
 * GPIOs. This function can be used to retrieve this information.
 */
const unsigned long *gpiochip_query_valid_mask(const struct gpio_chip *gc)
{
	return gc->gpiodev->valid_mask;
}
EXPORT_SYMBOL_GPL(gpiochip_query_valid_mask);

bool gpiochip_line_is_valid(const struct gpio_chip *gc,
				unsigned int offset)
{
	/* No mask means all valid */
	if (likely(!gc->gpiodev->valid_mask))
		return true;
	return test_bit(offset, gc->gpiodev->valid_mask);
}
EXPORT_SYMBOL_GPL(gpiochip_line_is_valid);

static void gpiod_free_irqs(struct gpio_desc *desc)
{
	int irq = gpiod_to_irq(desc);
	struct irq_desc *irqd = irq_to_desc(irq);
	void *cookie;

	for (;;) {
		/*
		 * Make sure the action doesn't go away while we're
		 * dereferencing it. Retrieve and store the cookie value.
		 * If the irq is freed after we release the lock, that's
		 * alright - the underlying maple tree lookup will return NULL
		 * and nothing will happen in free_irq().
		 */
		scoped_guard(mutex, &irqd->request_mutex) {
			if (!irq_desc_has_action(irqd))
				return;

			cookie = irqd->action->dev_id;
		}

		free_irq(irq, cookie);
	}
}

/*
 * The chip is going away but there may be users who had requested interrupts
 * on its GPIO lines who have no idea about its removal and have no way of
 * being notified about it. We need to free any interrupts still in use here or
 * we'll leak memory and resources (like procfs files).
 */
static void gpiochip_free_remaining_irqs(struct gpio_chip *gc)
{
	struct gpio_desc *desc;

	for_each_gpio_desc_with_flag(gc, desc, FLAG_USED_AS_IRQ)
		gpiod_free_irqs(desc);
}

static void gpiodev_release(struct device *dev)
{
	struct gpio_device *gdev = to_gpio_device(dev);

	/* Call pending kfree()s for descriptor labels. */
	synchronize_srcu(&gdev->desc_srcu);
	cleanup_srcu_struct(&gdev->desc_srcu);

	ida_free(&gpio_ida, gdev->id);
	kfree_const(gdev->label);
	kfree(gdev->descs);
	cleanup_srcu_struct(&gdev->srcu);
	kfree(gdev);
}

static const struct device_type gpio_dev_type = {
	.name = "gpio_chip",
	.release = gpiodev_release,
};

#ifdef CONFIG_GPIO_CDEV
#define gcdev_register(gdev, devt)	gpiolib_cdev_register((gdev), (devt))
#define gcdev_unregister(gdev)		gpiolib_cdev_unregister((gdev))
#else
/*
 * gpiolib_cdev_register() indirectly calls device_add(), which is still
 * required even when cdev is not selected.
 */
#define gcdev_register(gdev, devt)	device_add(&(gdev)->dev)
#define gcdev_unregister(gdev)		device_del(&(gdev)->dev)
#endif

static int gpiochip_setup_dev(struct gpio_device *gdev)
{
	struct fwnode_handle *fwnode = dev_fwnode(&gdev->dev);
	int ret;

	device_initialize(&gdev->dev);

	/*
	 * If fwnode doesn't belong to another device, it's safe to clear its
	 * initialized flag.
	 */
	if (fwnode && !fwnode->dev)
		fwnode_dev_initialized(fwnode, false);

	ret = gcdev_register(gdev, gpio_devt);
	if (ret)
		return ret;

	ret = gpiochip_sysfs_register(gdev);
	if (ret)
		goto err_remove_device;

	dev_dbg(&gdev->dev, "registered GPIOs %u to %u on %s\n", gdev->base,
		gdev->base + gdev->ngpio - 1, gdev->label);

	return 0;

err_remove_device:
	gcdev_unregister(gdev);
	return ret;
}

static void gpiochip_machine_hog(struct gpio_chip *gc, struct gpiod_hog *hog)
{
	struct gpio_desc *desc;
	int rv;

	desc = gpiochip_get_desc(gc, hog->chip_hwnum);
	if (IS_ERR(desc)) {
		chip_err(gc, "%s: unable to get GPIO desc: %ld\n", __func__,
			 PTR_ERR(desc));
		return;
	}

	rv = gpiod_hog(desc, hog->line_name, hog->lflags, hog->dflags);
	if (rv)
		gpiod_err(desc, "%s: unable to hog GPIO line (%s:%u): %d\n",
			  __func__, gc->label, hog->chip_hwnum, rv);
}

static void machine_gpiochip_add(struct gpio_chip *gc)
{
	struct gpiod_hog *hog;

	mutex_lock(&gpio_machine_hogs_mutex);

	list_for_each_entry(hog, &gpio_machine_hogs, list) {
		if (!strcmp(gc->label, hog->chip_label))
			gpiochip_machine_hog(gc, hog);
	}

	mutex_unlock(&gpio_machine_hogs_mutex);
}

static void gpiochip_setup_devs(void)
{
	struct gpio_device *gdev;
	int ret;

	guard(srcu)(&gpio_devices_srcu);

	list_for_each_entry_srcu(gdev, &gpio_devices, list,
				 srcu_read_lock_held(&gpio_devices_srcu)) {
		ret = gpiochip_setup_dev(gdev);
		if (ret)
			dev_err(&gdev->dev,
				"Failed to initialize gpio device (%d)\n", ret);
	}
}

static void gpiochip_set_data(struct gpio_chip *gc, void *data)
{
	gc->gpiodev->data = data;
}

/**
 * gpiochip_get_data() - get per-subdriver data for the chip
 * @gc: GPIO chip
 *
 * Returns:
 * The per-subdriver data for the chip.
 */
void *gpiochip_get_data(struct gpio_chip *gc)
{
	return gc->gpiodev->data;
}
EXPORT_SYMBOL_GPL(gpiochip_get_data);

/*
 * If the calling driver provides the specific firmware node,
 * use it. Otherwise use the one from the parent device, if any.
 */
static struct fwnode_handle *gpiochip_choose_fwnode(struct gpio_chip *gc)
{
	if (gc->fwnode)
		return gc->fwnode;

	if (gc->parent)
		return dev_fwnode(gc->parent);

	return NULL;
}

int gpiochip_get_ngpios(struct gpio_chip *gc, struct device *dev)
{
	struct fwnode_handle *fwnode = gpiochip_choose_fwnode(gc);
	u32 ngpios = gc->ngpio;
	int ret;

	if (ngpios == 0) {
		ret = fwnode_property_read_u32(fwnode, "ngpios", &ngpios);
		if (ret == -ENODATA)
			/*
			 * -ENODATA means that there is no property found and
			 * we want to issue the error message to the user.
			 * Besides that, we want to return different error code
			 * to state that supplied value is not valid.
			 */
			ngpios = 0;
		else if (ret)
			return ret;

		gc->ngpio = ngpios;
	}

	if (gc->ngpio == 0) {
		dev_err(dev, "tried to insert a GPIO chip with zero lines\n");
		return -EINVAL;
	}

	if (gc->ngpio > FASTPATH_NGPIO)
		dev_warn(dev, "line cnt %u is greater than fast path cnt %u\n",
			 gc->ngpio, FASTPATH_NGPIO);

	return 0;
}
EXPORT_SYMBOL_GPL(gpiochip_get_ngpios);

int gpiochip_add_data_with_key(struct gpio_chip *gc, void *data,
			       struct lock_class_key *lock_key,
			       struct lock_class_key *request_key)
{
	struct gpio_device *gdev;
	unsigned int desc_index;
	int base = 0;
	int ret = 0;

	/* Only allow one set() and one set_multiple(). */
	if ((gc->set && gc->set_rv) ||
	    (gc->set_multiple && gc->set_multiple_rv))
		return -EINVAL;

	/*
	 * First: allocate and populate the internal stat container, and
	 * set up the struct device.
	 */
	gdev = kzalloc(sizeof(*gdev), GFP_KERNEL);
	if (!gdev)
		return -ENOMEM;

	gdev->dev.type = &gpio_dev_type;
	gdev->dev.bus = &gpio_bus_type;
	gdev->dev.parent = gc->parent;
	rcu_assign_pointer(gdev->chip, gc);

	gc->gpiodev = gdev;
	gpiochip_set_data(gc, data);

	device_set_node(&gdev->dev, gpiochip_choose_fwnode(gc));

	gdev->id = ida_alloc(&gpio_ida, GFP_KERNEL);
	if (gdev->id < 0) {
		ret = gdev->id;
		goto err_free_gdev;
	}

	ret = dev_set_name(&gdev->dev, GPIOCHIP_NAME "%d", gdev->id);
	if (ret)
		goto err_free_ida;

	if (gc->parent && gc->parent->driver)
		gdev->owner = gc->parent->driver->owner;
	else if (gc->owner)
		/* TODO: remove chip->owner */
		gdev->owner = gc->owner;
	else
		gdev->owner = THIS_MODULE;

	ret = gpiochip_get_ngpios(gc, &gdev->dev);
	if (ret)
		goto err_free_dev_name;

	gdev->descs = kcalloc(gc->ngpio, sizeof(*gdev->descs), GFP_KERNEL);
	if (!gdev->descs) {
		ret = -ENOMEM;
		goto err_free_dev_name;
	}

	gdev->label = kstrdup_const(gc->label ?: "unknown", GFP_KERNEL);
	if (!gdev->label) {
		ret = -ENOMEM;
		goto err_free_descs;
	}

	gdev->ngpio = gc->ngpio;
	gdev->can_sleep = gc->can_sleep;

	scoped_guard(mutex, &gpio_devices_lock) {
		/*
		 * TODO: this allocates a Linux GPIO number base in the global
		 * GPIO numberspace for this chip. In the long run we want to
		 * get *rid* of this numberspace and use only descriptors, but
		 * it may be a pipe dream. It will not happen before we get rid
		 * of the sysfs interface anyways.
		 */
		base = gc->base;
		if (base < 0) {
			base = gpiochip_find_base_unlocked(gc->ngpio);
			if (base < 0) {
				ret = base;
				base = 0;
				goto err_free_label;
			}

			/*
			 * TODO: it should not be necessary to reflect the
			 * assigned base outside of the GPIO subsystem. Go over
			 * drivers and see if anyone makes use of this, else
			 * drop this and assign a poison instead.
			 */
			gc->base = base;
		} else {
			dev_warn(&gdev->dev,
				 "Static allocation of GPIO base is deprecated, use dynamic allocation.\n");
		}

		gdev->base = base;

		ret = gpiodev_add_to_list_unlocked(gdev);
		if (ret) {
			chip_err(gc, "GPIO integer space overlap, cannot add chip\n");
			goto err_free_label;
		}
	}

	rwlock_init(&gdev->line_state_lock);
	RAW_INIT_NOTIFIER_HEAD(&gdev->line_state_notifier);
	BLOCKING_INIT_NOTIFIER_HEAD(&gdev->device_notifier);

	ret = init_srcu_struct(&gdev->srcu);
	if (ret)
		goto err_remove_from_list;

	ret = init_srcu_struct(&gdev->desc_srcu);
	if (ret)
		goto err_cleanup_gdev_srcu;

#ifdef CONFIG_PINCTRL
	INIT_LIST_HEAD(&gdev->pin_ranges);
#endif

	if (gc->names)
		gpiochip_set_desc_names(gc);

	ret = gpiochip_set_names(gc);
	if (ret)
		goto err_cleanup_desc_srcu;

	ret = gpiochip_init_valid_mask(gc);
	if (ret)
		goto err_cleanup_desc_srcu;

	for (desc_index = 0; desc_index < gc->ngpio; desc_index++) {
		struct gpio_desc *desc = &gdev->descs[desc_index];

		desc->gdev = gdev;

		/*
<<<<<<< HEAD
		 * We would typically want to use gpiochip_get_direction() here
		 * but we must not check the return value and bail-out as pin
		 * controllers can have pins configured to alternate functions
		 * and return -EINVAL. Also: there's no need to take the SRCU
		 * lock here.
=======
		 * We would typically want to check the return value of
		 * get_direction() here but we must not check the return value
		 * and bail-out as pin controllers can have pins configured to
		 * alternate functions and return -EINVAL. Also: there's no
		 * need to take the SRCU lock here.
>>>>>>> 4701f33a
		 */
		if (gc->get_direction && gpiochip_line_is_valid(gc, desc_index))
			assign_bit(FLAG_IS_OUT, &desc->flags,
				   !gc->get_direction(gc, desc_index));
		else
			assign_bit(FLAG_IS_OUT,
				   &desc->flags, !gc->direction_input);
	}

	ret = of_gpiochip_add(gc);
	if (ret)
		goto err_free_valid_mask;

	ret = gpiochip_add_pin_ranges(gc);
	if (ret)
		goto err_remove_of_chip;

	acpi_gpiochip_add(gc);

	machine_gpiochip_add(gc);

	ret = gpiochip_irqchip_init_valid_mask(gc);
	if (ret)
		goto err_free_hogs;

	ret = gpiochip_irqchip_init_hw(gc);
	if (ret)
		goto err_remove_irqchip_mask;

	ret = gpiochip_add_irqchip(gc, lock_key, request_key);
	if (ret)
		goto err_remove_irqchip_mask;

	/*
	 * By first adding the chardev, and then adding the device,
	 * we get a device node entry in sysfs under
	 * /sys/bus/gpio/devices/gpiochipN/dev that can be used for
	 * coldplug of device nodes and other udev business.
	 * We can do this only if gpiolib has been initialized.
	 * Otherwise, defer until later.
	 */
	if (gpiolib_initialized) {
		ret = gpiochip_setup_dev(gdev);
		if (ret)
			goto err_remove_irqchip;
	}
	return 0;

err_remove_irqchip:
	gpiochip_irqchip_remove(gc);
err_remove_irqchip_mask:
	gpiochip_irqchip_free_valid_mask(gc);
err_free_hogs:
	gpiochip_free_hogs(gc);
	acpi_gpiochip_remove(gc);
	gpiochip_remove_pin_ranges(gc);
err_remove_of_chip:
	of_gpiochip_remove(gc);
err_free_valid_mask:
	gpiochip_free_valid_mask(gc);
err_cleanup_desc_srcu:
	cleanup_srcu_struct(&gdev->desc_srcu);
err_cleanup_gdev_srcu:
	cleanup_srcu_struct(&gdev->srcu);
err_remove_from_list:
	scoped_guard(mutex, &gpio_devices_lock)
		list_del_rcu(&gdev->list);
	synchronize_srcu(&gpio_devices_srcu);
	if (gdev->dev.release) {
		/* release() has been registered by gpiochip_setup_dev() */
		gpio_device_put(gdev);
		goto err_print_message;
	}
err_free_label:
	kfree_const(gdev->label);
err_free_descs:
	kfree(gdev->descs);
err_free_dev_name:
	kfree(dev_name(&gdev->dev));
err_free_ida:
	ida_free(&gpio_ida, gdev->id);
err_free_gdev:
	kfree(gdev);
err_print_message:
	/* failures here can mean systems won't boot... */
	if (ret != -EPROBE_DEFER) {
		pr_err("%s: GPIOs %d..%d (%s) failed to register, %d\n", __func__,
		       base, base + (int)gc->ngpio - 1,
		       gc->label ? : "generic", ret);
	}
	return ret;
}
EXPORT_SYMBOL_GPL(gpiochip_add_data_with_key);

/**
 * gpiochip_remove() - unregister a gpio_chip
 * @gc: the chip to unregister
 *
 * A gpio_chip with any GPIOs still requested may not be removed.
 */
void gpiochip_remove(struct gpio_chip *gc)
{
	struct gpio_device *gdev = gc->gpiodev;

	/* FIXME: should the legacy sysfs handling be moved to gpio_device? */
	gpiochip_sysfs_unregister(gdev);
	gpiochip_free_hogs(gc);
	gpiochip_free_remaining_irqs(gc);

	scoped_guard(mutex, &gpio_devices_lock)
		list_del_rcu(&gdev->list);
	synchronize_srcu(&gpio_devices_srcu);

	/* Numb the device, cancelling all outstanding operations */
	rcu_assign_pointer(gdev->chip, NULL);
	synchronize_srcu(&gdev->srcu);
	gpiochip_irqchip_remove(gc);
	acpi_gpiochip_remove(gc);
	of_gpiochip_remove(gc);
	gpiochip_remove_pin_ranges(gc);
	gpiochip_free_valid_mask(gc);
	/*
	 * We accept no more calls into the driver from this point, so
	 * NULL the driver data pointer.
	 */
	gpiochip_set_data(gc, NULL);

	/*
	 * The gpiochip side puts its use of the device to rest here:
	 * if there are no userspace clients, the chardev and device will
	 * be removed, else it will be dangling until the last user is
	 * gone.
	 */
	gcdev_unregister(gdev);
	gpio_device_put(gdev);
}
EXPORT_SYMBOL_GPL(gpiochip_remove);

/**
 * gpio_device_find() - find a specific GPIO device
 * @data: data to pass to match function
 * @match: Callback function to check gpio_chip
 *
 * Returns:
 * New reference to struct gpio_device.
 *
 * Similar to bus_find_device(). It returns a reference to a gpio_device as
 * determined by a user supplied @match callback. The callback should return
 * 0 if the device doesn't match and non-zero if it does. If the callback
 * returns non-zero, this function will return to the caller and not iterate
 * over any more gpio_devices.
 *
 * The callback takes the GPIO chip structure as argument. During the execution
 * of the callback function the chip is protected from being freed. TODO: This
 * actually has yet to be implemented.
 *
 * If the function returns non-NULL, the returned reference must be freed by
 * the caller using gpio_device_put().
 */
struct gpio_device *gpio_device_find(const void *data,
				     int (*match)(struct gpio_chip *gc,
						  const void *data))
{
	struct gpio_device *gdev;
	struct gpio_chip *gc;

	might_sleep();

	guard(srcu)(&gpio_devices_srcu);

	list_for_each_entry_srcu(gdev, &gpio_devices, list,
				 srcu_read_lock_held(&gpio_devices_srcu)) {
		if (!device_is_registered(&gdev->dev))
			continue;

		guard(srcu)(&gdev->srcu);

		gc = srcu_dereference(gdev->chip, &gdev->srcu);

		if (gc && match(gc, data))
			return gpio_device_get(gdev);
	}

	return NULL;
}
EXPORT_SYMBOL_GPL(gpio_device_find);

static int gpio_chip_match_by_label(struct gpio_chip *gc, const void *label)
{
	return gc->label && !strcmp(gc->label, label);
}

/**
 * gpio_device_find_by_label() - wrapper around gpio_device_find() finding the
 *                               GPIO device by its backing chip's label
 * @label: Label to lookup
 *
 * Returns:
 * Reference to the GPIO device or NULL. Reference must be released with
 * gpio_device_put().
 */
struct gpio_device *gpio_device_find_by_label(const char *label)
{
	return gpio_device_find((void *)label, gpio_chip_match_by_label);
}
EXPORT_SYMBOL_GPL(gpio_device_find_by_label);

static int gpio_chip_match_by_fwnode(struct gpio_chip *gc, const void *fwnode)
{
	return device_match_fwnode(&gc->gpiodev->dev, fwnode);
}

/**
 * gpio_device_find_by_fwnode() - wrapper around gpio_device_find() finding
 *                                the GPIO device by its fwnode
 * @fwnode: Firmware node to lookup
 *
 * Returns:
 * Reference to the GPIO device or NULL. Reference must be released with
 * gpio_device_put().
 */
struct gpio_device *gpio_device_find_by_fwnode(const struct fwnode_handle *fwnode)
{
	return gpio_device_find((void *)fwnode, gpio_chip_match_by_fwnode);
}
EXPORT_SYMBOL_GPL(gpio_device_find_by_fwnode);

/**
 * gpio_device_get() - Increase the reference count of this GPIO device
 * @gdev: GPIO device to increase the refcount for
 *
 * Returns:
 * Pointer to @gdev.
 */
struct gpio_device *gpio_device_get(struct gpio_device *gdev)
{
	return to_gpio_device(get_device(&gdev->dev));
}
EXPORT_SYMBOL_GPL(gpio_device_get);

/**
 * gpio_device_put() - Decrease the reference count of this GPIO device and
 *                     possibly free all resources associated with it.
 * @gdev: GPIO device to decrease the reference count for
 */
void gpio_device_put(struct gpio_device *gdev)
{
	put_device(&gdev->dev);
}
EXPORT_SYMBOL_GPL(gpio_device_put);

/**
 * gpio_device_to_device() - Retrieve the address of the underlying struct
 *                           device.
 * @gdev: GPIO device for which to return the address.
 *
 * This does not increase the reference count of the GPIO device nor the
 * underlying struct device.
 *
 * Returns:
 * Address of struct device backing this GPIO device.
 */
struct device *gpio_device_to_device(struct gpio_device *gdev)
{
	return &gdev->dev;
}
EXPORT_SYMBOL_GPL(gpio_device_to_device);

#ifdef CONFIG_GPIOLIB_IRQCHIP

/*
 * The following is irqchip helper code for gpiochips.
 */

static int gpiochip_irqchip_init_hw(struct gpio_chip *gc)
{
	struct gpio_irq_chip *girq = &gc->irq;

	if (!girq->init_hw)
		return 0;

	return girq->init_hw(gc);
}

static int gpiochip_irqchip_init_valid_mask(struct gpio_chip *gc)
{
	struct gpio_irq_chip *girq = &gc->irq;

	if (!girq->init_valid_mask)
		return 0;

	girq->valid_mask = gpiochip_allocate_mask(gc);
	if (!girq->valid_mask)
		return -ENOMEM;

	girq->init_valid_mask(gc, girq->valid_mask, gc->ngpio);

	return 0;
}

static void gpiochip_irqchip_free_valid_mask(struct gpio_chip *gc)
{
	gpiochip_free_mask(&gc->irq.valid_mask);
}

static bool gpiochip_irqchip_irq_valid(const struct gpio_chip *gc,
				       unsigned int offset)
{
	if (!gpiochip_line_is_valid(gc, offset))
		return false;
	/* No mask means all valid */
	if (likely(!gc->irq.valid_mask))
		return true;
	return test_bit(offset, gc->irq.valid_mask);
}

#ifdef CONFIG_IRQ_DOMAIN_HIERARCHY

/**
 * gpiochip_set_hierarchical_irqchip() - connects a hierarchical irqchip
 * to a gpiochip
 * @gc: the gpiochip to set the irqchip hierarchical handler to
 * @irqchip: the irqchip to handle this level of the hierarchy, the interrupt
 * will then percolate up to the parent
 */
static void gpiochip_set_hierarchical_irqchip(struct gpio_chip *gc,
					      struct irq_chip *irqchip)
{
	/* DT will deal with mapping each IRQ as we go along */
	if (is_of_node(gc->irq.fwnode))
		return;

	/*
	 * This is for legacy and boardfile "irqchip" fwnodes: allocate
	 * irqs upfront instead of dynamically since we don't have the
	 * dynamic type of allocation that hardware description languages
	 * provide. Once all GPIO drivers using board files are gone from
	 * the kernel we can delete this code, but for a transitional period
	 * it is necessary to keep this around.
	 */
	if (is_fwnode_irqchip(gc->irq.fwnode)) {
		int i;
		int ret;

		for (i = 0; i < gc->ngpio; i++) {
			struct irq_fwspec fwspec;
			unsigned int parent_hwirq;
			unsigned int parent_type;
			struct gpio_irq_chip *girq = &gc->irq;

			/*
			 * We call the child to parent translation function
			 * only to check if the child IRQ is valid or not.
			 * Just pick the rising edge type here as that is what
			 * we likely need to support.
			 */
			ret = girq->child_to_parent_hwirq(gc, i,
							  IRQ_TYPE_EDGE_RISING,
							  &parent_hwirq,
							  &parent_type);
			if (ret) {
				chip_err(gc, "skip set-up on hwirq %d\n",
					 i);
				continue;
			}

			fwspec.fwnode = gc->irq.fwnode;
			/* This is the hwirq for the GPIO line side of things */
			fwspec.param[0] = girq->child_offset_to_irq(gc, i);
			/* Just pick something */
			fwspec.param[1] = IRQ_TYPE_EDGE_RISING;
			fwspec.param_count = 2;
			ret = irq_domain_alloc_irqs(gc->irq.domain, 1,
						    NUMA_NO_NODE, &fwspec);
			if (ret < 0) {
				chip_err(gc,
					 "can not allocate irq for GPIO line %d parent hwirq %d in hierarchy domain: %d\n",
					 i, parent_hwirq,
					 ret);
			}
		}
	}

	chip_err(gc, "%s unknown fwnode type proceed anyway\n", __func__);

	return;
}

static int gpiochip_hierarchy_irq_domain_translate(struct irq_domain *d,
						   struct irq_fwspec *fwspec,
						   unsigned long *hwirq,
						   unsigned int *type)
{
	/* We support standard DT translation */
	if (is_of_node(fwspec->fwnode) && fwspec->param_count == 2) {
		return irq_domain_translate_twocell(d, fwspec, hwirq, type);
	}

	/* This is for board files and others not using DT */
	if (is_fwnode_irqchip(fwspec->fwnode)) {
		int ret;

		ret = irq_domain_translate_twocell(d, fwspec, hwirq, type);
		if (ret)
			return ret;
		WARN_ON(*type == IRQ_TYPE_NONE);
		return 0;
	}
	return -EINVAL;
}

static int gpiochip_hierarchy_irq_domain_alloc(struct irq_domain *d,
					       unsigned int irq,
					       unsigned int nr_irqs,
					       void *data)
{
	struct gpio_chip *gc = d->host_data;
	irq_hw_number_t hwirq;
	unsigned int type = IRQ_TYPE_NONE;
	struct irq_fwspec *fwspec = data;
	union gpio_irq_fwspec gpio_parent_fwspec = {};
	unsigned int parent_hwirq;
	unsigned int parent_type;
	struct gpio_irq_chip *girq = &gc->irq;
	int ret;

	/*
	 * The nr_irqs parameter is always one except for PCI multi-MSI
	 * so this should not happen.
	 */
	WARN_ON(nr_irqs != 1);

	ret = gc->irq.child_irq_domain_ops.translate(d, fwspec, &hwirq, &type);
	if (ret)
		return ret;

	chip_dbg(gc, "allocate IRQ %d, hwirq %lu\n", irq, hwirq);

	ret = girq->child_to_parent_hwirq(gc, hwirq, type,
					  &parent_hwirq, &parent_type);
	if (ret) {
		chip_err(gc, "can't look up hwirq %lu\n", hwirq);
		return ret;
	}
	chip_dbg(gc, "found parent hwirq %u\n", parent_hwirq);

	/*
	 * We set handle_bad_irq because the .set_type() should
	 * always be invoked and set the right type of handler.
	 */
	irq_domain_set_info(d,
			    irq,
			    hwirq,
			    gc->irq.chip,
			    gc,
			    girq->handler,
			    NULL, NULL);
	irq_set_probe(irq);

	/* This parent only handles asserted level IRQs */
	ret = girq->populate_parent_alloc_arg(gc, &gpio_parent_fwspec,
					      parent_hwirq, parent_type);
	if (ret)
		return ret;

	chip_dbg(gc, "alloc_irqs_parent for %d parent hwirq %d\n",
		  irq, parent_hwirq);
	irq_set_lockdep_class(irq, gc->irq.lock_key, gc->irq.request_key);
	ret = irq_domain_alloc_irqs_parent(d, irq, 1, &gpio_parent_fwspec);
	/*
	 * If the parent irqdomain is msi, the interrupts have already
	 * been allocated, so the EEXIST is good.
	 */
	if (irq_domain_is_msi(d->parent) && (ret == -EEXIST))
		ret = 0;
	if (ret)
		chip_err(gc,
			 "failed to allocate parent hwirq %d for hwirq %lu\n",
			 parent_hwirq, hwirq);

	return ret;
}

static unsigned int gpiochip_child_offset_to_irq_noop(struct gpio_chip *gc,
						      unsigned int offset)
{
	return offset;
}

/**
 * gpiochip_irq_domain_activate() - Lock a GPIO to be used as an IRQ
 * @domain: The IRQ domain used by this IRQ chip
 * @data: Outermost irq_data associated with the IRQ
 * @reserve: If set, only reserve an interrupt vector instead of assigning one
 *
 * This function is a wrapper that calls gpiochip_lock_as_irq() and is to be
 * used as the activate function for the &struct irq_domain_ops. The host_data
 * for the IRQ domain must be the &struct gpio_chip.
 *
 * Returns:
 * 0 on success, or negative errno on failure.
 */
static int gpiochip_irq_domain_activate(struct irq_domain *domain,
					struct irq_data *data, bool reserve)
{
	struct gpio_chip *gc = domain->host_data;
	unsigned int hwirq = irqd_to_hwirq(data);

	return gpiochip_lock_as_irq(gc, hwirq);
}

/**
 * gpiochip_irq_domain_deactivate() - Unlock a GPIO used as an IRQ
 * @domain: The IRQ domain used by this IRQ chip
 * @data: Outermost irq_data associated with the IRQ
 *
 * This function is a wrapper that will call gpiochip_unlock_as_irq() and is to
 * be used as the deactivate function for the &struct irq_domain_ops. The
 * host_data for the IRQ domain must be the &struct gpio_chip.
 */
static void gpiochip_irq_domain_deactivate(struct irq_domain *domain,
					   struct irq_data *data)
{
	struct gpio_chip *gc = domain->host_data;
	unsigned int hwirq = irqd_to_hwirq(data);

	return gpiochip_unlock_as_irq(gc, hwirq);
}

static void gpiochip_hierarchy_setup_domain_ops(struct irq_domain_ops *ops)
{
	ops->activate = gpiochip_irq_domain_activate;
	ops->deactivate = gpiochip_irq_domain_deactivate;
	ops->alloc = gpiochip_hierarchy_irq_domain_alloc;

	/*
	 * We only allow overriding the translate() and free() functions for
	 * hierarchical chips, and this should only be done if the user
	 * really need something other than 1:1 translation for translate()
	 * callback and free if user wants to free up any resources which
	 * were allocated during callbacks, for example populate_parent_alloc_arg.
	 */
	if (!ops->translate)
		ops->translate = gpiochip_hierarchy_irq_domain_translate;
	if (!ops->free)
		ops->free = irq_domain_free_irqs_common;
}

static struct irq_domain *gpiochip_hierarchy_create_domain(struct gpio_chip *gc)
{
	struct irq_domain *domain;

	if (!gc->irq.child_to_parent_hwirq ||
	    !gc->irq.fwnode) {
		chip_err(gc, "missing irqdomain vital data\n");
		return ERR_PTR(-EINVAL);
	}

	if (!gc->irq.child_offset_to_irq)
		gc->irq.child_offset_to_irq = gpiochip_child_offset_to_irq_noop;

	if (!gc->irq.populate_parent_alloc_arg)
		gc->irq.populate_parent_alloc_arg =
			gpiochip_populate_parent_fwspec_twocell;

	gpiochip_hierarchy_setup_domain_ops(&gc->irq.child_irq_domain_ops);

	domain = irq_domain_create_hierarchy(
		gc->irq.parent_domain,
		0,
		gc->ngpio,
		gc->irq.fwnode,
		&gc->irq.child_irq_domain_ops,
		gc);

	if (!domain)
		return ERR_PTR(-ENOMEM);

	gpiochip_set_hierarchical_irqchip(gc, gc->irq.chip);

	return domain;
}

static bool gpiochip_hierarchy_is_hierarchical(struct gpio_chip *gc)
{
	return !!gc->irq.parent_domain;
}

int gpiochip_populate_parent_fwspec_twocell(struct gpio_chip *gc,
					    union gpio_irq_fwspec *gfwspec,
					    unsigned int parent_hwirq,
					    unsigned int parent_type)
{
	struct irq_fwspec *fwspec = &gfwspec->fwspec;

	fwspec->fwnode = gc->irq.parent_domain->fwnode;
	fwspec->param_count = 2;
	fwspec->param[0] = parent_hwirq;
	fwspec->param[1] = parent_type;

	return 0;
}
EXPORT_SYMBOL_GPL(gpiochip_populate_parent_fwspec_twocell);

int gpiochip_populate_parent_fwspec_fourcell(struct gpio_chip *gc,
					     union gpio_irq_fwspec *gfwspec,
					     unsigned int parent_hwirq,
					     unsigned int parent_type)
{
	struct irq_fwspec *fwspec = &gfwspec->fwspec;

	fwspec->fwnode = gc->irq.parent_domain->fwnode;
	fwspec->param_count = 4;
	fwspec->param[0] = 0;
	fwspec->param[1] = parent_hwirq;
	fwspec->param[2] = 0;
	fwspec->param[3] = parent_type;

	return 0;
}
EXPORT_SYMBOL_GPL(gpiochip_populate_parent_fwspec_fourcell);

#else

static struct irq_domain *gpiochip_hierarchy_create_domain(struct gpio_chip *gc)
{
	return ERR_PTR(-EINVAL);
}

static bool gpiochip_hierarchy_is_hierarchical(struct gpio_chip *gc)
{
	return false;
}

#endif /* CONFIG_IRQ_DOMAIN_HIERARCHY */

/**
 * gpiochip_irq_map() - maps an IRQ into a GPIO irqchip
 * @d: the irqdomain used by this irqchip
 * @irq: the global irq number used by this GPIO irqchip irq
 * @hwirq: the local IRQ/GPIO line offset on this gpiochip
 *
 * This function will set up the mapping for a certain IRQ line on a
 * gpiochip by assigning the gpiochip as chip data, and using the irqchip
 * stored inside the gpiochip.
 *
 * Returns:
 * 0 on success, or negative errno on failure.
 */
static int gpiochip_irq_map(struct irq_domain *d, unsigned int irq,
			    irq_hw_number_t hwirq)
{
	struct gpio_chip *gc = d->host_data;
	int ret = 0;

	if (!gpiochip_irqchip_irq_valid(gc, hwirq))
		return -ENXIO;

	irq_set_chip_data(irq, gc);
	/*
	 * This lock class tells lockdep that GPIO irqs are in a different
	 * category than their parents, so it won't report false recursion.
	 */
	irq_set_lockdep_class(irq, gc->irq.lock_key, gc->irq.request_key);
	irq_set_chip_and_handler(irq, gc->irq.chip, gc->irq.handler);
	/* Chips that use nested thread handlers have them marked */
	if (gc->irq.threaded)
		irq_set_nested_thread(irq, 1);
	irq_set_noprobe(irq);

	if (gc->irq.num_parents == 1)
		ret = irq_set_parent(irq, gc->irq.parents[0]);
	else if (gc->irq.map)
		ret = irq_set_parent(irq, gc->irq.map[hwirq]);

	if (ret < 0)
		return ret;

	/*
	 * No set-up of the hardware will happen if IRQ_TYPE_NONE
	 * is passed as default type.
	 */
	if (gc->irq.default_type != IRQ_TYPE_NONE)
		irq_set_irq_type(irq, gc->irq.default_type);

	return 0;
}

static void gpiochip_irq_unmap(struct irq_domain *d, unsigned int irq)
{
	struct gpio_chip *gc = d->host_data;

	if (gc->irq.threaded)
		irq_set_nested_thread(irq, 0);
	irq_set_chip_and_handler(irq, NULL, NULL);
	irq_set_chip_data(irq, NULL);
}

static const struct irq_domain_ops gpiochip_domain_ops = {
	.map	= gpiochip_irq_map,
	.unmap	= gpiochip_irq_unmap,
	/* Virtually all GPIO irqchips are twocell:ed */
	.xlate	= irq_domain_xlate_twocell,
};

static struct irq_domain *gpiochip_simple_create_domain(struct gpio_chip *gc)
{
	struct fwnode_handle *fwnode = dev_fwnode(&gc->gpiodev->dev);
	struct irq_domain *domain;

	domain = irq_domain_create_simple(fwnode, gc->ngpio, gc->irq.first,
					  &gpiochip_domain_ops, gc);
	if (!domain)
		return ERR_PTR(-EINVAL);

	return domain;
}

static int gpiochip_to_irq(struct gpio_chip *gc, unsigned int offset)
{
	struct irq_domain *domain = gc->irq.domain;

#ifdef CONFIG_GPIOLIB_IRQCHIP
	/*
	 * Avoid race condition with other code, which tries to lookup
	 * an IRQ before the irqchip has been properly registered,
	 * i.e. while gpiochip is still being brought up.
	 */
	if (!gc->irq.initialized)
		return -EPROBE_DEFER;
#endif

	if (!gpiochip_irqchip_irq_valid(gc, offset))
		return -ENXIO;

#ifdef CONFIG_IRQ_DOMAIN_HIERARCHY
	if (irq_domain_is_hierarchy(domain)) {
		struct irq_fwspec spec;

		spec.fwnode = domain->fwnode;
		spec.param_count = 2;
		spec.param[0] = gc->irq.child_offset_to_irq(gc, offset);
		spec.param[1] = IRQ_TYPE_NONE;

		return irq_create_fwspec_mapping(&spec);
	}
#endif

	return irq_create_mapping(domain, offset);
}

int gpiochip_irq_reqres(struct irq_data *d)
{
	struct gpio_chip *gc = irq_data_get_irq_chip_data(d);
	unsigned int hwirq = irqd_to_hwirq(d);

	return gpiochip_reqres_irq(gc, hwirq);
}
EXPORT_SYMBOL(gpiochip_irq_reqres);

void gpiochip_irq_relres(struct irq_data *d)
{
	struct gpio_chip *gc = irq_data_get_irq_chip_data(d);
	unsigned int hwirq = irqd_to_hwirq(d);

	gpiochip_relres_irq(gc, hwirq);
}
EXPORT_SYMBOL(gpiochip_irq_relres);

static void gpiochip_irq_mask(struct irq_data *d)
{
	struct gpio_chip *gc = irq_data_get_irq_chip_data(d);
	unsigned int hwirq = irqd_to_hwirq(d);

	if (gc->irq.irq_mask)
		gc->irq.irq_mask(d);
	gpiochip_disable_irq(gc, hwirq);
}

static void gpiochip_irq_unmask(struct irq_data *d)
{
	struct gpio_chip *gc = irq_data_get_irq_chip_data(d);
	unsigned int hwirq = irqd_to_hwirq(d);

	gpiochip_enable_irq(gc, hwirq);
	if (gc->irq.irq_unmask)
		gc->irq.irq_unmask(d);
}

static void gpiochip_irq_enable(struct irq_data *d)
{
	struct gpio_chip *gc = irq_data_get_irq_chip_data(d);
	unsigned int hwirq = irqd_to_hwirq(d);

	gpiochip_enable_irq(gc, hwirq);
	gc->irq.irq_enable(d);
}

static void gpiochip_irq_disable(struct irq_data *d)
{
	struct gpio_chip *gc = irq_data_get_irq_chip_data(d);
	unsigned int hwirq = irqd_to_hwirq(d);

	gc->irq.irq_disable(d);
	gpiochip_disable_irq(gc, hwirq);
}

static void gpiochip_set_irq_hooks(struct gpio_chip *gc)
{
	struct irq_chip *irqchip = gc->irq.chip;

	if (irqchip->flags & IRQCHIP_IMMUTABLE)
		return;

	chip_warn(gc, "not an immutable chip, please consider fixing it!\n");

	if (!irqchip->irq_request_resources &&
	    !irqchip->irq_release_resources) {
		irqchip->irq_request_resources = gpiochip_irq_reqres;
		irqchip->irq_release_resources = gpiochip_irq_relres;
	}
	if (WARN_ON(gc->irq.irq_enable))
		return;
	/* Check if the irqchip already has this hook... */
	if (irqchip->irq_enable == gpiochip_irq_enable ||
		irqchip->irq_mask == gpiochip_irq_mask) {
		/*
		 * ...and if so, give a gentle warning that this is bad
		 * practice.
		 */
		chip_info(gc,
			  "detected irqchip that is shared with multiple gpiochips: please fix the driver.\n");
		return;
	}

	if (irqchip->irq_disable) {
		gc->irq.irq_disable = irqchip->irq_disable;
		irqchip->irq_disable = gpiochip_irq_disable;
	} else {
		gc->irq.irq_mask = irqchip->irq_mask;
		irqchip->irq_mask = gpiochip_irq_mask;
	}

	if (irqchip->irq_enable) {
		gc->irq.irq_enable = irqchip->irq_enable;
		irqchip->irq_enable = gpiochip_irq_enable;
	} else {
		gc->irq.irq_unmask = irqchip->irq_unmask;
		irqchip->irq_unmask = gpiochip_irq_unmask;
	}
}

static int gpiochip_irqchip_add_allocated_domain(struct gpio_chip *gc,
						 struct irq_domain *domain,
						 bool allocated_externally)
{
	if (!domain)
		return -EINVAL;

	if (gc->to_irq)
		chip_warn(gc, "to_irq is redefined in %s and you shouldn't rely on it\n", __func__);

	gc->to_irq = gpiochip_to_irq;
	gc->irq.domain = domain;
	gc->irq.domain_is_allocated_externally = allocated_externally;

	/*
	 * Using barrier() here to prevent compiler from reordering
	 * gc->irq.initialized before adding irqdomain.
	 */
	barrier();

	gc->irq.initialized = true;

	return 0;
}

/**
 * gpiochip_add_irqchip() - adds an IRQ chip to a GPIO chip
 * @gc: the GPIO chip to add the IRQ chip to
 * @lock_key: lockdep class for IRQ lock
 * @request_key: lockdep class for IRQ request
 *
 * Returns:
 * 0 on success, or a negative errno on failure.
 */
static int gpiochip_add_irqchip(struct gpio_chip *gc,
				struct lock_class_key *lock_key,
				struct lock_class_key *request_key)
{
	struct fwnode_handle *fwnode = dev_fwnode(&gc->gpiodev->dev);
	struct irq_chip *irqchip = gc->irq.chip;
	struct irq_domain *domain;
	unsigned int type;
	unsigned int i;
	int ret;

	if (!irqchip)
		return 0;

	if (gc->irq.parent_handler && gc->can_sleep) {
		chip_err(gc, "you cannot have chained interrupts on a chip that may sleep\n");
		return -EINVAL;
	}

	type = gc->irq.default_type;

	/*
	 * Specifying a default trigger is a terrible idea if DT or ACPI is
	 * used to configure the interrupts, as you may end up with
	 * conflicting triggers. Tell the user, and reset to NONE.
	 */
	if (WARN(fwnode && type != IRQ_TYPE_NONE,
		 "%pfw: Ignoring %u default trigger\n", fwnode, type))
		type = IRQ_TYPE_NONE;

	gc->irq.default_type = type;
	gc->irq.lock_key = lock_key;
	gc->irq.request_key = request_key;

	/* If a parent irqdomain is provided, let's build a hierarchy */
	if (gpiochip_hierarchy_is_hierarchical(gc)) {
		domain = gpiochip_hierarchy_create_domain(gc);
	} else {
		domain = gpiochip_simple_create_domain(gc);
	}
	if (IS_ERR(domain))
		return PTR_ERR(domain);

	if (gc->irq.parent_handler) {
		for (i = 0; i < gc->irq.num_parents; i++) {
			void *data;

			if (gc->irq.per_parent_data)
				data = gc->irq.parent_handler_data_array[i];
			else
				data = gc->irq.parent_handler_data ?: gc;

			/*
			 * The parent IRQ chip is already using the chip_data
			 * for this IRQ chip, so our callbacks simply use the
			 * handler_data.
			 */
			irq_set_chained_handler_and_data(gc->irq.parents[i],
							 gc->irq.parent_handler,
							 data);
		}
	}

	gpiochip_set_irq_hooks(gc);

	ret = gpiochip_irqchip_add_allocated_domain(gc, domain, false);
	if (ret)
		return ret;

	acpi_gpiochip_request_interrupts(gc);

	return 0;
}

/**
 * gpiochip_irqchip_remove() - removes an irqchip added to a gpiochip
 * @gc: the gpiochip to remove the irqchip from
 *
 * This is called only from gpiochip_remove()
 */
static void gpiochip_irqchip_remove(struct gpio_chip *gc)
{
	struct irq_chip *irqchip = gc->irq.chip;
	unsigned int offset;

	acpi_gpiochip_free_interrupts(gc);

	if (irqchip && gc->irq.parent_handler) {
		struct gpio_irq_chip *irq = &gc->irq;
		unsigned int i;

		for (i = 0; i < irq->num_parents; i++)
			irq_set_chained_handler_and_data(irq->parents[i],
							 NULL, NULL);
	}

	/* Remove all IRQ mappings and delete the domain */
	if (!gc->irq.domain_is_allocated_externally && gc->irq.domain) {
		unsigned int irq;

		for (offset = 0; offset < gc->ngpio; offset++) {
			if (!gpiochip_irqchip_irq_valid(gc, offset))
				continue;

			irq = irq_find_mapping(gc->irq.domain, offset);
			irq_dispose_mapping(irq);
		}

		irq_domain_remove(gc->irq.domain);
	}

	if (irqchip && !(irqchip->flags & IRQCHIP_IMMUTABLE)) {
		if (irqchip->irq_request_resources == gpiochip_irq_reqres) {
			irqchip->irq_request_resources = NULL;
			irqchip->irq_release_resources = NULL;
		}
		if (irqchip->irq_enable == gpiochip_irq_enable) {
			irqchip->irq_enable = gc->irq.irq_enable;
			irqchip->irq_disable = gc->irq.irq_disable;
		}
	}
	gc->irq.irq_enable = NULL;
	gc->irq.irq_disable = NULL;
	gc->irq.chip = NULL;

	gpiochip_irqchip_free_valid_mask(gc);
}

/**
 * gpiochip_irqchip_add_domain() - adds an irqdomain to a gpiochip
 * @gc: the gpiochip to add the irqchip to
 * @domain: the irqdomain to add to the gpiochip
 *
 * This function adds an IRQ domain to the gpiochip.
 *
 * Returns:
 * 0 on success, or negative errno on failure.
 */
int gpiochip_irqchip_add_domain(struct gpio_chip *gc,
				struct irq_domain *domain)
{
	return gpiochip_irqchip_add_allocated_domain(gc, domain, true);
}
EXPORT_SYMBOL_GPL(gpiochip_irqchip_add_domain);

#else /* CONFIG_GPIOLIB_IRQCHIP */

static inline int gpiochip_add_irqchip(struct gpio_chip *gc,
				       struct lock_class_key *lock_key,
				       struct lock_class_key *request_key)
{
	return 0;
}
static void gpiochip_irqchip_remove(struct gpio_chip *gc) {}

static inline int gpiochip_irqchip_init_hw(struct gpio_chip *gc)
{
	return 0;
}

static inline int gpiochip_irqchip_init_valid_mask(struct gpio_chip *gc)
{
	return 0;
}
static inline void gpiochip_irqchip_free_valid_mask(struct gpio_chip *gc)
{ }

#endif /* CONFIG_GPIOLIB_IRQCHIP */

/**
 * gpiochip_generic_request() - request the gpio function for a pin
 * @gc: the gpiochip owning the GPIO
 * @offset: the offset of the GPIO to request for GPIO function
 *
 * Returns:
 * 0 on success, or negative errno on failure.
 */
int gpiochip_generic_request(struct gpio_chip *gc, unsigned int offset)
{
#ifdef CONFIG_PINCTRL
	if (list_empty(&gc->gpiodev->pin_ranges))
		return 0;
#endif

	return pinctrl_gpio_request(gc, offset);
}
EXPORT_SYMBOL_GPL(gpiochip_generic_request);

/**
 * gpiochip_generic_free() - free the gpio function from a pin
 * @gc: the gpiochip to request the gpio function for
 * @offset: the offset of the GPIO to free from GPIO function
 */
void gpiochip_generic_free(struct gpio_chip *gc, unsigned int offset)
{
#ifdef CONFIG_PINCTRL
	if (list_empty(&gc->gpiodev->pin_ranges))
		return;
#endif

	pinctrl_gpio_free(gc, offset);
}
EXPORT_SYMBOL_GPL(gpiochip_generic_free);

/**
 * gpiochip_generic_config() - apply configuration for a pin
 * @gc: the gpiochip owning the GPIO
 * @offset: the offset of the GPIO to apply the configuration
 * @config: the configuration to be applied
 *
 * Returns:
 * 0 on success, or negative errno on failure.
 */
int gpiochip_generic_config(struct gpio_chip *gc, unsigned int offset,
			    unsigned long config)
{
#ifdef CONFIG_PINCTRL
	if (list_empty(&gc->gpiodev->pin_ranges))
		return -ENOTSUPP;
#endif

	return pinctrl_gpio_set_config(gc, offset, config);
}
EXPORT_SYMBOL_GPL(gpiochip_generic_config);

#ifdef CONFIG_PINCTRL

/**
 * gpiochip_add_pingroup_range() - add a range for GPIO <-> pin mapping
 * @gc: the gpiochip to add the range for
 * @pctldev: the pin controller to map to
 * @gpio_offset: the start offset in the current gpio_chip number space
 * @pin_group: name of the pin group inside the pin controller
 *
 * Calling this function directly from a DeviceTree-supported
 * pinctrl driver is DEPRECATED. Please see Section 2.1 of
 * Documentation/devicetree/bindings/gpio/gpio.txt on how to
 * bind pinctrl and gpio drivers via the "gpio-ranges" property.
 *
 * Returns:
 * 0 on success, or negative errno on failure.
 */
int gpiochip_add_pingroup_range(struct gpio_chip *gc,
			struct pinctrl_dev *pctldev,
			unsigned int gpio_offset, const char *pin_group)
{
	struct gpio_pin_range *pin_range;
	struct gpio_device *gdev = gc->gpiodev;
	int ret;

	pin_range = kzalloc(sizeof(*pin_range), GFP_KERNEL);
	if (!pin_range) {
		chip_err(gc, "failed to allocate pin ranges\n");
		return -ENOMEM;
	}

	/* Use local offset as range ID */
	pin_range->range.id = gpio_offset;
	pin_range->range.gc = gc;
	pin_range->range.name = gc->label;
	pin_range->range.base = gdev->base + gpio_offset;
	pin_range->pctldev = pctldev;

	ret = pinctrl_get_group_pins(pctldev, pin_group,
					&pin_range->range.pins,
					&pin_range->range.npins);
	if (ret < 0) {
		kfree(pin_range);
		return ret;
	}

	pinctrl_add_gpio_range(pctldev, &pin_range->range);

	chip_dbg(gc, "created GPIO range %d->%d ==> %s PINGRP %s\n",
		 gpio_offset, gpio_offset + pin_range->range.npins - 1,
		 pinctrl_dev_get_devname(pctldev), pin_group);

	list_add_tail(&pin_range->node, &gdev->pin_ranges);

	return 0;
}
EXPORT_SYMBOL_GPL(gpiochip_add_pingroup_range);

/**
 * gpiochip_add_pin_range() - add a range for GPIO <-> pin mapping
 * @gc: the gpiochip to add the range for
 * @pinctl_name: the dev_name() of the pin controller to map to
 * @gpio_offset: the start offset in the current gpio_chip number space
 * @pin_offset: the start offset in the pin controller number space
 * @npins: the number of pins from the offset of each pin space (GPIO and
 *	pin controller) to accumulate in this range
 *
 * Calling this function directly from a DeviceTree-supported
 * pinctrl driver is DEPRECATED. Please see Section 2.1 of
 * Documentation/devicetree/bindings/gpio/gpio.txt on how to
 * bind pinctrl and gpio drivers via the "gpio-ranges" property.
 *
 * Returns:
 * 0 on success, or a negative errno on failure.
 */
int gpiochip_add_pin_range(struct gpio_chip *gc, const char *pinctl_name,
			   unsigned int gpio_offset, unsigned int pin_offset,
			   unsigned int npins)
{
	struct gpio_pin_range *pin_range;
	struct gpio_device *gdev = gc->gpiodev;
	int ret;

	pin_range = kzalloc(sizeof(*pin_range), GFP_KERNEL);
	if (!pin_range) {
		chip_err(gc, "failed to allocate pin ranges\n");
		return -ENOMEM;
	}

	/* Use local offset as range ID */
	pin_range->range.id = gpio_offset;
	pin_range->range.gc = gc;
	pin_range->range.name = gc->label;
	pin_range->range.base = gdev->base + gpio_offset;
	pin_range->range.pin_base = pin_offset;
	pin_range->range.npins = npins;
	pin_range->pctldev = pinctrl_find_and_add_gpio_range(pinctl_name,
			&pin_range->range);
	if (IS_ERR(pin_range->pctldev)) {
		ret = PTR_ERR(pin_range->pctldev);
		chip_err(gc, "could not create pin range\n");
		kfree(pin_range);
		return ret;
	}
	chip_dbg(gc, "created GPIO range %d->%d ==> %s PIN %d->%d\n",
		 gpio_offset, gpio_offset + npins - 1,
		 pinctl_name,
		 pin_offset, pin_offset + npins - 1);

	list_add_tail(&pin_range->node, &gdev->pin_ranges);

	return 0;
}
EXPORT_SYMBOL_GPL(gpiochip_add_pin_range);

/**
 * gpiochip_remove_pin_ranges() - remove all the GPIO <-> pin mappings
 * @gc: the chip to remove all the mappings for
 */
void gpiochip_remove_pin_ranges(struct gpio_chip *gc)
{
	struct gpio_pin_range *pin_range, *tmp;
	struct gpio_device *gdev = gc->gpiodev;

	list_for_each_entry_safe(pin_range, tmp, &gdev->pin_ranges, node) {
		list_del(&pin_range->node);
		pinctrl_remove_gpio_range(pin_range->pctldev,
				&pin_range->range);
		kfree(pin_range);
	}
}
EXPORT_SYMBOL_GPL(gpiochip_remove_pin_ranges);

#endif /* CONFIG_PINCTRL */

/* These "optional" allocation calls help prevent drivers from stomping
 * on each other, and help provide better diagnostics in debugfs.
 * They're called even less than the "set direction" calls.
 */
static int gpiod_request_commit(struct gpio_desc *desc, const char *label)
{
	unsigned int offset;
	int ret;

	CLASS(gpio_chip_guard, guard)(desc);
	if (!guard.gc)
		return -ENODEV;

	if (test_and_set_bit(FLAG_REQUESTED, &desc->flags))
		return -EBUSY;

	offset = gpio_chip_hwgpio(desc);
	if (!gpiochip_line_is_valid(guard.gc, offset))
		return -EINVAL;

	/* NOTE:  gpio_request() can be called in early boot,
	 * before IRQs are enabled, for non-sleeping (SOC) GPIOs.
	 */

	if (guard.gc->request) {
		ret = guard.gc->request(guard.gc, offset);
		if (ret > 0)
			ret = -EBADE;
		if (ret)
			goto out_clear_bit;
	}

	if (guard.gc->get_direction)
		gpiod_get_direction(desc);

	ret = desc_set_label(desc, label ? : "?");
	if (ret)
		goto out_clear_bit;

	return 0;

out_clear_bit:
	clear_bit(FLAG_REQUESTED, &desc->flags);
	return ret;
}

/*
 * This descriptor validation needs to be inserted verbatim into each
 * function taking a descriptor, so we need to use a preprocessor
 * macro to avoid endless duplication. If the desc is NULL it is an
 * optional GPIO and calls should just bail out.
 */
static int validate_desc(const struct gpio_desc *desc, const char *func)
{
	if (!desc)
		return 0;

	if (IS_ERR(desc)) {
		pr_warn("%s: invalid GPIO (errorpointer)\n", func);
		return PTR_ERR(desc);
	}

	return 1;
}

#define VALIDATE_DESC(desc) do { \
	int __valid = validate_desc(desc, __func__); \
	if (__valid <= 0) \
		return __valid; \
	} while (0)

#define VALIDATE_DESC_VOID(desc) do { \
	int __valid = validate_desc(desc, __func__); \
	if (__valid <= 0) \
		return; \
	} while (0)

int gpiod_request(struct gpio_desc *desc, const char *label)
{
	int ret = -EPROBE_DEFER;

	VALIDATE_DESC(desc);

	if (try_module_get(desc->gdev->owner)) {
		ret = gpiod_request_commit(desc, label);
		if (ret)
			module_put(desc->gdev->owner);
		else
			gpio_device_get(desc->gdev);
	}

	if (ret)
		gpiod_dbg(desc, "%s: status %d\n", __func__, ret);

	return ret;
}

static void gpiod_free_commit(struct gpio_desc *desc)
{
	unsigned long flags;

	might_sleep();

	CLASS(gpio_chip_guard, guard)(desc);

	flags = READ_ONCE(desc->flags);

	if (guard.gc && test_bit(FLAG_REQUESTED, &flags)) {
		if (guard.gc->free)
			guard.gc->free(guard.gc, gpio_chip_hwgpio(desc));

		clear_bit(FLAG_ACTIVE_LOW, &flags);
		clear_bit(FLAG_REQUESTED, &flags);
		clear_bit(FLAG_OPEN_DRAIN, &flags);
		clear_bit(FLAG_OPEN_SOURCE, &flags);
		clear_bit(FLAG_PULL_UP, &flags);
		clear_bit(FLAG_PULL_DOWN, &flags);
		clear_bit(FLAG_BIAS_DISABLE, &flags);
		clear_bit(FLAG_EDGE_RISING, &flags);
		clear_bit(FLAG_EDGE_FALLING, &flags);
		clear_bit(FLAG_IS_HOGGED, &flags);
#ifdef CONFIG_OF_DYNAMIC
		WRITE_ONCE(desc->hog, NULL);
#endif
		desc_set_label(desc, NULL);
		WRITE_ONCE(desc->flags, flags);
#ifdef CONFIG_GPIO_CDEV
		WRITE_ONCE(desc->debounce_period_us, 0);
#endif
		gpiod_line_state_notify(desc, GPIO_V2_LINE_CHANGED_RELEASED);
	}
}

void gpiod_free(struct gpio_desc *desc)
{
	VALIDATE_DESC_VOID(desc);

	gpiod_free_commit(desc);
	module_put(desc->gdev->owner);
	gpio_device_put(desc->gdev);
}

/**
 * gpiochip_dup_line_label - Get a copy of the consumer label.
 * @gc: GPIO chip controlling this line.
 * @offset: Hardware offset of the line.
 *
 * Returns:
 * Pointer to a copy of the consumer label if the line is requested or NULL
 * if it's not. If a valid pointer was returned, it must be freed using
 * kfree(). In case of a memory allocation error, the function returns %ENOMEM.
 *
 * Must not be called from atomic context.
 */
char *gpiochip_dup_line_label(struct gpio_chip *gc, unsigned int offset)
{
	struct gpio_desc *desc;
	char *label;

	desc = gpiochip_get_desc(gc, offset);
	if (IS_ERR(desc))
		return NULL;

	if (!test_bit(FLAG_REQUESTED, &desc->flags))
		return NULL;

	guard(srcu)(&desc->gdev->desc_srcu);

	label = kstrdup(gpiod_get_label(desc), GFP_KERNEL);
	if (!label)
		return ERR_PTR(-ENOMEM);

	return label;
}
EXPORT_SYMBOL_GPL(gpiochip_dup_line_label);

static inline const char *function_name_or_default(const char *con_id)
{
	return con_id ?: "(default)";
}

/**
 * gpiochip_request_own_desc - Allow GPIO chip to request its own descriptor
 * @gc: GPIO chip
 * @hwnum: hardware number of the GPIO for which to request the descriptor
 * @label: label for the GPIO
 * @lflags: lookup flags for this GPIO or 0 if default, this can be used to
 * specify things like line inversion semantics with the machine flags
 * such as GPIO_OUT_LOW
 * @dflags: descriptor request flags for this GPIO or 0 if default, this
 * can be used to specify consumer semantics such as open drain
 *
 * Function allows GPIO chip drivers to request and use their own GPIO
 * descriptors via gpiolib API. Difference to gpiod_request() is that this
 * function will not increase reference count of the GPIO chip module. This
 * allows the GPIO chip module to be unloaded as needed (we assume that the
 * GPIO chip driver handles freeing the GPIOs it has requested).
 *
 * Returns:
 * A pointer to the GPIO descriptor, or an ERR_PTR()-encoded negative error
 * code on failure.
 */
struct gpio_desc *gpiochip_request_own_desc(struct gpio_chip *gc,
					    unsigned int hwnum,
					    const char *label,
					    enum gpio_lookup_flags lflags,
					    enum gpiod_flags dflags)
{
	struct gpio_desc *desc = gpiochip_get_desc(gc, hwnum);
	const char *name = function_name_or_default(label);
	int ret;

	if (IS_ERR(desc)) {
		chip_err(gc, "failed to get GPIO %s descriptor\n", name);
		return desc;
	}

	ret = gpiod_request_commit(desc, label);
	if (ret < 0)
		return ERR_PTR(ret);

	ret = gpiod_configure_flags(desc, label, lflags, dflags);
	if (ret) {
		gpiod_free_commit(desc);
		chip_err(gc, "setup of own GPIO %s failed\n", name);
		return ERR_PTR(ret);
	}

	gpiod_line_state_notify(desc, GPIO_V2_LINE_CHANGED_REQUESTED);

	return desc;
}
EXPORT_SYMBOL_GPL(gpiochip_request_own_desc);

/**
 * gpiochip_free_own_desc - Free GPIO requested by the chip driver
 * @desc: GPIO descriptor to free
 *
 * Function frees the given GPIO requested previously with
 * gpiochip_request_own_desc().
 */
void gpiochip_free_own_desc(struct gpio_desc *desc)
{
	if (desc)
		gpiod_free_commit(desc);
}
EXPORT_SYMBOL_GPL(gpiochip_free_own_desc);

/*
 * Drivers MUST set GPIO direction before making get/set calls.  In
 * some cases this is done in early boot, before IRQs are enabled.
 *
 * As a rule these aren't called more than once (except for drivers
 * using the open-drain emulation idiom) so these are natural places
 * to accumulate extra debugging checks.  Note that we can't (yet)
 * rely on gpio_request() having been called beforehand.
 */

int gpio_do_set_config(struct gpio_desc *desc, unsigned long config)
{
	int ret;

	CLASS(gpio_chip_guard, guard)(desc);
	if (!guard.gc)
		return -ENODEV;

	if (!guard.gc->set_config)
		return -ENOTSUPP;

	ret = guard.gc->set_config(guard.gc, gpio_chip_hwgpio(desc), config);
	if (ret > 0)
		ret = -EBADE;

#ifdef CONFIG_GPIO_CDEV
	/*
	 * Special case - if we're setting debounce period, we need to store
	 * it in the descriptor in case user-space wants to know it.
	 */
	if (!ret && pinconf_to_config_param(config) == PIN_CONFIG_INPUT_DEBOUNCE)
		WRITE_ONCE(desc->debounce_period_us,
			   pinconf_to_config_argument(config));
#endif
	return ret;
}

static int gpio_set_config_with_argument(struct gpio_desc *desc,
					 enum pin_config_param mode,
					 u32 argument)
{
	unsigned long config;

	config = pinconf_to_config_packed(mode, argument);
	return gpio_do_set_config(desc, config);
}

static int gpio_set_config_with_argument_optional(struct gpio_desc *desc,
						  enum pin_config_param mode,
						  u32 argument)
{
	struct device *dev = &desc->gdev->dev;
	int gpio = gpio_chip_hwgpio(desc);
	int ret;

	ret = gpio_set_config_with_argument(desc, mode, argument);
	if (ret != -ENOTSUPP)
		return ret;

	switch (mode) {
	case PIN_CONFIG_PERSIST_STATE:
		dev_dbg(dev, "Persistence not supported for GPIO %d\n", gpio);
		break;
	default:
		break;
	}

	return 0;
}

static int gpio_set_config(struct gpio_desc *desc, enum pin_config_param mode)
{
	return gpio_set_config_with_argument(desc, mode, 0);
}

static int gpio_set_bias(struct gpio_desc *desc)
{
	enum pin_config_param bias;
	unsigned long flags;
	unsigned int arg;

	flags = READ_ONCE(desc->flags);

	if (test_bit(FLAG_BIAS_DISABLE, &flags))
		bias = PIN_CONFIG_BIAS_DISABLE;
	else if (test_bit(FLAG_PULL_UP, &flags))
		bias = PIN_CONFIG_BIAS_PULL_UP;
	else if (test_bit(FLAG_PULL_DOWN, &flags))
		bias = PIN_CONFIG_BIAS_PULL_DOWN;
	else
		return 0;

	switch (bias) {
	case PIN_CONFIG_BIAS_PULL_DOWN:
	case PIN_CONFIG_BIAS_PULL_UP:
		arg = 1;
		break;

	default:
		arg = 0;
		break;
	}

	return gpio_set_config_with_argument_optional(desc, bias, arg);
}

/**
 * gpio_set_debounce_timeout() - Set debounce timeout
 * @desc:	GPIO descriptor to set the debounce timeout
 * @debounce:	Debounce timeout in microseconds
 *
 * The function calls the certain GPIO driver to set debounce timeout
 * in the hardware.
 *
 * Returns:
 * 0 on success, or negative errno on failure.
 */
int gpio_set_debounce_timeout(struct gpio_desc *desc, unsigned int debounce)
{
	int ret;

	ret = gpio_set_config_with_argument_optional(desc,
						     PIN_CONFIG_INPUT_DEBOUNCE,
						     debounce);
	if (!ret)
		gpiod_line_state_notify(desc, GPIO_V2_LINE_CHANGED_CONFIG);

	return ret;
}

static int gpiochip_direction_input(struct gpio_chip *gc, unsigned int offset)
{
	int ret;

	lockdep_assert_held(&gc->gpiodev->srcu);

	if (WARN_ON(!gc->direction_input))
		return -EOPNOTSUPP;

	ret = gc->direction_input(gc, offset);
	if (ret > 0)
		ret = -EBADE;

	return ret;
}

static int gpiochip_direction_output(struct gpio_chip *gc, unsigned int offset,
				     int value)
{
	int ret;

	lockdep_assert_held(&gc->gpiodev->srcu);

	if (WARN_ON(!gc->direction_output))
		return -EOPNOTSUPP;

	ret = gc->direction_output(gc, offset, value);
	if (ret > 0)
		ret = -EBADE;

	return ret;
}

/**
 * gpiod_direction_input - set the GPIO direction to input
 * @desc:	GPIO to set to input
 *
 * Set the direction of the passed GPIO to input, such as gpiod_get_value() can
 * be called safely on it.
 *
 * Returns:
 * 0 on success, or negative errno on failure.
 */
int gpiod_direction_input(struct gpio_desc *desc)
{
	int ret;

	VALIDATE_DESC(desc);

	ret = gpiod_direction_input_nonotify(desc);
	if (ret == 0)
		gpiod_line_state_notify(desc, GPIO_V2_LINE_CHANGED_CONFIG);

	return ret;
}
EXPORT_SYMBOL_GPL(gpiod_direction_input);

int gpiod_direction_input_nonotify(struct gpio_desc *desc)
{
	int ret = 0, dir;

	CLASS(gpio_chip_guard, guard)(desc);
	if (!guard.gc)
		return -ENODEV;

	/*
	 * It is legal to have no .get() and .direction_input() specified if
	 * the chip is output-only, but you can't specify .direction_input()
	 * and not support the .get() operation, that doesn't make sense.
	 */
	if (!guard.gc->get && guard.gc->direction_input) {
		gpiod_warn(desc,
			   "%s: missing get() but have direction_input()\n",
			   __func__);
		return -EIO;
	}

	/*
	 * If we have a .direction_input() callback, things are simple,
	 * just call it. Else we are some input-only chip so try to check the
	 * direction (if .get_direction() is supported) else we silently
	 * assume we are in input mode after this.
	 */
	if (guard.gc->direction_input) {
		ret = gpiochip_direction_input(guard.gc,
					       gpio_chip_hwgpio(desc));
	} else if (guard.gc->get_direction) {
		dir = gpiochip_get_direction(guard.gc, gpio_chip_hwgpio(desc));
		if (dir < 0)
			return dir;

		if (dir != GPIO_LINE_DIRECTION_IN) {
			gpiod_warn(desc,
				   "%s: missing direction_input() operation and line is output\n",
				    __func__);
			return -EIO;
		}
	}
	if (ret == 0) {
		clear_bit(FLAG_IS_OUT, &desc->flags);
		ret = gpio_set_bias(desc);
	}

	trace_gpio_direction(desc_to_gpio(desc), 1, ret);

	return ret;
}

static int gpiochip_set(struct gpio_chip *gc, unsigned int offset, int value)
{
	int ret;

	lockdep_assert_held(&gc->gpiodev->srcu);

	if (WARN_ON(unlikely(!gc->set && !gc->set_rv)))
		return -EOPNOTSUPP;

	if (gc->set_rv) {
		ret = gc->set_rv(gc, offset, value);
		if (ret > 0)
			ret = -EBADE;

		return ret;
	}

	gc->set(gc, offset, value);
	return 0;
}

static int gpiod_direction_output_raw_commit(struct gpio_desc *desc, int value)
{
	int val = !!value, ret = 0, dir;

	CLASS(gpio_chip_guard, guard)(desc);
	if (!guard.gc)
		return -ENODEV;

	/*
	 * It's OK not to specify .direction_output() if the gpiochip is
	 * output-only, but if there is then not even a .set() operation it
	 * is pretty tricky to drive the output line.
	 */
	if (!guard.gc->set && !guard.gc->direction_output) {
		gpiod_warn(desc,
			   "%s: missing set() and direction_output() operations\n",
			   __func__);
		return -EIO;
	}

	if (guard.gc->direction_output) {
		ret = gpiochip_direction_output(guard.gc,
						gpio_chip_hwgpio(desc), val);
	} else {
		/* Check that we are in output mode if we can */
		if (guard.gc->get_direction) {
			dir = gpiochip_get_direction(guard.gc,
						     gpio_chip_hwgpio(desc));
			if (dir < 0)
				return dir;

			if (dir != GPIO_LINE_DIRECTION_OUT) {
				gpiod_warn(desc,
					   "%s: missing direction_output() operation\n",
					   __func__);
				return -EIO;
			}
		}
		/*
		 * If we can't actively set the direction, we are some
		 * output-only chip, so just drive the output as desired.
		 */
		ret = gpiochip_set(guard.gc, gpio_chip_hwgpio(desc), val);
		if (ret)
			return ret;
	}

	if (!ret)
		set_bit(FLAG_IS_OUT, &desc->flags);
	trace_gpio_value(desc_to_gpio(desc), 0, val);
	trace_gpio_direction(desc_to_gpio(desc), 0, ret);
	return ret;
}

/**
 * gpiod_direction_output_raw - set the GPIO direction to output
 * @desc:	GPIO to set to output
 * @value:	initial output value of the GPIO
 *
 * Set the direction of the passed GPIO to output, such as gpiod_set_value() can
 * be called safely on it. The initial value of the output must be specified
 * as raw value on the physical line without regard for the ACTIVE_LOW status.
 *
 * Returns:
 * 0 on success, or negative errno on failure.
 */
int gpiod_direction_output_raw(struct gpio_desc *desc, int value)
{
	int ret;

	VALIDATE_DESC(desc);

	ret = gpiod_direction_output_raw_commit(desc, value);
	if (ret == 0)
		gpiod_line_state_notify(desc, GPIO_V2_LINE_CHANGED_CONFIG);

	return ret;
}
EXPORT_SYMBOL_GPL(gpiod_direction_output_raw);

/**
 * gpiod_direction_output - set the GPIO direction to output
 * @desc:	GPIO to set to output
 * @value:	initial output value of the GPIO
 *
 * Set the direction of the passed GPIO to output, such as gpiod_set_value() can
 * be called safely on it. The initial value of the output must be specified
 * as the logical value of the GPIO, i.e. taking its ACTIVE_LOW status into
 * account.
 *
 * Returns:
 * 0 on success, or negative errno on failure.
 */
int gpiod_direction_output(struct gpio_desc *desc, int value)
{
	int ret;

	VALIDATE_DESC(desc);

	ret = gpiod_direction_output_nonotify(desc, value);
	if (ret == 0)
		gpiod_line_state_notify(desc, GPIO_V2_LINE_CHANGED_CONFIG);

	return ret;
}
EXPORT_SYMBOL_GPL(gpiod_direction_output);

int gpiod_direction_output_nonotify(struct gpio_desc *desc, int value)
{
	unsigned long flags;
	int ret;

	flags = READ_ONCE(desc->flags);

	if (test_bit(FLAG_ACTIVE_LOW, &flags))
		value = !value;
	else
		value = !!value;

	/* GPIOs used for enabled IRQs shall not be set as output */
	if (test_bit(FLAG_USED_AS_IRQ, &flags) &&
	    test_bit(FLAG_IRQ_IS_ENABLED, &flags)) {
		gpiod_err(desc,
			  "%s: tried to set a GPIO tied to an IRQ as output\n",
			  __func__);
		return -EIO;
	}

	if (test_bit(FLAG_OPEN_DRAIN, &flags)) {
		/* First see if we can enable open drain in hardware */
		ret = gpio_set_config(desc, PIN_CONFIG_DRIVE_OPEN_DRAIN);
		if (!ret)
			goto set_output_value;
		/* Emulate open drain by not actively driving the line high */
		if (value)
			goto set_output_flag;
	} else if (test_bit(FLAG_OPEN_SOURCE, &flags)) {
		ret = gpio_set_config(desc, PIN_CONFIG_DRIVE_OPEN_SOURCE);
		if (!ret)
			goto set_output_value;
		/* Emulate open source by not actively driving the line low */
		if (!value)
			goto set_output_flag;
	} else {
		gpio_set_config(desc, PIN_CONFIG_DRIVE_PUSH_PULL);
	}

set_output_value:
	ret = gpio_set_bias(desc);
	if (ret)
		return ret;
	return gpiod_direction_output_raw_commit(desc, value);

set_output_flag:
	ret = gpiod_direction_input_nonotify(desc);
	if (ret)
		return ret;
	/*
	 * When emulating open-source or open-drain functionalities by not
	 * actively driving the line (setting mode to input) we still need to
	 * set the IS_OUT flag or otherwise we won't be able to set the line
	 * value anymore.
	 */
	set_bit(FLAG_IS_OUT, &desc->flags);
	return 0;
}

#if IS_ENABLED(CONFIG_HTE)
/**
 * gpiod_enable_hw_timestamp_ns - Enable hardware timestamp in nanoseconds.
 *
 * @desc: GPIO to enable.
 * @flags: Flags related to GPIO edge.
 *
 * Returns:
 * 0 on success, or negative errno on failure.
 */
int gpiod_enable_hw_timestamp_ns(struct gpio_desc *desc, unsigned long flags)
{
	int ret = 0;

	VALIDATE_DESC(desc);

	CLASS(gpio_chip_guard, guard)(desc);
	if (!guard.gc)
		return -ENODEV;

	if (!guard.gc->en_hw_timestamp) {
		gpiod_warn(desc, "%s: hw ts not supported\n", __func__);
		return -ENOTSUPP;
	}

	ret = guard.gc->en_hw_timestamp(guard.gc,
					gpio_chip_hwgpio(desc), flags);
	if (ret)
		gpiod_warn(desc, "%s: hw ts request failed\n", __func__);

	return ret;
}
EXPORT_SYMBOL_GPL(gpiod_enable_hw_timestamp_ns);

/**
 * gpiod_disable_hw_timestamp_ns - Disable hardware timestamp.
 *
 * @desc: GPIO to disable.
 * @flags: Flags related to GPIO edge, same value as used during enable call.
 *
 * Returns:
 * 0 on success, or negative errno on failure.
 */
int gpiod_disable_hw_timestamp_ns(struct gpio_desc *desc, unsigned long flags)
{
	int ret = 0;

	VALIDATE_DESC(desc);

	CLASS(gpio_chip_guard, guard)(desc);
	if (!guard.gc)
		return -ENODEV;

	if (!guard.gc->dis_hw_timestamp) {
		gpiod_warn(desc, "%s: hw ts not supported\n", __func__);
		return -ENOTSUPP;
	}

	ret = guard.gc->dis_hw_timestamp(guard.gc, gpio_chip_hwgpio(desc),
					 flags);
	if (ret)
		gpiod_warn(desc, "%s: hw ts release failed\n", __func__);

	return ret;
}
EXPORT_SYMBOL_GPL(gpiod_disable_hw_timestamp_ns);
#endif /* CONFIG_HTE */

/**
 * gpiod_set_config - sets @config for a GPIO
 * @desc: descriptor of the GPIO for which to set the configuration
 * @config: Same packed config format as generic pinconf
 *
 * Returns:
 * 0 on success, %-ENOTSUPP if the controller doesn't support setting the
 * configuration.
 */
int gpiod_set_config(struct gpio_desc *desc, unsigned long config)
{
	int ret;

	VALIDATE_DESC(desc);

	ret = gpio_do_set_config(desc, config);
	if (!ret) {
		/* These are the only options we notify the userspace about. */
		switch (pinconf_to_config_param(config)) {
		case PIN_CONFIG_BIAS_DISABLE:
		case PIN_CONFIG_BIAS_PULL_DOWN:
		case PIN_CONFIG_BIAS_PULL_UP:
		case PIN_CONFIG_DRIVE_OPEN_DRAIN:
		case PIN_CONFIG_DRIVE_OPEN_SOURCE:
		case PIN_CONFIG_DRIVE_PUSH_PULL:
		case PIN_CONFIG_INPUT_DEBOUNCE:
			gpiod_line_state_notify(desc,
						GPIO_V2_LINE_CHANGED_CONFIG);
			break;
		default:
			break;
		}
	}

	return ret;
}
EXPORT_SYMBOL_GPL(gpiod_set_config);

/**
 * gpiod_set_debounce - sets @debounce time for a GPIO
 * @desc: descriptor of the GPIO for which to set debounce time
 * @debounce: debounce time in microseconds
 *
 * Returns:
 * 0 on success, %-ENOTSUPP if the controller doesn't support setting the
 * debounce time.
 */
int gpiod_set_debounce(struct gpio_desc *desc, unsigned int debounce)
{
	unsigned long config;

	config = pinconf_to_config_packed(PIN_CONFIG_INPUT_DEBOUNCE, debounce);
	return gpiod_set_config(desc, config);
}
EXPORT_SYMBOL_GPL(gpiod_set_debounce);

/**
 * gpiod_set_transitory - Lose or retain GPIO state on suspend or reset
 * @desc: descriptor of the GPIO for which to configure persistence
 * @transitory: True to lose state on suspend or reset, false for persistence
 *
 * Returns:
 * 0 on success, otherwise a negative error code.
 */
int gpiod_set_transitory(struct gpio_desc *desc, bool transitory)
{
	VALIDATE_DESC(desc);
	/*
	 * Handle FLAG_TRANSITORY first, enabling queries to gpiolib for
	 * persistence state.
	 */
	assign_bit(FLAG_TRANSITORY, &desc->flags, transitory);

	/* If the driver supports it, set the persistence state now */
	return gpio_set_config_with_argument_optional(desc,
						      PIN_CONFIG_PERSIST_STATE,
						      !transitory);
}

/**
 * gpiod_is_active_low - test whether a GPIO is active-low or not
 * @desc: the gpio descriptor to test
 *
 * Returns:
 * 1 if the GPIO is active-low, 0 otherwise.
 */
int gpiod_is_active_low(const struct gpio_desc *desc)
{
	VALIDATE_DESC(desc);
	return test_bit(FLAG_ACTIVE_LOW, &desc->flags);
}
EXPORT_SYMBOL_GPL(gpiod_is_active_low);

/**
 * gpiod_toggle_active_low - toggle whether a GPIO is active-low or not
 * @desc: the gpio descriptor to change
 */
void gpiod_toggle_active_low(struct gpio_desc *desc)
{
	VALIDATE_DESC_VOID(desc);
	change_bit(FLAG_ACTIVE_LOW, &desc->flags);
	gpiod_line_state_notify(desc, GPIO_V2_LINE_CHANGED_CONFIG);
}
EXPORT_SYMBOL_GPL(gpiod_toggle_active_low);

static int gpiochip_get(struct gpio_chip *gc, unsigned int offset)
{
	int ret;

	lockdep_assert_held(&gc->gpiodev->srcu);

	/* Make sure this is called after checking for gc->get(). */
	ret = gc->get(gc, offset);
	if (ret > 1)
		ret = -EBADE;

	return ret;
}

static int gpio_chip_get_value(struct gpio_chip *gc, const struct gpio_desc *desc)
{
	return gc->get ? gpiochip_get(gc, gpio_chip_hwgpio(desc)) : -EIO;
}

/* I/O calls are only valid after configuration completed; the relevant
 * "is this a valid GPIO" error checks should already have been done.
 *
 * "Get" operations are often inlinable as reading a pin value register,
 * and masking the relevant bit in that register.
 *
 * When "set" operations are inlinable, they involve writing that mask to
 * one register to set a low value, or a different register to set it high.
 * Otherwise locking is needed, so there may be little value to inlining.
 *
 *------------------------------------------------------------------------
 *
 * IMPORTANT!!!  The hot paths -- get/set value -- assume that callers
 * have requested the GPIO.  That can include implicit requesting by
 * a direction setting call.  Marking a gpio as requested locks its chip
 * in memory, guaranteeing that these table lookups need no more locking
 * and that gpiochip_remove() will fail.
 *
 * REVISIT when debugging, consider adding some instrumentation to ensure
 * that the GPIO was actually requested.
 */

static int gpiod_get_raw_value_commit(const struct gpio_desc *desc)
{
	struct gpio_device *gdev;
	struct gpio_chip *gc;
	int value;

	/* FIXME Unable to use gpio_chip_guard due to const desc. */
	gdev = desc->gdev;

	guard(srcu)(&gdev->srcu);

	gc = srcu_dereference(gdev->chip, &gdev->srcu);
	if (!gc)
		return -ENODEV;

	value = gpio_chip_get_value(gc, desc);
	value = value < 0 ? value : !!value;
	trace_gpio_value(desc_to_gpio(desc), 1, value);
	return value;
}

static int gpio_chip_get_multiple(struct gpio_chip *gc,
				  unsigned long *mask, unsigned long *bits)
{
	int ret;
	
	lockdep_assert_held(&gc->gpiodev->srcu);

	if (gc->get_multiple) {
		ret = gc->get_multiple(gc, mask, bits);
		if (ret > 0)
			return -EBADE;
	}

	if (gc->get) {
		int i, value;

		for_each_set_bit(i, mask, gc->ngpio) {
			value = gpiochip_get(gc, i);
			if (value < 0)
				return value;
			__assign_bit(i, bits, value);
		}
		return 0;
	}
	return -EIO;
}

/* The 'other' chip must be protected with its GPIO device's SRCU. */
static bool gpio_device_chip_cmp(struct gpio_device *gdev, struct gpio_chip *gc)
{
	guard(srcu)(&gdev->srcu);

	return gc == srcu_dereference(gdev->chip, &gdev->srcu);
}

int gpiod_get_array_value_complex(bool raw, bool can_sleep,
				  unsigned int array_size,
				  struct gpio_desc **desc_array,
				  struct gpio_array *array_info,
				  unsigned long *value_bitmap)
{
	struct gpio_chip *gc;
	int ret, i = 0;

	/*
	 * Validate array_info against desc_array and its size.
	 * It should immediately follow desc_array if both
	 * have been obtained from the same gpiod_get_array() call.
	 */
	if (array_info && array_info->desc == desc_array &&
	    array_size <= array_info->size &&
	    (void *)array_info == desc_array + array_info->size) {
		if (!can_sleep)
			WARN_ON(array_info->gdev->can_sleep);

		guard(srcu)(&array_info->gdev->srcu);
		gc = srcu_dereference(array_info->gdev->chip,
				      &array_info->gdev->srcu);
		if (!gc)
			return -ENODEV;

		ret = gpio_chip_get_multiple(gc, array_info->get_mask,
					     value_bitmap);
		if (ret)
			return ret;

		if (!raw && !bitmap_empty(array_info->invert_mask, array_size))
			bitmap_xor(value_bitmap, value_bitmap,
				   array_info->invert_mask, array_size);

		i = find_first_zero_bit(array_info->get_mask, array_size);
		if (i == array_size)
			return 0;
	} else {
		array_info = NULL;
	}

	while (i < array_size) {
		DECLARE_BITMAP(fastpath_mask, FASTPATH_NGPIO);
		DECLARE_BITMAP(fastpath_bits, FASTPATH_NGPIO);
		unsigned long *mask, *bits;
		int first, j;

		CLASS(gpio_chip_guard, guard)(desc_array[i]);
		if (!guard.gc)
			return -ENODEV;

		if (likely(guard.gc->ngpio <= FASTPATH_NGPIO)) {
			mask = fastpath_mask;
			bits = fastpath_bits;
		} else {
			gfp_t flags = can_sleep ? GFP_KERNEL : GFP_ATOMIC;

			mask = bitmap_alloc(guard.gc->ngpio, flags);
			if (!mask)
				return -ENOMEM;

			bits = bitmap_alloc(guard.gc->ngpio, flags);
			if (!bits) {
				bitmap_free(mask);
				return -ENOMEM;
			}
		}

		bitmap_zero(mask, guard.gc->ngpio);

		if (!can_sleep)
			WARN_ON(guard.gc->can_sleep);

		/* collect all inputs belonging to the same chip */
		first = i;
		do {
			const struct gpio_desc *desc = desc_array[i];
			int hwgpio = gpio_chip_hwgpio(desc);

			__set_bit(hwgpio, mask);
			i++;

			if (array_info)
				i = find_next_zero_bit(array_info->get_mask,
						       array_size, i);
		} while ((i < array_size) &&
			 gpio_device_chip_cmp(desc_array[i]->gdev, guard.gc));

		ret = gpio_chip_get_multiple(guard.gc, mask, bits);
		if (ret) {
			if (mask != fastpath_mask)
				bitmap_free(mask);
			if (bits != fastpath_bits)
				bitmap_free(bits);
			return ret;
		}

		for (j = first; j < i; ) {
			const struct gpio_desc *desc = desc_array[j];
			int hwgpio = gpio_chip_hwgpio(desc);
			int value = test_bit(hwgpio, bits);

			if (!raw && test_bit(FLAG_ACTIVE_LOW, &desc->flags))
				value = !value;
			__assign_bit(j, value_bitmap, value);
			trace_gpio_value(desc_to_gpio(desc), 1, value);
			j++;

			if (array_info)
				j = find_next_zero_bit(array_info->get_mask, i,
						       j);
		}

		if (mask != fastpath_mask)
			bitmap_free(mask);
		if (bits != fastpath_bits)
			bitmap_free(bits);
	}
	return 0;
}

/**
 * gpiod_get_raw_value() - return a gpio's raw value
 * @desc: gpio whose value will be returned
 *
 * Returns:
 * The GPIO's raw value, i.e. the value of the physical line disregarding
 * its ACTIVE_LOW status, or negative errno on failure.
 *
 * This function can be called from contexts where we cannot sleep, and will
 * complain if the GPIO chip functions potentially sleep.
 */
int gpiod_get_raw_value(const struct gpio_desc *desc)
{
	VALIDATE_DESC(desc);
	/* Should be using gpiod_get_raw_value_cansleep() */
	WARN_ON(desc->gdev->can_sleep);
	return gpiod_get_raw_value_commit(desc);
}
EXPORT_SYMBOL_GPL(gpiod_get_raw_value);

/**
 * gpiod_get_value() - return a gpio's value
 * @desc: gpio whose value will be returned
 *
 * Returns:
 * The GPIO's logical value, i.e. taking the ACTIVE_LOW status into
 * account, or negative errno on failure.
 *
 * This function can be called from contexts where we cannot sleep, and will
 * complain if the GPIO chip functions potentially sleep.
 */
int gpiod_get_value(const struct gpio_desc *desc)
{
	int value;

	VALIDATE_DESC(desc);
	/* Should be using gpiod_get_value_cansleep() */
	WARN_ON(desc->gdev->can_sleep);

	value = gpiod_get_raw_value_commit(desc);
	if (value < 0)
		return value;

	if (test_bit(FLAG_ACTIVE_LOW, &desc->flags))
		value = !value;

	return value;
}
EXPORT_SYMBOL_GPL(gpiod_get_value);

/**
 * gpiod_get_raw_array_value() - read raw values from an array of GPIOs
 * @array_size: number of elements in the descriptor array / value bitmap
 * @desc_array: array of GPIO descriptors whose values will be read
 * @array_info: information on applicability of fast bitmap processing path
 * @value_bitmap: bitmap to store the read values
 *
 * Read the raw values of the GPIOs, i.e. the values of the physical lines
 * without regard for their ACTIVE_LOW status.
 *
 * This function can be called from contexts where we cannot sleep,
 * and it will complain if the GPIO chip functions potentially sleep.
 *
 * Returns:
 * 0 on success, or negative errno on failure.
 */
int gpiod_get_raw_array_value(unsigned int array_size,
			      struct gpio_desc **desc_array,
			      struct gpio_array *array_info,
			      unsigned long *value_bitmap)
{
	if (!desc_array)
		return -EINVAL;
	return gpiod_get_array_value_complex(true, false, array_size,
					     desc_array, array_info,
					     value_bitmap);
}
EXPORT_SYMBOL_GPL(gpiod_get_raw_array_value);

/**
 * gpiod_get_array_value() - read values from an array of GPIOs
 * @array_size: number of elements in the descriptor array / value bitmap
 * @desc_array: array of GPIO descriptors whose values will be read
 * @array_info: information on applicability of fast bitmap processing path
 * @value_bitmap: bitmap to store the read values
 *
 * Read the logical values of the GPIOs, i.e. taking their ACTIVE_LOW status
 * into account.
 *
 * This function can be called from contexts where we cannot sleep,
 * and it will complain if the GPIO chip functions potentially sleep.
 *
 * Returns:
 * 0 on success, or negative errno on failure.
 */
int gpiod_get_array_value(unsigned int array_size,
			  struct gpio_desc **desc_array,
			  struct gpio_array *array_info,
			  unsigned long *value_bitmap)
{
	if (!desc_array)
		return -EINVAL;
	return gpiod_get_array_value_complex(false, false, array_size,
					     desc_array, array_info,
					     value_bitmap);
}
EXPORT_SYMBOL_GPL(gpiod_get_array_value);

/*
 *  gpio_set_open_drain_value_commit() - Set the open drain gpio's value.
 * @desc: gpio descriptor whose state need to be set.
 * @value: Non-zero for setting it HIGH otherwise it will set to LOW.
 */
static int gpio_set_open_drain_value_commit(struct gpio_desc *desc, bool value)
{
	int ret = 0, offset = gpio_chip_hwgpio(desc);

	CLASS(gpio_chip_guard, guard)(desc);
	if (!guard.gc)
		return -ENODEV;

	if (value) {
		ret = gpiochip_direction_input(guard.gc, offset);
	} else {
		ret = gpiochip_direction_output(guard.gc, offset, 0);
		if (!ret)
			set_bit(FLAG_IS_OUT, &desc->flags);
	}
	trace_gpio_direction(desc_to_gpio(desc), value, ret);
	if (ret < 0)
		gpiod_err(desc,
			  "%s: Error in set_value for open drain err %d\n",
			  __func__, ret);

	return ret;
}

/*
 *  _gpio_set_open_source_value() - Set the open source gpio's value.
 * @desc: gpio descriptor whose state need to be set.
 * @value: Non-zero for setting it HIGH otherwise it will set to LOW.
 */
static int gpio_set_open_source_value_commit(struct gpio_desc *desc, bool value)
{
	int ret = 0, offset = gpio_chip_hwgpio(desc);

	CLASS(gpio_chip_guard, guard)(desc);
	if (!guard.gc)
		return -ENODEV;

	if (value) {
		ret = gpiochip_direction_output(guard.gc, offset, 1);
		if (!ret)
			set_bit(FLAG_IS_OUT, &desc->flags);
	} else {
		ret = gpiochip_direction_input(guard.gc, offset);
	}
	trace_gpio_direction(desc_to_gpio(desc), !value, ret);
	if (ret < 0)
		gpiod_err(desc,
			  "%s: Error in set_value for open source err %d\n",
			  __func__, ret);

	return ret;
}

static int gpiod_set_raw_value_commit(struct gpio_desc *desc, bool value)
{
	CLASS(gpio_chip_guard, guard)(desc);
	if (!guard.gc)
		return -ENODEV;

	trace_gpio_value(desc_to_gpio(desc), 0, value);
	return gpiochip_set(guard.gc, gpio_chip_hwgpio(desc), value);
}

/*
 * set multiple outputs on the same chip;
 * use the chip's set_multiple function if available;
 * otherwise set the outputs sequentially;
 * @chip: the GPIO chip we operate on
 * @mask: bit mask array; one bit per output; BITS_PER_LONG bits per word
 *        defines which outputs are to be changed
 * @bits: bit value array; one bit per output; BITS_PER_LONG bits per word
 *        defines the values the outputs specified by mask are to be set to
 *
 * Returns: 0 on success, negative error number on failure.
 */
static int gpiochip_set_multiple(struct gpio_chip *gc,
				 unsigned long *mask, unsigned long *bits)
{
	unsigned int i;
	int ret;

	lockdep_assert_held(&gc->gpiodev->srcu);

	if (gc->set_multiple_rv) {
		ret = gc->set_multiple_rv(gc, mask, bits);
		if (ret > 0)
			ret = -EBADE;

		return ret;
	}

	if (gc->set_multiple) {
		gc->set_multiple(gc, mask, bits);
		return 0;
	}

	/* set outputs if the corresponding mask bit is set */
	for_each_set_bit(i, mask, gc->ngpio) {
		ret = gpiochip_set(gc, i, test_bit(i, bits));
		if (ret)
			break;
	}

	return ret;
}

int gpiod_set_array_value_complex(bool raw, bool can_sleep,
				  unsigned int array_size,
				  struct gpio_desc **desc_array,
				  struct gpio_array *array_info,
				  unsigned long *value_bitmap)
{
	struct gpio_chip *gc;
	int i = 0, ret;

	/*
	 * Validate array_info against desc_array and its size.
	 * It should immediately follow desc_array if both
	 * have been obtained from the same gpiod_get_array() call.
	 */
	if (array_info && array_info->desc == desc_array &&
	    array_size <= array_info->size &&
	    (void *)array_info == desc_array + array_info->size) {
		if (!can_sleep)
			WARN_ON(array_info->gdev->can_sleep);

		guard(srcu)(&array_info->gdev->srcu);
		gc = srcu_dereference(array_info->gdev->chip,
				      &array_info->gdev->srcu);
		if (!gc)
			return -ENODEV;

		if (!raw && !bitmap_empty(array_info->invert_mask, array_size))
			bitmap_xor(value_bitmap, value_bitmap,
				   array_info->invert_mask, array_size);

		ret = gpiochip_set_multiple(gc, array_info->set_mask,
					    value_bitmap);
		if (ret)
			return ret;

		i = find_first_zero_bit(array_info->set_mask, array_size);
		if (i == array_size)
			return 0;
	} else {
		array_info = NULL;
	}

	while (i < array_size) {
		DECLARE_BITMAP(fastpath_mask, FASTPATH_NGPIO);
		DECLARE_BITMAP(fastpath_bits, FASTPATH_NGPIO);
		unsigned long *mask, *bits;
		int count = 0;

		CLASS(gpio_chip_guard, guard)(desc_array[i]);
		if (!guard.gc)
			return -ENODEV;

		if (likely(guard.gc->ngpio <= FASTPATH_NGPIO)) {
			mask = fastpath_mask;
			bits = fastpath_bits;
		} else {
			gfp_t flags = can_sleep ? GFP_KERNEL : GFP_ATOMIC;

			mask = bitmap_alloc(guard.gc->ngpio, flags);
			if (!mask)
				return -ENOMEM;

			bits = bitmap_alloc(guard.gc->ngpio, flags);
			if (!bits) {
				bitmap_free(mask);
				return -ENOMEM;
			}
		}

		bitmap_zero(mask, guard.gc->ngpio);

		if (!can_sleep)
			WARN_ON(guard.gc->can_sleep);

		do {
			struct gpio_desc *desc = desc_array[i];
			int hwgpio = gpio_chip_hwgpio(desc);
			int value = test_bit(i, value_bitmap);

			/*
			 * Pins applicable for fast input but not for
			 * fast output processing may have been already
			 * inverted inside the fast path, skip them.
			 */
			if (!raw && !(array_info &&
			    test_bit(i, array_info->invert_mask)) &&
			    test_bit(FLAG_ACTIVE_LOW, &desc->flags))
				value = !value;
			trace_gpio_value(desc_to_gpio(desc), 0, value);
			/*
			 * collect all normal outputs belonging to the same chip
			 * open drain and open source outputs are set individually
			 */
			if (test_bit(FLAG_OPEN_DRAIN, &desc->flags) && !raw) {
				gpio_set_open_drain_value_commit(desc, value);
			} else if (test_bit(FLAG_OPEN_SOURCE, &desc->flags) && !raw) {
				gpio_set_open_source_value_commit(desc, value);
			} else {
				__set_bit(hwgpio, mask);
				__assign_bit(hwgpio, bits, value);
				count++;
			}
			i++;

			if (array_info)
				i = find_next_zero_bit(array_info->set_mask,
						       array_size, i);
		} while ((i < array_size) &&
			 gpio_device_chip_cmp(desc_array[i]->gdev, guard.gc));
		/* push collected bits to outputs */
		if (count != 0) {
			ret = gpiochip_set_multiple(guard.gc, mask, bits);
			if (ret)
				return ret;
		}

		if (mask != fastpath_mask)
			bitmap_free(mask);
		if (bits != fastpath_bits)
			bitmap_free(bits);
	}
	return 0;
}

/**
 * gpiod_set_raw_value() - assign a gpio's raw value
 * @desc: gpio whose value will be assigned
 * @value: value to assign
 *
 * Set the raw value of the GPIO, i.e. the value of its physical line without
 * regard for its ACTIVE_LOW status.
 *
 * This function can be called from contexts where we cannot sleep, and will
 * complain if the GPIO chip functions potentially sleep.
 *
 * Returns:
 * 0 on success, negative error number on failure.
 */
int gpiod_set_raw_value(struct gpio_desc *desc, int value)
{
	VALIDATE_DESC(desc);
	/* Should be using gpiod_set_raw_value_cansleep() */
	WARN_ON(desc->gdev->can_sleep);
	return gpiod_set_raw_value_commit(desc, value);
}
EXPORT_SYMBOL_GPL(gpiod_set_raw_value);

/**
 * gpiod_set_value_nocheck() - set a GPIO line value without checking
 * @desc: the descriptor to set the value on
 * @value: value to set
 *
 * This sets the value of a GPIO line backing a descriptor, applying
 * different semantic quirks like active low and open drain/source
 * handling.
 *
 * Returns:
 * 0 on success, negative error number on failure.
 */
static int gpiod_set_value_nocheck(struct gpio_desc *desc, int value)
{
	if (test_bit(FLAG_ACTIVE_LOW, &desc->flags))
		value = !value;

	if (test_bit(FLAG_OPEN_DRAIN, &desc->flags))
		return gpio_set_open_drain_value_commit(desc, value);
	else if (test_bit(FLAG_OPEN_SOURCE, &desc->flags))
		return gpio_set_open_source_value_commit(desc, value);

	return gpiod_set_raw_value_commit(desc, value);
}

/**
 * gpiod_set_value() - assign a gpio's value
 * @desc: gpio whose value will be assigned
 * @value: value to assign
 *
 * Set the logical value of the GPIO, i.e. taking its ACTIVE_LOW,
 * OPEN_DRAIN and OPEN_SOURCE flags into account.
 *
 * This function can be called from contexts where we cannot sleep, and will
 * complain if the GPIO chip functions potentially sleep.
 *
 * Returns:
 * 0 on success, negative error number on failure.
 */
int gpiod_set_value(struct gpio_desc *desc, int value)
{
	VALIDATE_DESC(desc);
	/* Should be using gpiod_set_value_cansleep() */
	WARN_ON(desc->gdev->can_sleep);
	return gpiod_set_value_nocheck(desc, value);
}
EXPORT_SYMBOL_GPL(gpiod_set_value);

/**
 * gpiod_set_raw_array_value() - assign values to an array of GPIOs
 * @array_size: number of elements in the descriptor array / value bitmap
 * @desc_array: array of GPIO descriptors whose values will be assigned
 * @array_info: information on applicability of fast bitmap processing path
 * @value_bitmap: bitmap of values to assign
 *
 * Set the raw values of the GPIOs, i.e. the values of the physical lines
 * without regard for their ACTIVE_LOW status.
 *
 * This function can be called from contexts where we cannot sleep, and will
 * complain if the GPIO chip functions potentially sleep.
 *
 * Returns:
 * 0 on success, or negative errno on failure.
 */
int gpiod_set_raw_array_value(unsigned int array_size,
			      struct gpio_desc **desc_array,
			      struct gpio_array *array_info,
			      unsigned long *value_bitmap)
{
	if (!desc_array)
		return -EINVAL;
	return gpiod_set_array_value_complex(true, false, array_size,
					desc_array, array_info, value_bitmap);
}
EXPORT_SYMBOL_GPL(gpiod_set_raw_array_value);

/**
 * gpiod_set_array_value() - assign values to an array of GPIOs
 * @array_size: number of elements in the descriptor array / value bitmap
 * @desc_array: array of GPIO descriptors whose values will be assigned
 * @array_info: information on applicability of fast bitmap processing path
 * @value_bitmap: bitmap of values to assign
 *
 * Set the logical values of the GPIOs, i.e. taking their ACTIVE_LOW status
 * into account.
 *
 * This function can be called from contexts where we cannot sleep, and will
 * complain if the GPIO chip functions potentially sleep.
 *
 * Returns:
 * 0 on success, or negative errno on failure.
 */
int gpiod_set_array_value(unsigned int array_size,
			  struct gpio_desc **desc_array,
			  struct gpio_array *array_info,
			  unsigned long *value_bitmap)
{
	if (!desc_array)
		return -EINVAL;
	return gpiod_set_array_value_complex(false, false, array_size,
					     desc_array, array_info,
					     value_bitmap);
}
EXPORT_SYMBOL_GPL(gpiod_set_array_value);

/**
 * gpiod_cansleep() - report whether gpio value access may sleep
 * @desc: gpio to check
 *
 * Returns:
 * 0 for non-sleepable, 1 for sleepable, or an error code in case of error.
 */
int gpiod_cansleep(const struct gpio_desc *desc)
{
	VALIDATE_DESC(desc);
	return desc->gdev->can_sleep;
}
EXPORT_SYMBOL_GPL(gpiod_cansleep);

/**
 * gpiod_set_consumer_name() - set the consumer name for the descriptor
 * @desc: gpio to set the consumer name on
 * @name: the new consumer name
 *
 * Returns:
 * 0 on success, or negative errno on failure.
 */
int gpiod_set_consumer_name(struct gpio_desc *desc, const char *name)
{
	int ret;

	VALIDATE_DESC(desc);

	ret = desc_set_label(desc, name);
	if (ret == 0)
		gpiod_line_state_notify(desc, GPIO_V2_LINE_CHANGED_CONFIG);

	return ret;
}
EXPORT_SYMBOL_GPL(gpiod_set_consumer_name);

/**
 * gpiod_to_irq() - return the IRQ corresponding to a GPIO
 * @desc: gpio whose IRQ will be returned (already requested)
 *
 * Returns:
 * The IRQ corresponding to the passed GPIO, or an error code in case of error.
 */
int gpiod_to_irq(const struct gpio_desc *desc)
{
	struct gpio_device *gdev;
	struct gpio_chip *gc;
	int offset;

	/*
	 * Cannot VALIDATE_DESC() here as gpiod_to_irq() consumer semantics
	 * requires this function to not return zero on an invalid descriptor
	 * but rather a negative error number.
	 */
	if (IS_ERR_OR_NULL(desc))
		return -EINVAL;

	gdev = desc->gdev;
	/* FIXME Cannot use gpio_chip_guard due to const desc. */
	guard(srcu)(&gdev->srcu);
	gc = srcu_dereference(gdev->chip, &gdev->srcu);
	if (!gc)
		return -ENODEV;

	offset = gpio_chip_hwgpio(desc);
	if (gc->to_irq) {
		int retirq = gc->to_irq(gc, offset);

		/* Zero means NO_IRQ */
		if (!retirq)
			return -ENXIO;

		return retirq;
	}
#ifdef CONFIG_GPIOLIB_IRQCHIP
	if (gc->irq.chip) {
		/*
		 * Avoid race condition with other code, which tries to lookup
		 * an IRQ before the irqchip has been properly registered,
		 * i.e. while gpiochip is still being brought up.
		 */
		return -EPROBE_DEFER;
	}
#endif
	return -ENXIO;
}
EXPORT_SYMBOL_GPL(gpiod_to_irq);

/**
 * gpiochip_lock_as_irq() - lock a GPIO to be used as IRQ
 * @gc: the chip the GPIO to lock belongs to
 * @offset: the offset of the GPIO to lock as IRQ
 *
 * This is used directly by GPIO drivers that want to lock down
 * a certain GPIO line to be used for IRQs.
 *
 * Returns:
 * 0 on success, or negative errno on failure.
 */
int gpiochip_lock_as_irq(struct gpio_chip *gc, unsigned int offset)
{
	struct gpio_desc *desc;

	desc = gpiochip_get_desc(gc, offset);
	if (IS_ERR(desc))
		return PTR_ERR(desc);

	/*
	 * If it's fast: flush the direction setting if something changed
	 * behind our back
	 */
	if (!gc->can_sleep && gc->get_direction) {
		int dir = gpiod_get_direction(desc);

		if (dir < 0) {
			chip_err(gc, "%s: cannot get GPIO direction\n",
				 __func__);
			return dir;
		}
	}

	/* To be valid for IRQ the line needs to be input or open drain */
	if (test_bit(FLAG_IS_OUT, &desc->flags) &&
	    !test_bit(FLAG_OPEN_DRAIN, &desc->flags)) {
		chip_err(gc,
			 "%s: tried to flag a GPIO set as output for IRQ\n",
			 __func__);
		return -EIO;
	}

	set_bit(FLAG_USED_AS_IRQ, &desc->flags);
	set_bit(FLAG_IRQ_IS_ENABLED, &desc->flags);

	return 0;
}
EXPORT_SYMBOL_GPL(gpiochip_lock_as_irq);

/**
 * gpiochip_unlock_as_irq() - unlock a GPIO used as IRQ
 * @gc: the chip the GPIO to lock belongs to
 * @offset: the offset of the GPIO to lock as IRQ
 *
 * This is used directly by GPIO drivers that want to indicate
 * that a certain GPIO is no longer used exclusively for IRQ.
 */
void gpiochip_unlock_as_irq(struct gpio_chip *gc, unsigned int offset)
{
	struct gpio_desc *desc;

	desc = gpiochip_get_desc(gc, offset);
	if (IS_ERR(desc))
		return;

	clear_bit(FLAG_USED_AS_IRQ, &desc->flags);
	clear_bit(FLAG_IRQ_IS_ENABLED, &desc->flags);
}
EXPORT_SYMBOL_GPL(gpiochip_unlock_as_irq);

void gpiochip_disable_irq(struct gpio_chip *gc, unsigned int offset)
{
	struct gpio_desc *desc = gpiochip_get_desc(gc, offset);

	if (!IS_ERR(desc) &&
	    !WARN_ON(!test_bit(FLAG_USED_AS_IRQ, &desc->flags)))
		clear_bit(FLAG_IRQ_IS_ENABLED, &desc->flags);
}
EXPORT_SYMBOL_GPL(gpiochip_disable_irq);

void gpiochip_enable_irq(struct gpio_chip *gc, unsigned int offset)
{
	struct gpio_desc *desc = gpiochip_get_desc(gc, offset);

	if (!IS_ERR(desc) &&
	    !WARN_ON(!test_bit(FLAG_USED_AS_IRQ, &desc->flags))) {
		/*
		 * We must not be output when using IRQ UNLESS we are
		 * open drain.
		 */
		WARN_ON(test_bit(FLAG_IS_OUT, &desc->flags) &&
			!test_bit(FLAG_OPEN_DRAIN, &desc->flags));
		set_bit(FLAG_IRQ_IS_ENABLED, &desc->flags);
	}
}
EXPORT_SYMBOL_GPL(gpiochip_enable_irq);

bool gpiochip_line_is_irq(struct gpio_chip *gc, unsigned int offset)
{
	if (offset >= gc->ngpio)
		return false;

	return test_bit(FLAG_USED_AS_IRQ, &gc->gpiodev->descs[offset].flags);
}
EXPORT_SYMBOL_GPL(gpiochip_line_is_irq);

int gpiochip_reqres_irq(struct gpio_chip *gc, unsigned int offset)
{
	int ret;

	if (!try_module_get(gc->gpiodev->owner))
		return -ENODEV;

	ret = gpiochip_lock_as_irq(gc, offset);
	if (ret) {
		chip_err(gc, "unable to lock HW IRQ %u for IRQ\n", offset);
		module_put(gc->gpiodev->owner);
		return ret;
	}
	return 0;
}
EXPORT_SYMBOL_GPL(gpiochip_reqres_irq);

void gpiochip_relres_irq(struct gpio_chip *gc, unsigned int offset)
{
	gpiochip_unlock_as_irq(gc, offset);
	module_put(gc->gpiodev->owner);
}
EXPORT_SYMBOL_GPL(gpiochip_relres_irq);

bool gpiochip_line_is_open_drain(struct gpio_chip *gc, unsigned int offset)
{
	if (offset >= gc->ngpio)
		return false;

	return test_bit(FLAG_OPEN_DRAIN, &gc->gpiodev->descs[offset].flags);
}
EXPORT_SYMBOL_GPL(gpiochip_line_is_open_drain);

bool gpiochip_line_is_open_source(struct gpio_chip *gc, unsigned int offset)
{
	if (offset >= gc->ngpio)
		return false;

	return test_bit(FLAG_OPEN_SOURCE, &gc->gpiodev->descs[offset].flags);
}
EXPORT_SYMBOL_GPL(gpiochip_line_is_open_source);

bool gpiochip_line_is_persistent(struct gpio_chip *gc, unsigned int offset)
{
	if (offset >= gc->ngpio)
		return false;

	return !test_bit(FLAG_TRANSITORY, &gc->gpiodev->descs[offset].flags);
}
EXPORT_SYMBOL_GPL(gpiochip_line_is_persistent);

/**
 * gpiod_get_raw_value_cansleep() - return a gpio's raw value
 * @desc: gpio whose value will be returned
 *
 * Returns:
 * The GPIO's raw value, i.e. the value of the physical line disregarding
 * its ACTIVE_LOW status, or negative errno on failure.
 *
 * This function is to be called from contexts that can sleep.
 */
int gpiod_get_raw_value_cansleep(const struct gpio_desc *desc)
{
	might_sleep();
	VALIDATE_DESC(desc);
	return gpiod_get_raw_value_commit(desc);
}
EXPORT_SYMBOL_GPL(gpiod_get_raw_value_cansleep);

/**
 * gpiod_get_value_cansleep() - return a gpio's value
 * @desc: gpio whose value will be returned
 *
 * Returns:
 * The GPIO's logical value, i.e. taking the ACTIVE_LOW status into
 * account, or negative errno on failure.
 *
 * This function is to be called from contexts that can sleep.
 */
int gpiod_get_value_cansleep(const struct gpio_desc *desc)
{
	int value;

	might_sleep();
	VALIDATE_DESC(desc);
	value = gpiod_get_raw_value_commit(desc);
	if (value < 0)
		return value;

	if (test_bit(FLAG_ACTIVE_LOW, &desc->flags))
		value = !value;

	return value;
}
EXPORT_SYMBOL_GPL(gpiod_get_value_cansleep);

/**
 * gpiod_get_raw_array_value_cansleep() - read raw values from an array of GPIOs
 * @array_size: number of elements in the descriptor array / value bitmap
 * @desc_array: array of GPIO descriptors whose values will be read
 * @array_info: information on applicability of fast bitmap processing path
 * @value_bitmap: bitmap to store the read values
 *
 * Read the raw values of the GPIOs, i.e. the values of the physical lines
 * without regard for their ACTIVE_LOW status.
 *
 * This function is to be called from contexts that can sleep.
 *
 * Returns:
 * 0 on success, or negative errno on failure.
 */
int gpiod_get_raw_array_value_cansleep(unsigned int array_size,
				       struct gpio_desc **desc_array,
				       struct gpio_array *array_info,
				       unsigned long *value_bitmap)
{
	might_sleep();
	if (!desc_array)
		return -EINVAL;
	return gpiod_get_array_value_complex(true, true, array_size,
					     desc_array, array_info,
					     value_bitmap);
}
EXPORT_SYMBOL_GPL(gpiod_get_raw_array_value_cansleep);

/**
 * gpiod_get_array_value_cansleep() - read values from an array of GPIOs
 * @array_size: number of elements in the descriptor array / value bitmap
 * @desc_array: array of GPIO descriptors whose values will be read
 * @array_info: information on applicability of fast bitmap processing path
 * @value_bitmap: bitmap to store the read values
 *
 * Read the logical values of the GPIOs, i.e. taking their ACTIVE_LOW status
 * into account.
 *
 * This function is to be called from contexts that can sleep.
 *
 * Returns:
 * 0 on success, or negative errno on failure.
 */
int gpiod_get_array_value_cansleep(unsigned int array_size,
				   struct gpio_desc **desc_array,
				   struct gpio_array *array_info,
				   unsigned long *value_bitmap)
{
	might_sleep();
	if (!desc_array)
		return -EINVAL;
	return gpiod_get_array_value_complex(false, true, array_size,
					     desc_array, array_info,
					     value_bitmap);
}
EXPORT_SYMBOL_GPL(gpiod_get_array_value_cansleep);

/**
 * gpiod_set_raw_value_cansleep() - assign a gpio's raw value
 * @desc: gpio whose value will be assigned
 * @value: value to assign
 *
 * Set the raw value of the GPIO, i.e. the value of its physical line without
 * regard for its ACTIVE_LOW status.
 *
 * This function is to be called from contexts that can sleep.
 *
 * Returns:
 * 0 on success, negative error number on failure.
 */
int gpiod_set_raw_value_cansleep(struct gpio_desc *desc, int value)
{
	might_sleep();
	VALIDATE_DESC(desc);
	return gpiod_set_raw_value_commit(desc, value);
}
EXPORT_SYMBOL_GPL(gpiod_set_raw_value_cansleep);

/**
 * gpiod_set_value_cansleep() - assign a gpio's value
 * @desc: gpio whose value will be assigned
 * @value: value to assign
 *
 * Set the logical value of the GPIO, i.e. taking its ACTIVE_LOW status into
 * account
 *
 * This function is to be called from contexts that can sleep.
 *
 * Returns:
 * 0 on success, negative error number on failure.
 */
int gpiod_set_value_cansleep(struct gpio_desc *desc, int value)
{
	might_sleep();
	VALIDATE_DESC(desc);
	return gpiod_set_value_nocheck(desc, value);
}
EXPORT_SYMBOL_GPL(gpiod_set_value_cansleep);

/**
 * gpiod_set_raw_array_value_cansleep() - assign values to an array of GPIOs
 * @array_size: number of elements in the descriptor array / value bitmap
 * @desc_array: array of GPIO descriptors whose values will be assigned
 * @array_info: information on applicability of fast bitmap processing path
 * @value_bitmap: bitmap of values to assign
 *
 * Set the raw values of the GPIOs, i.e. the values of the physical lines
 * without regard for their ACTIVE_LOW status.
 *
 * This function is to be called from contexts that can sleep.
 *
 * Returns:
 * 0 on success, or negative errno on failure.
 */
int gpiod_set_raw_array_value_cansleep(unsigned int array_size,
				       struct gpio_desc **desc_array,
				       struct gpio_array *array_info,
				       unsigned long *value_bitmap)
{
	might_sleep();
	if (!desc_array)
		return -EINVAL;
	return gpiod_set_array_value_complex(true, true, array_size, desc_array,
				      array_info, value_bitmap);
}
EXPORT_SYMBOL_GPL(gpiod_set_raw_array_value_cansleep);

/**
 * gpiod_add_lookup_tables() - register GPIO device consumers
 * @tables: list of tables of consumers to register
 * @n: number of tables in the list
 */
void gpiod_add_lookup_tables(struct gpiod_lookup_table **tables, size_t n)
{
	unsigned int i;

	mutex_lock(&gpio_lookup_lock);

	for (i = 0; i < n; i++)
		list_add_tail(&tables[i]->list, &gpio_lookup_list);

	mutex_unlock(&gpio_lookup_lock);
}

/**
 * gpiod_set_array_value_cansleep() - assign values to an array of GPIOs
 * @array_size: number of elements in the descriptor array / value bitmap
 * @desc_array: array of GPIO descriptors whose values will be assigned
 * @array_info: information on applicability of fast bitmap processing path
 * @value_bitmap: bitmap of values to assign
 *
 * Set the logical values of the GPIOs, i.e. taking their ACTIVE_LOW status
 * into account.
 *
 * This function is to be called from contexts that can sleep.
 *
 * Returns:
 * 0 on success, or negative errno on failure.
 */
int gpiod_set_array_value_cansleep(unsigned int array_size,
				   struct gpio_desc **desc_array,
				   struct gpio_array *array_info,
				   unsigned long *value_bitmap)
{
	might_sleep();
	if (!desc_array)
		return -EINVAL;
	return gpiod_set_array_value_complex(false, true, array_size,
					     desc_array, array_info,
					     value_bitmap);
}
EXPORT_SYMBOL_GPL(gpiod_set_array_value_cansleep);

void gpiod_line_state_notify(struct gpio_desc *desc, unsigned long action)
{
	guard(read_lock_irqsave)(&desc->gdev->line_state_lock);

	raw_notifier_call_chain(&desc->gdev->line_state_notifier, action, desc);
}

/**
 * gpiod_add_lookup_table() - register GPIO device consumers
 * @table: table of consumers to register
 */
void gpiod_add_lookup_table(struct gpiod_lookup_table *table)
{
	gpiod_add_lookup_tables(&table, 1);
}
EXPORT_SYMBOL_GPL(gpiod_add_lookup_table);

/**
 * gpiod_remove_lookup_table() - unregister GPIO device consumers
 * @table: table of consumers to unregister
 */
void gpiod_remove_lookup_table(struct gpiod_lookup_table *table)
{
	/* Nothing to remove */
	if (!table)
		return;

	mutex_lock(&gpio_lookup_lock);

	list_del(&table->list);

	mutex_unlock(&gpio_lookup_lock);
}
EXPORT_SYMBOL_GPL(gpiod_remove_lookup_table);

/**
 * gpiod_add_hogs() - register a set of GPIO hogs from machine code
 * @hogs: table of gpio hog entries with a zeroed sentinel at the end
 */
void gpiod_add_hogs(struct gpiod_hog *hogs)
{
	struct gpiod_hog *hog;

	mutex_lock(&gpio_machine_hogs_mutex);

	for (hog = &hogs[0]; hog->chip_label; hog++) {
		list_add_tail(&hog->list, &gpio_machine_hogs);

		/*
		 * The chip may have been registered earlier, so check if it
		 * exists and, if so, try to hog the line now.
		 */
		struct gpio_device *gdev __free(gpio_device_put) =
				gpio_device_find_by_label(hog->chip_label);
		if (gdev)
			gpiochip_machine_hog(gpio_device_get_chip(gdev), hog);
	}

	mutex_unlock(&gpio_machine_hogs_mutex);
}
EXPORT_SYMBOL_GPL(gpiod_add_hogs);

void gpiod_remove_hogs(struct gpiod_hog *hogs)
{
	struct gpiod_hog *hog;

	mutex_lock(&gpio_machine_hogs_mutex);
	for (hog = &hogs[0]; hog->chip_label; hog++)
		list_del(&hog->list);
	mutex_unlock(&gpio_machine_hogs_mutex);
}
EXPORT_SYMBOL_GPL(gpiod_remove_hogs);

static struct gpiod_lookup_table *gpiod_find_lookup_table(struct device *dev)
{
	const char *dev_id = dev ? dev_name(dev) : NULL;
	struct gpiod_lookup_table *table;

	list_for_each_entry(table, &gpio_lookup_list, list) {
		if (table->dev_id && dev_id) {
			/*
			 * Valid strings on both ends, must be identical to have
			 * a match
			 */
			if (!strcmp(table->dev_id, dev_id))
				return table;
		} else {
			/*
			 * One of the pointers is NULL, so both must be to have
			 * a match
			 */
			if (dev_id == table->dev_id)
				return table;
		}
	}

	return NULL;
}

static struct gpio_desc *gpiod_find(struct device *dev, const char *con_id,
				    unsigned int idx, unsigned long *flags)
{
	struct gpio_desc *desc = ERR_PTR(-ENOENT);
	struct gpiod_lookup_table *table;
	struct gpiod_lookup *p;
	struct gpio_chip *gc;

	guard(mutex)(&gpio_lookup_lock);

	table = gpiod_find_lookup_table(dev);
	if (!table)
		return desc;

	for (p = &table->table[0]; p->key; p++) {
		/* idx must always match exactly */
		if (p->idx != idx)
			continue;

		/* If the lookup entry has a con_id, require exact match */
		if (p->con_id && (!con_id || strcmp(p->con_id, con_id)))
			continue;

		if (p->chip_hwnum == U16_MAX) {
			desc = gpio_name_to_desc(p->key);
			if (desc) {
				*flags = p->flags;
				return desc;
			}

			dev_warn(dev, "cannot find GPIO line %s, deferring\n",
				 p->key);
			return ERR_PTR(-EPROBE_DEFER);
		}

		struct gpio_device *gdev __free(gpio_device_put) =
					gpio_device_find_by_label(p->key);
		if (!gdev) {
			/*
			 * As the lookup table indicates a chip with
			 * p->key should exist, assume it may
			 * still appear later and let the interested
			 * consumer be probed again or let the Deferred
			 * Probe infrastructure handle the error.
			 */
			dev_warn(dev, "cannot find GPIO chip %s, deferring\n",
				 p->key);
			return ERR_PTR(-EPROBE_DEFER);
		}

		gc = gpio_device_get_chip(gdev);

		if (gc->ngpio <= p->chip_hwnum) {
			dev_err(dev,
				"requested GPIO %u (%u) is out of range [0..%u] for chip %s\n",
				idx, p->chip_hwnum, gc->ngpio - 1,
				gc->label);
			return ERR_PTR(-EINVAL);
		}

		desc = gpio_device_get_desc(gdev, p->chip_hwnum);
		*flags = p->flags;

		return desc;
	}

	return desc;
}

static int platform_gpio_count(struct device *dev, const char *con_id)
{
	struct gpiod_lookup_table *table;
	struct gpiod_lookup *p;
	unsigned int count = 0;

	scoped_guard(mutex, &gpio_lookup_lock) {
		table = gpiod_find_lookup_table(dev);
		if (!table)
			return -ENOENT;

		for (p = &table->table[0]; p->key; p++) {
			if ((con_id && p->con_id && !strcmp(con_id, p->con_id)) ||
			    (!con_id && !p->con_id))
				count++;
		}
	}

	if (!count)
		return -ENOENT;

	return count;
}

static struct gpio_desc *gpiod_find_by_fwnode(struct fwnode_handle *fwnode,
					      struct device *consumer,
					      const char *con_id,
					      unsigned int idx,
					      enum gpiod_flags *flags,
					      unsigned long *lookupflags)
{
	const char *name = function_name_or_default(con_id);
	struct gpio_desc *desc = ERR_PTR(-ENOENT);

	if (is_of_node(fwnode)) {
		dev_dbg(consumer, "using DT '%pfw' for '%s' GPIO lookup\n", fwnode, name);
		desc = of_find_gpio(to_of_node(fwnode), con_id, idx, lookupflags);
	} else if (is_acpi_node(fwnode)) {
		dev_dbg(consumer, "using ACPI '%pfw' for '%s' GPIO lookup\n", fwnode, name);
		desc = acpi_find_gpio(fwnode, con_id, idx, flags, lookupflags);
	} else if (is_software_node(fwnode)) {
		dev_dbg(consumer, "using swnode '%pfw' for '%s' GPIO lookup\n", fwnode, name);
		desc = swnode_find_gpio(fwnode, con_id, idx, lookupflags);
	}

	return desc;
}

struct gpio_desc *gpiod_find_and_request(struct device *consumer,
					 struct fwnode_handle *fwnode,
					 const char *con_id,
					 unsigned int idx,
					 enum gpiod_flags flags,
					 const char *label,
					 bool platform_lookup_allowed)
{
	unsigned long lookupflags = GPIO_LOOKUP_FLAGS_DEFAULT;
	const char *name = function_name_or_default(con_id);
	/*
	 * scoped_guard() is implemented as a for loop, meaning static
	 * analyzers will complain about these two not being initialized.
	 */
	struct gpio_desc *desc = NULL;
	int ret = 0;

	scoped_guard(srcu, &gpio_devices_srcu) {
		desc = gpiod_find_by_fwnode(fwnode, consumer, con_id, idx,
					    &flags, &lookupflags);
		if (gpiod_not_found(desc) && platform_lookup_allowed) {
			/*
			 * Either we are not using DT or ACPI, or their lookup
			 * did not return a result. In that case, use platform
			 * lookup as a fallback.
			 */
			dev_dbg(consumer,
				"using lookup tables for GPIO lookup\n");
			desc = gpiod_find(consumer, con_id, idx, &lookupflags);
		}

		if (IS_ERR(desc)) {
			dev_dbg(consumer, "No GPIO consumer %s found\n", name);
			return desc;
		}

		/*
		 * If a connection label was passed use that, else attempt to use
		 * the device name as label
		 */
		ret = gpiod_request(desc, label);
	}
	if (ret) {
		if (!(ret == -EBUSY && flags & GPIOD_FLAGS_BIT_NONEXCLUSIVE))
			return ERR_PTR(ret);

		/*
		 * This happens when there are several consumers for
		 * the same GPIO line: we just return here without
		 * further initialization. It is a bit of a hack.
		 * This is necessary to support fixed regulators.
		 *
		 * FIXME: Make this more sane and safe.
		 */
		dev_info(consumer, "nonexclusive access to GPIO for %s\n", name);
		return desc;
	}

	ret = gpiod_configure_flags(desc, con_id, lookupflags, flags);
	if (ret < 0) {
		gpiod_put(desc);
		dev_err(consumer, "setup of GPIO %s failed: %d\n", name, ret);
		return ERR_PTR(ret);
	}

	gpiod_line_state_notify(desc, GPIO_V2_LINE_CHANGED_REQUESTED);

	return desc;
}

/**
 * fwnode_gpiod_get_index - obtain a GPIO from firmware node
 * @fwnode:	handle of the firmware node
 * @con_id:	function within the GPIO consumer
 * @index:	index of the GPIO to obtain for the consumer
 * @flags:	GPIO initialization flags
 * @label:	label to attach to the requested GPIO
 *
 * This function can be used for drivers that get their configuration
 * from opaque firmware.
 *
 * The function properly finds the corresponding GPIO using whatever is the
 * underlying firmware interface and then makes sure that the GPIO
 * descriptor is requested before it is returned to the caller.
 *
 * Returns:
 * On successful request the GPIO pin is configured in accordance with
 * provided @flags.
 *
 * In case of error an ERR_PTR() is returned.
 */
struct gpio_desc *fwnode_gpiod_get_index(struct fwnode_handle *fwnode,
					 const char *con_id,
					 int index,
					 enum gpiod_flags flags,
					 const char *label)
{
	return gpiod_find_and_request(NULL, fwnode, con_id, index, flags, label, false);
}
EXPORT_SYMBOL_GPL(fwnode_gpiod_get_index);

/**
 * gpiod_count - return the number of GPIOs associated with a device / function
 * @dev:	GPIO consumer, can be NULL for system-global GPIOs
 * @con_id:	function within the GPIO consumer
 *
 * Returns:
 * The number of GPIOs associated with a device / function or -ENOENT if no
 * GPIO has been assigned to the requested function.
 */
int gpiod_count(struct device *dev, const char *con_id)
{
	const struct fwnode_handle *fwnode = dev ? dev_fwnode(dev) : NULL;
	int count = -ENOENT;

	if (is_of_node(fwnode))
		count = of_gpio_count(fwnode, con_id);
	else if (is_acpi_node(fwnode))
		count = acpi_gpio_count(fwnode, con_id);
	else if (is_software_node(fwnode))
		count = swnode_gpio_count(fwnode, con_id);

	if (count < 0)
		count = platform_gpio_count(dev, con_id);

	return count;
}
EXPORT_SYMBOL_GPL(gpiod_count);

/**
 * gpiod_get - obtain a GPIO for a given GPIO function
 * @dev:	GPIO consumer, can be NULL for system-global GPIOs
 * @con_id:	function within the GPIO consumer
 * @flags:	optional GPIO initialization flags
 *
 * Returns:
 * The GPIO descriptor corresponding to the function @con_id of device
 * dev, -ENOENT if no GPIO has been assigned to the requested function, or
 * another IS_ERR() code if an error occurred while trying to acquire the GPIO.
 */
struct gpio_desc *__must_check gpiod_get(struct device *dev, const char *con_id,
					 enum gpiod_flags flags)
{
	return gpiod_get_index(dev, con_id, 0, flags);
}
EXPORT_SYMBOL_GPL(gpiod_get);

/**
 * gpiod_get_optional - obtain an optional GPIO for a given GPIO function
 * @dev: GPIO consumer, can be NULL for system-global GPIOs
 * @con_id: function within the GPIO consumer
 * @flags: optional GPIO initialization flags
 *
 * This is equivalent to gpiod_get(), except that when no GPIO was assigned to
 * the requested function it will return NULL. This is convenient for drivers
 * that need to handle optional GPIOs.
 *
 * Returns:
 * The GPIO descriptor corresponding to the function @con_id of device
 * dev, NULL if no GPIO has been assigned to the requested function, or
 * another IS_ERR() code if an error occurred while trying to acquire the GPIO.
 */
struct gpio_desc *__must_check gpiod_get_optional(struct device *dev,
						  const char *con_id,
						  enum gpiod_flags flags)
{
	return gpiod_get_index_optional(dev, con_id, 0, flags);
}
EXPORT_SYMBOL_GPL(gpiod_get_optional);


/**
 * gpiod_configure_flags - helper function to configure a given GPIO
 * @desc:	gpio whose value will be assigned
 * @con_id:	function within the GPIO consumer
 * @lflags:	bitmask of gpio_lookup_flags GPIO_* values - returned from
 *		of_find_gpio() or of_get_gpio_hog()
 * @dflags:	gpiod_flags - optional GPIO initialization flags
 *
 * Returns:
 * 0 on success, -ENOENT if no GPIO has been assigned to the
 * requested function and/or index, or another IS_ERR() code if an error
 * occurred while trying to acquire the GPIO.
 */
int gpiod_configure_flags(struct gpio_desc *desc, const char *con_id,
		unsigned long lflags, enum gpiod_flags dflags)
{
	const char *name = function_name_or_default(con_id);
	int ret;

	if (lflags & GPIO_ACTIVE_LOW)
		set_bit(FLAG_ACTIVE_LOW, &desc->flags);

	if (lflags & GPIO_OPEN_DRAIN)
		set_bit(FLAG_OPEN_DRAIN, &desc->flags);
	else if (dflags & GPIOD_FLAGS_BIT_OPEN_DRAIN) {
		/*
		 * This enforces open drain mode from the consumer side.
		 * This is necessary for some busses like I2C, but the lookup
		 * should *REALLY* have specified them as open drain in the
		 * first place, so print a little warning here.
		 */
		set_bit(FLAG_OPEN_DRAIN, &desc->flags);
		gpiod_warn(desc,
			   "enforced open drain please flag it properly in DT/ACPI DSDT/board file\n");
	}

	if (lflags & GPIO_OPEN_SOURCE)
		set_bit(FLAG_OPEN_SOURCE, &desc->flags);

	if (((lflags & GPIO_PULL_UP) && (lflags & GPIO_PULL_DOWN)) ||
	    ((lflags & GPIO_PULL_UP) && (lflags & GPIO_PULL_DISABLE)) ||
	    ((lflags & GPIO_PULL_DOWN) && (lflags & GPIO_PULL_DISABLE))) {
		gpiod_err(desc,
			  "multiple pull-up, pull-down or pull-disable enabled, invalid configuration\n");
		return -EINVAL;
	}

	if (lflags & GPIO_PULL_UP)
		set_bit(FLAG_PULL_UP, &desc->flags);
	else if (lflags & GPIO_PULL_DOWN)
		set_bit(FLAG_PULL_DOWN, &desc->flags);
	else if (lflags & GPIO_PULL_DISABLE)
		set_bit(FLAG_BIAS_DISABLE, &desc->flags);

	ret = gpiod_set_transitory(desc, (lflags & GPIO_TRANSITORY));
	if (ret < 0)
		return ret;

	/* No particular flag request, return here... */
	if (!(dflags & GPIOD_FLAGS_BIT_DIR_SET)) {
		gpiod_dbg(desc, "no flags found for GPIO %s\n", name);
		return 0;
	}

	/* Process flags */
	if (dflags & GPIOD_FLAGS_BIT_DIR_OUT)
		ret = gpiod_direction_output_nonotify(desc,
				!!(dflags & GPIOD_FLAGS_BIT_DIR_VAL));
	else
		ret = gpiod_direction_input_nonotify(desc);

	return ret;
}

/**
 * gpiod_get_index - obtain a GPIO from a multi-index GPIO function
 * @dev:	GPIO consumer, can be NULL for system-global GPIOs
 * @con_id:	function within the GPIO consumer
 * @idx:	index of the GPIO to obtain in the consumer
 * @flags:	optional GPIO initialization flags
 *
 * This variant of gpiod_get() allows to access GPIOs other than the first
 * defined one for functions that define several GPIOs.
 *
 * Returns:
 * A valid GPIO descriptor, -ENOENT if no GPIO has been assigned to the
 * requested function and/or index, or another IS_ERR() code if an error
 * occurred while trying to acquire the GPIO.
 */
struct gpio_desc *__must_check gpiod_get_index(struct device *dev,
					       const char *con_id,
					       unsigned int idx,
					       enum gpiod_flags flags)
{
	struct fwnode_handle *fwnode = dev ? dev_fwnode(dev) : NULL;
	const char *devname = dev ? dev_name(dev) : "?";
	const char *label = con_id ?: devname;

	return gpiod_find_and_request(dev, fwnode, con_id, idx, flags, label, true);
}
EXPORT_SYMBOL_GPL(gpiod_get_index);

/**
 * gpiod_get_index_optional - obtain an optional GPIO from a multi-index GPIO
 *                            function
 * @dev: GPIO consumer, can be NULL for system-global GPIOs
 * @con_id: function within the GPIO consumer
 * @index: index of the GPIO to obtain in the consumer
 * @flags: optional GPIO initialization flags
 *
 * This is equivalent to gpiod_get_index(), except that when no GPIO with the
 * specified index was assigned to the requested function it will return NULL.
 * This is convenient for drivers that need to handle optional GPIOs.
 *
 * Returns:
 * A valid GPIO descriptor, NULL if no GPIO has been assigned to the
 * requested function and/or index, or another IS_ERR() code if an error
 * occurred while trying to acquire the GPIO.
 */
struct gpio_desc *__must_check gpiod_get_index_optional(struct device *dev,
							const char *con_id,
							unsigned int index,
							enum gpiod_flags flags)
{
	struct gpio_desc *desc;

	desc = gpiod_get_index(dev, con_id, index, flags);
	if (gpiod_not_found(desc))
		return NULL;

	return desc;
}
EXPORT_SYMBOL_GPL(gpiod_get_index_optional);

/**
 * gpiod_hog - Hog the specified GPIO desc given the provided flags
 * @desc:	gpio whose value will be assigned
 * @name:	gpio line name
 * @lflags:	bitmask of gpio_lookup_flags GPIO_* values - returned from
 *		of_find_gpio() or of_get_gpio_hog()
 * @dflags:	gpiod_flags - optional GPIO initialization flags
 *
 * Returns:
 * 0 on success, or negative errno on failure.
 */
int gpiod_hog(struct gpio_desc *desc, const char *name,
	      unsigned long lflags, enum gpiod_flags dflags)
{
	struct gpio_device *gdev = desc->gdev;
	struct gpio_desc *local_desc;
	int hwnum;
	int ret;

	CLASS(gpio_chip_guard, guard)(desc);
	if (!guard.gc)
		return -ENODEV;

	if (test_and_set_bit(FLAG_IS_HOGGED, &desc->flags))
		return 0;

	hwnum = gpio_chip_hwgpio(desc);

	local_desc = gpiochip_request_own_desc(guard.gc, hwnum, name,
					       lflags, dflags);
	if (IS_ERR(local_desc)) {
		clear_bit(FLAG_IS_HOGGED, &desc->flags);
		ret = PTR_ERR(local_desc);
		pr_err("requesting hog GPIO %s (chip %s, offset %d) failed, %d\n",
		       name, gdev->label, hwnum, ret);
		return ret;
	}

	gpiod_dbg(desc, "hogged as %s/%s\n",
		(dflags & GPIOD_FLAGS_BIT_DIR_OUT) ? "output" : "input",
		(dflags & GPIOD_FLAGS_BIT_DIR_OUT) ?
		  str_high_low(dflags & GPIOD_FLAGS_BIT_DIR_VAL) : "?");

	return 0;
}

/**
 * gpiochip_free_hogs - Scan gpio-controller chip and release GPIO hog
 * @gc:	gpio chip to act on
 */
static void gpiochip_free_hogs(struct gpio_chip *gc)
{
	struct gpio_desc *desc;

	for_each_gpio_desc_with_flag(gc, desc, FLAG_IS_HOGGED)
		gpiochip_free_own_desc(desc);
}

/**
 * gpiod_get_array - obtain multiple GPIOs from a multi-index GPIO function
 * @dev:	GPIO consumer, can be NULL for system-global GPIOs
 * @con_id:	function within the GPIO consumer
 * @flags:	optional GPIO initialization flags
 *
 * This function acquires all the GPIOs defined under a given function.
 *
 * Returns:
 * The GPIO descriptors corresponding to the function @con_id of device
 * dev, -ENOENT if no GPIO has been assigned to the requested function,
 * or another IS_ERR() code if an error occurred while trying to acquire
 * the GPIOs.
 */
struct gpio_descs *__must_check gpiod_get_array(struct device *dev,
						const char *con_id,
						enum gpiod_flags flags)
{
	struct gpio_desc *desc;
	struct gpio_descs *descs;
	struct gpio_device *gdev;
	struct gpio_array *array_info = NULL;
	int count, bitmap_size;
	unsigned long dflags;
	size_t descs_size;

	count = gpiod_count(dev, con_id);
	if (count < 0)
		return ERR_PTR(count);

	descs_size = struct_size(descs, desc, count);
	descs = kzalloc(descs_size, GFP_KERNEL);
	if (!descs)
		return ERR_PTR(-ENOMEM);

	for (descs->ndescs = 0; descs->ndescs < count; descs->ndescs++) {
		desc = gpiod_get_index(dev, con_id, descs->ndescs, flags);
		if (IS_ERR(desc)) {
			gpiod_put_array(descs);
			return ERR_CAST(desc);
		}

		descs->desc[descs->ndescs] = desc;

		gdev = gpiod_to_gpio_device(desc);
		/*
		 * If pin hardware number of array member 0 is also 0, select
		 * its chip as a candidate for fast bitmap processing path.
		 */
		if (descs->ndescs == 0 && gpio_chip_hwgpio(desc) == 0) {
			struct gpio_descs *array;

			bitmap_size = BITS_TO_LONGS(gdev->ngpio > count ?
						    gdev->ngpio : count);

			array = krealloc(descs, descs_size +
					 struct_size(array_info, invert_mask, 3 * bitmap_size),
					 GFP_KERNEL | __GFP_ZERO);
			if (!array) {
				gpiod_put_array(descs);
				return ERR_PTR(-ENOMEM);
			}

			descs = array;

			array_info = (void *)descs + descs_size;
			array_info->get_mask = array_info->invert_mask +
						  bitmap_size;
			array_info->set_mask = array_info->get_mask +
						  bitmap_size;

			array_info->desc = descs->desc;
			array_info->size = count;
			array_info->gdev = gdev;
			bitmap_set(array_info->get_mask, descs->ndescs,
				   count - descs->ndescs);
			bitmap_set(array_info->set_mask, descs->ndescs,
				   count - descs->ndescs);
			descs->info = array_info;
		}

		/* If there is no cache for fast bitmap processing path, continue */
		if (!array_info)
			continue;

		/* Unmark array members which don't belong to the 'fast' chip */
		if (array_info->gdev != gdev) {
			__clear_bit(descs->ndescs, array_info->get_mask);
			__clear_bit(descs->ndescs, array_info->set_mask);
		}
		/*
		 * Detect array members which belong to the 'fast' chip
		 * but their pins are not in hardware order.
		 */
		else if (gpio_chip_hwgpio(desc) != descs->ndescs) {
			/*
			 * Don't use fast path if all array members processed so
			 * far belong to the same chip as this one but its pin
			 * hardware number is different from its array index.
			 */
			if (bitmap_full(array_info->get_mask, descs->ndescs)) {
				array_info = NULL;
			} else {
				__clear_bit(descs->ndescs,
					    array_info->get_mask);
				__clear_bit(descs->ndescs,
					    array_info->set_mask);
			}
		} else {
			dflags = READ_ONCE(desc->flags);
			/* Exclude open drain or open source from fast output */
			if (test_bit(FLAG_OPEN_DRAIN, &dflags) ||
			    test_bit(FLAG_OPEN_SOURCE, &dflags))
				__clear_bit(descs->ndescs,
					    array_info->set_mask);
			/* Identify 'fast' pins which require invertion */
			if (gpiod_is_active_low(desc))
				__set_bit(descs->ndescs,
					  array_info->invert_mask);
		}
	}
	if (array_info)
		dev_dbg(dev,
			"GPIO array info: chip=%s, size=%d, get_mask=%lx, set_mask=%lx, invert_mask=%lx\n",
			array_info->gdev->label, array_info->size,
			*array_info->get_mask, *array_info->set_mask,
			*array_info->invert_mask);
	return descs;
}
EXPORT_SYMBOL_GPL(gpiod_get_array);

/**
 * gpiod_get_array_optional - obtain multiple GPIOs from a multi-index GPIO
 *                            function
 * @dev:	GPIO consumer, can be NULL for system-global GPIOs
 * @con_id:	function within the GPIO consumer
 * @flags:	optional GPIO initialization flags
 *
 * This is equivalent to gpiod_get_array(), except that when no GPIO was
 * assigned to the requested function it will return NULL.
 *
 * Returns:
 * The GPIO descriptors corresponding to the function @con_id of device
 * dev, NULL if no GPIO has been assigned to the requested function,
 * or another IS_ERR() code if an error occurred while trying to acquire
 * the GPIOs.
 */
struct gpio_descs *__must_check gpiod_get_array_optional(struct device *dev,
							const char *con_id,
							enum gpiod_flags flags)
{
	struct gpio_descs *descs;

	descs = gpiod_get_array(dev, con_id, flags);
	if (gpiod_not_found(descs))
		return NULL;

	return descs;
}
EXPORT_SYMBOL_GPL(gpiod_get_array_optional);

/**
 * gpiod_put - dispose of a GPIO descriptor
 * @desc:	GPIO descriptor to dispose of
 *
 * No descriptor can be used after gpiod_put() has been called on it.
 */
void gpiod_put(struct gpio_desc *desc)
{
	if (desc)
		gpiod_free(desc);
}
EXPORT_SYMBOL_GPL(gpiod_put);

/**
 * gpiod_put_array - dispose of multiple GPIO descriptors
 * @descs:	struct gpio_descs containing an array of descriptors
 */
void gpiod_put_array(struct gpio_descs *descs)
{
	unsigned int i;

	for (i = 0; i < descs->ndescs; i++)
		gpiod_put(descs->desc[i]);

	kfree(descs);
}
EXPORT_SYMBOL_GPL(gpiod_put_array);

static int gpio_stub_drv_probe(struct device *dev)
{
	/*
	 * The DT node of some GPIO chips have a "compatible" property, but
	 * never have a struct device added and probed by a driver to register
	 * the GPIO chip with gpiolib. In such cases, fw_devlink=on will cause
	 * the consumers of the GPIO chip to get probe deferred forever because
	 * they will be waiting for a device associated with the GPIO chip
	 * firmware node to get added and bound to a driver.
	 *
	 * To allow these consumers to probe, we associate the struct
	 * gpio_device of the GPIO chip with the firmware node and then simply
	 * bind it to this stub driver.
	 */
	return 0;
}

static struct device_driver gpio_stub_drv = {
	.name = "gpio_stub_drv",
	.bus = &gpio_bus_type,
	.probe = gpio_stub_drv_probe,
};

static int __init gpiolib_dev_init(void)
{
	int ret;

	/* Register GPIO sysfs bus */
	ret = bus_register(&gpio_bus_type);
	if (ret < 0) {
		pr_err("gpiolib: could not register GPIO bus type\n");
		return ret;
	}

	ret = driver_register(&gpio_stub_drv);
	if (ret < 0) {
		pr_err("gpiolib: could not register GPIO stub driver\n");
		bus_unregister(&gpio_bus_type);
		return ret;
	}

	ret = alloc_chrdev_region(&gpio_devt, 0, GPIO_DEV_MAX, GPIOCHIP_NAME);
	if (ret < 0) {
		pr_err("gpiolib: failed to allocate char dev region\n");
		driver_unregister(&gpio_stub_drv);
		bus_unregister(&gpio_bus_type);
		return ret;
	}

	gpiolib_initialized = true;
	gpiochip_setup_devs();

#if IS_ENABLED(CONFIG_OF_DYNAMIC) && IS_ENABLED(CONFIG_OF_GPIO)
	WARN_ON(of_reconfig_notifier_register(&gpio_of_notifier));
#endif /* CONFIG_OF_DYNAMIC && CONFIG_OF_GPIO */

	return ret;
}
core_initcall(gpiolib_dev_init);

#ifdef CONFIG_DEBUG_FS

static void gpiolib_dbg_show(struct seq_file *s, struct gpio_device *gdev)
{
	bool active_low, is_irq, is_out;
	unsigned int gpio = gdev->base;
	struct gpio_desc *desc;
	struct gpio_chip *gc;
	unsigned long flags;
	int value;

	guard(srcu)(&gdev->srcu);

	gc = srcu_dereference(gdev->chip, &gdev->srcu);
	if (!gc) {
		seq_puts(s, "Underlying GPIO chip is gone\n");
		return;
	}

	for_each_gpio_desc(gc, desc) {
		guard(srcu)(&desc->gdev->desc_srcu);
		flags = READ_ONCE(desc->flags);
		is_irq = test_bit(FLAG_USED_AS_IRQ, &flags);
		if (is_irq || test_bit(FLAG_REQUESTED, &flags)) {
			gpiod_get_direction(desc);
			is_out = test_bit(FLAG_IS_OUT, &flags);
			value = gpio_chip_get_value(gc, desc);
			active_low = test_bit(FLAG_ACTIVE_LOW, &flags);
			seq_printf(s, " gpio-%-3u (%-20.20s|%-20.20s) %s %s %s%s\n",
				   gpio, desc->name ?: "", gpiod_get_label(desc),
				   is_out ? "out" : "in ",
				   value >= 0 ? str_hi_lo(value) : "?  ",
				   is_irq ? "IRQ " : "",
				   active_low ? "ACTIVE LOW" : "");
		} else if (desc->name) {
			seq_printf(s, " gpio-%-3u (%-20.20s)\n", gpio, desc->name);
		}

		gpio++;
	}
}

struct gpiolib_seq_priv {
	bool newline;
	int idx;
};

static void *gpiolib_seq_start(struct seq_file *s, loff_t *pos)
{
	struct gpiolib_seq_priv *priv;
	struct gpio_device *gdev;
	loff_t index = *pos;

	priv = kzalloc(sizeof(*priv), GFP_KERNEL);
	if (!priv)
		return NULL;

	s->private = priv;
	if (*pos > 0)
		priv->newline = true;
	priv->idx = srcu_read_lock(&gpio_devices_srcu);

	list_for_each_entry_srcu(gdev, &gpio_devices, list,
				 srcu_read_lock_held(&gpio_devices_srcu)) {
		if (index-- == 0)
			return gdev;
	}

	return NULL;
}

static void *gpiolib_seq_next(struct seq_file *s, void *v, loff_t *pos)
{
	struct gpiolib_seq_priv *priv = s->private;
	struct gpio_device *gdev = v, *next;

	next = list_entry_rcu(gdev->list.next, struct gpio_device, list);
	gdev = &next->list == &gpio_devices ? NULL : next;
	priv->newline = true;
	++*pos;

	return gdev;
}

static void gpiolib_seq_stop(struct seq_file *s, void *v)
{
	struct gpiolib_seq_priv *priv = s->private;

	srcu_read_unlock(&gpio_devices_srcu, priv->idx);
	kfree(priv);
}

static int gpiolib_seq_show(struct seq_file *s, void *v)
{
	struct gpiolib_seq_priv *priv = s->private;
	struct gpio_device *gdev = v;
	struct gpio_chip *gc;
	struct device *parent;

	if (priv->newline)
		seq_putc(s, '\n');

	guard(srcu)(&gdev->srcu);

	gc = srcu_dereference(gdev->chip, &gdev->srcu);
	if (!gc) {
		seq_printf(s, "%s: (dangling chip)\n", dev_name(&gdev->dev));
		return 0;
	}

	seq_printf(s, "%s: GPIOs %u-%u", dev_name(&gdev->dev), gdev->base,
		   gdev->base + gdev->ngpio - 1);
	parent = gc->parent;
	if (parent)
		seq_printf(s, ", parent: %s/%s",
			   parent->bus ? parent->bus->name : "no-bus",
			   dev_name(parent));
	if (gc->label)
		seq_printf(s, ", %s", gc->label);
	if (gc->can_sleep)
		seq_printf(s, ", can sleep");
	seq_printf(s, ":\n");

	if (gc->dbg_show)
		gc->dbg_show(s, gc);
	else
		gpiolib_dbg_show(s, gdev);

	return 0;
}

static const struct seq_operations gpiolib_sops = {
	.start = gpiolib_seq_start,
	.next = gpiolib_seq_next,
	.stop = gpiolib_seq_stop,
	.show = gpiolib_seq_show,
};
DEFINE_SEQ_ATTRIBUTE(gpiolib);

static int __init gpiolib_debugfs_init(void)
{
	/* /sys/kernel/debug/gpio */
	debugfs_create_file("gpio", 0444, NULL, NULL, &gpiolib_fops);
	return 0;
}
subsys_initcall(gpiolib_debugfs_init);

#endif	/* DEBUG_FS */<|MERGE_RESOLUTION|>--- conflicted
+++ resolved
@@ -1108,19 +1108,11 @@
 		desc->gdev = gdev;
 
 		/*
-<<<<<<< HEAD
 		 * We would typically want to use gpiochip_get_direction() here
 		 * but we must not check the return value and bail-out as pin
 		 * controllers can have pins configured to alternate functions
 		 * and return -EINVAL. Also: there's no need to take the SRCU
 		 * lock here.
-=======
-		 * We would typically want to check the return value of
-		 * get_direction() here but we must not check the return value
-		 * and bail-out as pin controllers can have pins configured to
-		 * alternate functions and return -EINVAL. Also: there's no
-		 * need to take the SRCU lock here.
->>>>>>> 4701f33a
 		 */
 		if (gc->get_direction && gpiochip_line_is_valid(gc, desc_index))
 			assign_bit(FLAG_IS_OUT, &desc->flags,
