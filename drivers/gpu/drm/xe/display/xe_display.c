// SPDX-License-Identifier: MIT
/*
 * Copyright © 2023 Intel Corporation
 */

#include "xe_display.h"
#include "regs/xe_irq_regs.h"

#include <linux/fb.h>

#include <drm/drm_client.h>
#include <drm/drm_client_event.h>
#include <drm/drm_drv.h>
#include <drm/drm_managed.h>
#include <drm/drm_probe_helper.h>
#include <uapi/drm/xe_drm.h>

#include "soc/intel_dram.h"
#include "intel_acpi.h"
#include "intel_audio.h"
#include "intel_bw.h"
#include "intel_display.h"
#include "intel_display_core.h"
#include "intel_display_driver.h"
#include "intel_display_irq.h"
#include "intel_display_types.h"
#include "intel_dmc.h"
#include "intel_dmc_wl.h"
#include "intel_dp.h"
#include "intel_encoder.h"
#include "intel_fbdev.h"
#include "intel_hdcp.h"
#include "intel_hotplug.h"
#include "intel_opregion.h"
#include "skl_watermark.h"
#include "xe_module.h"

/* Xe device functions */

static bool has_display(struct xe_device *xe)
{
	struct intel_display *display = xe->display;

	return HAS_DISPLAY(display);
}

/**
 * xe_display_driver_probe_defer - Detect if we need to wait for other drivers
 *				   early on
 * @pdev: PCI device
 *
 * Note: This is called before xe or display device creation.
 *
 * Returns: true if probe needs to be deferred, false otherwise
 */
bool xe_display_driver_probe_defer(struct pci_dev *pdev)
{
	if (!xe_modparam.probe_display)
		return 0;

	return intel_display_driver_probe_defer(pdev);
}

/**
 * xe_display_driver_set_hooks - Add driver flags and hooks for display
 * @driver: DRM device driver
 *
 * Set features and function hooks in @driver that are needed for driving the
 * display IP. This sets the driver's capability of driving display, regardless
 * if the device has it enabled
 *
 * Note: This is called before xe or display device creation.
 */
void xe_display_driver_set_hooks(struct drm_driver *driver)
{
	if (!xe_modparam.probe_display)
		return;

#ifdef CONFIG_DRM_FBDEV_EMULATION
	driver->fbdev_probe = intel_fbdev_driver_fbdev_probe;
#endif

	driver->driver_features |= DRIVER_MODESET | DRIVER_ATOMIC;
}

static void unset_display_features(struct xe_device *xe)
{
	xe->drm.driver_features &= ~(DRIVER_MODESET | DRIVER_ATOMIC);
}

<<<<<<< HEAD
static void display_destroy(struct drm_device *dev, void *dummy)
{
	struct xe_device *xe = to_xe_device(dev);

	destroy_workqueue(xe->display.hotplug.dp_wq);
}

/**
 * xe_display_create - create display struct
 * @xe: XE device instance
 *
 * Initialize all fields used by the display part.
 *
 * TODO: once everything can be inside a single struct, make the struct opaque
 * to the rest of xe and return it to be xe->display.
 *
 * Returns: 0 on success
 */
int xe_display_create(struct xe_device *xe)
{
	spin_lock_init(&xe->display.fb_tracking.lock);

	xe->display.hotplug.dp_wq = alloc_ordered_workqueue("xe-dp", 0);
	if (!xe->display.hotplug.dp_wq)
		return -ENOMEM;

	return drmm_add_action_or_reset(&xe->drm, display_destroy, NULL);
}

=======
>>>>>>> 711fa266
static void xe_display_fini_early(void *arg)
{
	struct xe_device *xe = arg;
	struct intel_display *display = xe->display;

	if (!xe->info.probe_display)
		return;

	intel_display_driver_remove_nogem(display);
	intel_display_driver_remove_noirq(display);
	intel_opregion_cleanup(display);
	intel_power_domains_cleanup(display);
}

int xe_display_init_early(struct xe_device *xe)
{
	struct intel_display *display = xe->display;
	int err;

	if (!xe->info.probe_display)
		return 0;

	/* Fake uncore lock */
	spin_lock_init(&xe->uncore.lock);

	intel_display_driver_early_probe(display);

	/* Early display init.. */
	intel_opregion_setup(display);

	/*
	 * Fill the dram structure to get the system dram info. This will be
	 * used for memory latency calculation.
	 */
	err = intel_dram_detect(xe);
	if (err)
		goto err_opregion;

	intel_bw_init_hw(display);

	intel_display_device_info_runtime_init(display);

	err = intel_display_driver_probe_noirq(display);
	if (err)
		goto err_opregion;

	err = intel_display_driver_probe_nogem(display);
	if (err)
		goto err_noirq;

	return devm_add_action_or_reset(xe->drm.dev, xe_display_fini_early, xe);
err_noirq:
	intel_display_driver_remove_noirq(display);
	intel_power_domains_cleanup(display);
err_opregion:
	intel_opregion_cleanup(display);
	return err;
}

static void xe_display_fini(void *arg)
{
	struct xe_device *xe = arg;
	struct intel_display *display = xe->display;

	intel_hpd_poll_fini(display);
	intel_hdcp_component_fini(display);
	intel_audio_deinit(display);
	intel_display_driver_remove(display);
}

int xe_display_init(struct xe_device *xe)
{
	struct intel_display *display = xe->display;
	int err;

	if (!xe->info.probe_display)
		return 0;

	err = intel_display_driver_probe(display);
	if (err)
		return err;

	return devm_add_action_or_reset(xe->drm.dev, xe_display_fini, xe);
}

void xe_display_register(struct xe_device *xe)
{
	struct intel_display *display = xe->display;

	if (!xe->info.probe_display)
		return;

	intel_display_driver_register(display);
	intel_power_domains_enable(display);
}

void xe_display_unregister(struct xe_device *xe)
{
	struct intel_display *display = xe->display;

	if (!xe->info.probe_display)
		return;

	intel_power_domains_disable(display);
	intel_display_driver_unregister(display);
}

/* IRQ-related functions */

void xe_display_irq_handler(struct xe_device *xe, u32 master_ctl)
{
	struct intel_display *display = xe->display;

	if (!xe->info.probe_display)
		return;

	if (master_ctl & DISPLAY_IRQ)
		gen11_display_irq_handler(display);
}

void xe_display_irq_enable(struct xe_device *xe, u32 gu_misc_iir)
{
	struct intel_display *display = xe->display;

	if (!xe->info.probe_display)
		return;

	if (gu_misc_iir & GU_MISC_GSE)
		intel_opregion_asle_intr(display);
}

void xe_display_irq_reset(struct xe_device *xe)
{
	struct intel_display *display = xe->display;

	if (!xe->info.probe_display)
		return;

	gen11_display_irq_reset(display);
}

void xe_display_irq_postinstall(struct xe_device *xe, struct xe_gt *gt)
{
	struct intel_display *display = xe->display;

	if (!xe->info.probe_display)
		return;

	if (gt->info.id == XE_GT0)
		gen11_de_irq_postinstall(display);
}

static bool suspend_to_idle(void)
{
#if IS_ENABLED(CONFIG_ACPI_SLEEP)
	if (acpi_target_system_state() < ACPI_STATE_S3)
		return true;
#endif
	return false;
}

static void xe_display_flush_cleanup_work(struct xe_device *xe)
{
	struct intel_crtc *crtc;

	for_each_intel_crtc(&xe->drm, crtc) {
		struct drm_crtc_commit *commit;

		spin_lock(&crtc->base.commit_lock);
		commit = list_first_entry_or_null(&crtc->base.commit_list,
						  struct drm_crtc_commit, commit_entry);
		if (commit)
			drm_crtc_commit_get(commit);
		spin_unlock(&crtc->base.commit_lock);

		if (commit) {
			wait_for_completion(&commit->cleanup_done);
			drm_crtc_commit_put(commit);
		}
	}
}

static void xe_display_enable_d3cold(struct xe_device *xe)
{
	struct intel_display *display = xe->display;

	if (!xe->info.probe_display)
		return;

	/*
	 * We do a lot of poking in a lot of registers, make sure they work
	 * properly.
	 */
	intel_power_domains_disable(display);

	xe_display_flush_cleanup_work(xe);

	intel_opregion_suspend(display, PCI_D3cold);

	intel_dmc_suspend(display);

	if (has_display(xe))
		intel_hpd_poll_enable(display);
}

static void xe_display_disable_d3cold(struct xe_device *xe)
{
	struct intel_display *display = xe->display;

	if (!xe->info.probe_display)
		return;

	intel_dmc_resume(display);

	if (has_display(xe))
		drm_mode_config_reset(&xe->drm);

	intel_display_driver_init_hw(display);

	intel_hpd_init(display);

	if (has_display(xe))
		intel_hpd_poll_disable(display);

	intel_opregion_resume(display);

	intel_power_domains_enable(display);
}

void xe_display_pm_suspend(struct xe_device *xe)
{
	struct intel_display *display = xe->display;
	bool s2idle = suspend_to_idle();

	if (!xe->info.probe_display)
		return;

	/*
	 * We do a lot of poking in a lot of registers, make sure they work
	 * properly.
	 */
	intel_power_domains_disable(display);
	drm_client_dev_suspend(&xe->drm, false);

	if (has_display(xe)) {
		drm_kms_helper_poll_disable(&xe->drm);
		intel_display_driver_disable_user_access(display);
		intel_display_driver_suspend(display);
	}

	xe_display_flush_cleanup_work(xe);

	intel_hpd_cancel_work(display);

	if (has_display(xe)) {
		intel_display_driver_suspend_access(display);
		intel_encoder_suspend_all(display);
	}

	intel_opregion_suspend(display, s2idle ? PCI_D1 : PCI_D3cold);

	intel_dmc_suspend(display);
}

void xe_display_pm_shutdown(struct xe_device *xe)
{
	struct intel_display *display = xe->display;

	if (!xe->info.probe_display)
		return;

	intel_power_domains_disable(display);
	drm_client_dev_suspend(&xe->drm, false);

	if (has_display(xe)) {
		drm_kms_helper_poll_disable(&xe->drm);
		intel_display_driver_disable_user_access(display);
		intel_display_driver_suspend(display);
	}

	xe_display_flush_cleanup_work(xe);
	intel_dp_mst_suspend(display);
	intel_hpd_cancel_work(display);

	if (has_display(xe))
		intel_display_driver_suspend_access(display);

	intel_encoder_suspend_all(display);
	intel_encoder_shutdown_all(display);

	intel_opregion_suspend(display, PCI_D3cold);

	intel_dmc_suspend(display);
}

void xe_display_pm_runtime_suspend(struct xe_device *xe)
{
	struct intel_display *display = xe->display;

	if (!xe->info.probe_display)
		return;

	if (xe->d3cold.allowed) {
		xe_display_enable_d3cold(xe);
		return;
	}

	intel_hpd_poll_enable(display);
}

void xe_display_pm_suspend_late(struct xe_device *xe)
{
	struct intel_display *display = xe->display;
	bool s2idle = suspend_to_idle();

	if (!xe->info.probe_display)
		return;

	intel_display_power_suspend_late(display, s2idle);
}

void xe_display_pm_runtime_suspend_late(struct xe_device *xe)
{
	struct intel_display *display = xe->display;

	if (!xe->info.probe_display)
		return;

	if (xe->d3cold.allowed)
		xe_display_pm_suspend_late(xe);

	/*
	 * If xe_display_pm_suspend_late() is not called, it is likely
	 * that we will be on dynamic DC states with DMC wakelock enabled. We
	 * need to flush the release work in that case.
	 */
	intel_dmc_wl_flush_release_work(display);
}

void xe_display_pm_shutdown_late(struct xe_device *xe)
{
	struct intel_display *display = xe->display;

	if (!xe->info.probe_display)
		return;

	/*
	 * The only requirement is to reboot with display DC states disabled,
	 * for now leaving all display power wells in the INIT power domain
	 * enabled.
	 */
	intel_power_domains_driver_remove(display);
}

void xe_display_pm_resume_early(struct xe_device *xe)
{
	struct intel_display *display = xe->display;

	if (!xe->info.probe_display)
		return;

	intel_display_power_resume_early(display);
}

void xe_display_pm_resume(struct xe_device *xe)
{
	struct intel_display *display = xe->display;

	if (!xe->info.probe_display)
		return;

	intel_dmc_resume(display);

	if (has_display(xe))
		drm_mode_config_reset(&xe->drm);

	intel_display_driver_init_hw(display);

	if (has_display(xe))
		intel_display_driver_resume_access(display);

	intel_hpd_init(display);

	if (has_display(xe)) {
		intel_display_driver_resume(display);
		drm_kms_helper_poll_enable(&xe->drm);
		intel_display_driver_enable_user_access(display);
	}

	if (has_display(xe))
		intel_hpd_poll_disable(display);

	intel_opregion_resume(display);

	drm_client_dev_resume(&xe->drm, false);

	intel_power_domains_enable(display);
}

void xe_display_pm_runtime_resume(struct xe_device *xe)
{
	struct intel_display *display = xe->display;

	if (!xe->info.probe_display)
		return;

	if (xe->d3cold.allowed) {
		xe_display_disable_d3cold(xe);
		return;
	}

	intel_hpd_init(display);
	intel_hpd_poll_disable(display);
	skl_watermark_ipc_update(display);
}


static void display_device_remove(struct drm_device *dev, void *arg)
{
	struct intel_display *display = arg;

	intel_display_device_remove(display);
}

/**
 * xe_display_probe - probe display and create display struct
 * @xe: XE device instance
 *
 * Initialize all fields used by the display part.
 *
 * TODO: once everything can be inside a single struct, make the struct opaque
 * to the rest of xe and return it to be xe->display.
 *
 * Returns: 0 on success
 */
int xe_display_probe(struct xe_device *xe)
{
	struct pci_dev *pdev = to_pci_dev(xe->drm.dev);
	struct intel_display *display;
	int err;

	if (!xe->info.probe_display)
		goto no_display;

	display = intel_display_device_probe(pdev);
	if (IS_ERR(display))
		return PTR_ERR(display);

	err = drmm_add_action_or_reset(&xe->drm, display_device_remove, display);
	if (err)
		return err;

	xe->display = display;

	if (has_display(xe))
		return 0;

no_display:
	xe->info.probe_display = false;
	unset_display_features(xe);
	return 0;
}<|MERGE_RESOLUTION|>--- conflicted
+++ resolved
@@ -88,38 +88,6 @@
 	xe->drm.driver_features &= ~(DRIVER_MODESET | DRIVER_ATOMIC);
 }
 
-<<<<<<< HEAD
-static void display_destroy(struct drm_device *dev, void *dummy)
-{
-	struct xe_device *xe = to_xe_device(dev);
-
-	destroy_workqueue(xe->display.hotplug.dp_wq);
-}
-
-/**
- * xe_display_create - create display struct
- * @xe: XE device instance
- *
- * Initialize all fields used by the display part.
- *
- * TODO: once everything can be inside a single struct, make the struct opaque
- * to the rest of xe and return it to be xe->display.
- *
- * Returns: 0 on success
- */
-int xe_display_create(struct xe_device *xe)
-{
-	spin_lock_init(&xe->display.fb_tracking.lock);
-
-	xe->display.hotplug.dp_wq = alloc_ordered_workqueue("xe-dp", 0);
-	if (!xe->display.hotplug.dp_wq)
-		return -ENOMEM;
-
-	return drmm_add_action_or_reset(&xe->drm, display_destroy, NULL);
-}
-
-=======
->>>>>>> 711fa266
 static void xe_display_fini_early(void *arg)
 {
 	struct xe_device *xe = arg;
