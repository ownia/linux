--- conflicted
+++ resolved
@@ -1,13 +1,8 @@
 # SPDX-License-Identifier: GPL-2.0-only
 config DRM_XE
-<<<<<<< HEAD
-	tristate "Intel Xe Graphics"
-	depends on DRM && PCI && (m || (y && KUNIT=y))
-=======
 	tristate "Intel Xe2 Graphics"
 	depends on DRM && PCI
 	depends on KUNIT || !KUNIT
->>>>>>> 1aee3a44
 	depends on INTEL_VSEC || !INTEL_VSEC
 	depends on X86_PLATFORM_DEVICES || !(X86 && ACPI)
 	select INTERVAL_TREE
