--- conflicted
+++ resolved
@@ -116,14 +116,6 @@
 
 #define MAX_CONTINUAL_URB_ERR		4
 
-<<<<<<< HEAD
-struct rt_firmware {
-	u8 *data;
-	u32 size;
-};
-
-=======
->>>>>>> 88084a3d
 struct dvobj_priv {
 	struct adapter *if1;
 
