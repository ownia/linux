--- conflicted
+++ resolved
@@ -31,11 +31,7 @@
 
 config HYPERV_UTILS
 	tristate "Microsoft Hyper-V Utilities driver"
-<<<<<<< HEAD
-	depends on CONNECTOR
-=======
 	depends on CONNECTOR && NLS
->>>>>>> d762f438
 	default HYPERV
 	help
 	  Select this option to enable the Hyper-V Utilities.
