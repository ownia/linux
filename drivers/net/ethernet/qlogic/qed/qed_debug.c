/* QLogic qed NIC Driver
 * Copyright (c) 2015 QLogic Corporation
 *
 * This software is available under the terms of the GNU General Public License
 * (GPL) Version 2, available from the file COPYING in the main directory of
 * this source tree.
 */

#include <linux/module.h>
#include <linux/vmalloc.h>
#include <linux/crc32.h>
#include "qed.h"
#include "qed_hsi.h"
#include "qed_hw.h"
#include "qed_mcp.h"
#include "qed_reg_addr.h"

/* Memory groups enum */
enum mem_groups {
	MEM_GROUP_PXP_MEM,
	MEM_GROUP_DMAE_MEM,
	MEM_GROUP_CM_MEM,
	MEM_GROUP_QM_MEM,
	MEM_GROUP_TM_MEM,
	MEM_GROUP_BRB_RAM,
	MEM_GROUP_BRB_MEM,
	MEM_GROUP_PRS_MEM,
	MEM_GROUP_SDM_MEM,
	MEM_GROUP_IOR,
	MEM_GROUP_RAM,
	MEM_GROUP_BTB_RAM,
	MEM_GROUP_RDIF_CTX,
	MEM_GROUP_TDIF_CTX,
	MEM_GROUP_CFC_MEM,
	MEM_GROUP_CONN_CFC_MEM,
	MEM_GROUP_TASK_CFC_MEM,
	MEM_GROUP_CAU_PI,
	MEM_GROUP_CAU_MEM,
	MEM_GROUP_PXP_ILT,
	MEM_GROUP_PBUF,
	MEM_GROUP_MULD_MEM,
	MEM_GROUP_BTB_MEM,
	MEM_GROUP_IGU_MEM,
	MEM_GROUP_IGU_MSIX,
	MEM_GROUP_CAU_SB,
	MEM_GROUP_BMB_RAM,
	MEM_GROUP_BMB_MEM,
	MEM_GROUPS_NUM
};

/* Memory groups names */
static const char * const s_mem_group_names[] = {
	"PXP_MEM",
	"DMAE_MEM",
	"CM_MEM",
	"QM_MEM",
	"TM_MEM",
	"BRB_RAM",
	"BRB_MEM",
	"PRS_MEM",
	"SDM_MEM",
	"IOR",
	"RAM",
	"BTB_RAM",
	"RDIF_CTX",
	"TDIF_CTX",
	"CFC_MEM",
	"CONN_CFC_MEM",
	"TASK_CFC_MEM",
	"CAU_PI",
	"CAU_MEM",
	"PXP_ILT",
	"PBUF",
	"MULD_MEM",
	"BTB_MEM",
	"IGU_MEM",
	"IGU_MSIX",
	"CAU_SB",
	"BMB_RAM",
	"BMB_MEM",
};

/* Idle check conditions */

static u32 cond5(const u32 *r, const u32 *imm)
{
	return ((r[0] & imm[0]) != imm[1]) && ((r[1] & imm[2]) != imm[3]);
}

static u32 cond7(const u32 *r, const u32 *imm)
{
	return ((r[0] >> imm[0]) & imm[1]) != imm[2];
}

static u32 cond14(const u32 *r, const u32 *imm)
{
	return (r[0] != imm[0]) && (((r[1] >> imm[1]) & imm[2]) == imm[3]);
}

static u32 cond6(const u32 *r, const u32 *imm)
{
	return (r[0] & imm[0]) != imm[1];
}

static u32 cond9(const u32 *r, const u32 *imm)
{
	return ((r[0] & imm[0]) >> imm[1]) !=
	    (((r[0] & imm[2]) >> imm[3]) | ((r[1] & imm[4]) << imm[5]));
}

static u32 cond10(const u32 *r, const u32 *imm)
{
	return ((r[0] & imm[0]) >> imm[1]) != (r[0] & imm[2]);
}

static u32 cond4(const u32 *r, const u32 *imm)
{
	return (r[0] & ~imm[0]) != imm[1];
}

static u32 cond0(const u32 *r, const u32 *imm)
{
	return (r[0] & ~r[1]) != imm[0];
}

static u32 cond1(const u32 *r, const u32 *imm)
{
	return r[0] != imm[0];
}

static u32 cond11(const u32 *r, const u32 *imm)
{
	return r[0] != r[1] && r[2] == imm[0];
}

static u32 cond12(const u32 *r, const u32 *imm)
{
	return r[0] != r[1] && r[2] > imm[0];
}

static u32 cond3(const u32 *r, const u32 *imm)
{
	return r[0] != r[1];
}

static u32 cond13(const u32 *r, const u32 *imm)
{
	return r[0] & imm[0];
}

static u32 cond8(const u32 *r, const u32 *imm)
{
	return r[0] < (r[1] - imm[0]);
}

static u32 cond2(const u32 *r, const u32 *imm)
{
	return r[0] > imm[0];
}

/* Array of Idle Check conditions */
static u32(*cond_arr[]) (const u32 *r, const u32 *imm) = {
	cond0,
	cond1,
	cond2,
	cond3,
	cond4,
	cond5,
	cond6,
	cond7,
	cond8,
	cond9,
	cond10,
	cond11,
	cond12,
	cond13,
	cond14,
};

/******************************* Data Types **********************************/

enum platform_ids {
	PLATFORM_ASIC,
	PLATFORM_RESERVED,
	PLATFORM_RESERVED2,
	PLATFORM_RESERVED3,
	MAX_PLATFORM_IDS
};

struct chip_platform_defs {
	u8 num_ports;
	u8 num_pfs;
	u8 num_vfs;
};

/* Chip constant definitions */
struct chip_defs {
	const char *name;
	struct chip_platform_defs per_platform[MAX_PLATFORM_IDS];
};

/* Platform constant definitions */
struct platform_defs {
	const char *name;
	u32 delay_factor;
};

/* Storm constant definitions.
 * Addresses are in bytes, sizes are in quad-regs.
 */
struct storm_defs {
	char letter;
	enum block_id block_id;
	enum dbg_bus_clients dbg_client_id[MAX_CHIP_IDS];
	bool has_vfc;
	u32 sem_fast_mem_addr;
	u32 sem_frame_mode_addr;
	u32 sem_slow_enable_addr;
	u32 sem_slow_mode_addr;
	u32 sem_slow_mode1_conf_addr;
	u32 sem_sync_dbg_empty_addr;
	u32 sem_slow_dbg_empty_addr;
	u32 cm_ctx_wr_addr;
	u32 cm_conn_ag_ctx_lid_size;
	u32 cm_conn_ag_ctx_rd_addr;
	u32 cm_conn_st_ctx_lid_size;
	u32 cm_conn_st_ctx_rd_addr;
	u32 cm_task_ag_ctx_lid_size;
	u32 cm_task_ag_ctx_rd_addr;
	u32 cm_task_st_ctx_lid_size;
	u32 cm_task_st_ctx_rd_addr;
};

/* Block constant definitions */
struct block_defs {
	const char *name;
	bool has_dbg_bus[MAX_CHIP_IDS];
	bool associated_to_storm;

	/* Valid only if associated_to_storm is true */
	u32 storm_id;
	enum dbg_bus_clients dbg_client_id[MAX_CHIP_IDS];
	u32 dbg_select_addr;
	u32 dbg_enable_addr;
	u32 dbg_shift_addr;
	u32 dbg_force_valid_addr;
	u32 dbg_force_frame_addr;
	bool has_reset_bit;

	/* If true, block is taken out of reset before dump */
	bool unreset;
	enum dbg_reset_regs reset_reg;

	/* Bit offset in reset register */
	u8 reset_bit_offset;
};

/* Reset register definitions */
struct reset_reg_defs {
	u32 addr;
	u32 unreset_val;
	bool exists[MAX_CHIP_IDS];
};

struct grc_param_defs {
	u32 default_val[MAX_CHIP_IDS];
	u32 min;
	u32 max;
	bool is_preset;
	u32 exclude_all_preset_val;
	u32 crash_preset_val;
};

/* Address is in 128b units. Width is in bits. */
struct rss_mem_defs {
	const char *mem_name;
	const char *type_name;
	u32 addr;
	u32 num_entries[MAX_CHIP_IDS];
	u32 entry_width[MAX_CHIP_IDS];
};

struct vfc_ram_defs {
	const char *mem_name;
	const char *type_name;
	u32 base_row;
	u32 num_rows;
};

struct big_ram_defs {
	const char *instance_name;
	enum mem_groups mem_group_id;
	enum mem_groups ram_mem_group_id;
	enum dbg_grc_params grc_param;
	u32 addr_reg_addr;
	u32 data_reg_addr;
	u32 num_of_blocks[MAX_CHIP_IDS];
};

struct phy_defs {
	const char *phy_name;

	/* PHY base GRC address */
	u32 base_addr;

	/* Relative address of indirect TBUS address register (bits 0..7) */
	u32 tbus_addr_lo_addr;

	/* Relative address of indirect TBUS address register (bits 8..10) */
	u32 tbus_addr_hi_addr;

	/* Relative address of indirect TBUS data register (bits 0..7) */
	u32 tbus_data_lo_addr;

	/* Relative address of indirect TBUS data register (bits 8..11) */
	u32 tbus_data_hi_addr;
};

/******************************** Constants **********************************/

#define MAX_LCIDS			320
#define MAX_LTIDS			320

#define NUM_IOR_SETS			2
#define IORS_PER_SET			176
#define IOR_SET_OFFSET(set_id)		((set_id) * 256)

#define BYTES_IN_DWORD			sizeof(u32)

/* In the macros below, size and offset are specified in bits */
#define CEIL_DWORDS(size)		DIV_ROUND_UP(size, 32)
#define FIELD_BIT_OFFSET(type, field)	type ## _ ## field ## _ ## OFFSET
#define FIELD_BIT_SIZE(type, field)	type ## _ ## field ## _ ## SIZE
#define FIELD_DWORD_OFFSET(type, field) \
	 (int)(FIELD_BIT_OFFSET(type, field) / 32)
#define FIELD_DWORD_SHIFT(type, field)	(FIELD_BIT_OFFSET(type, field) % 32)
#define FIELD_BIT_MASK(type, field) \
	(((1 << FIELD_BIT_SIZE(type, field)) - 1) << \
	 FIELD_DWORD_SHIFT(type, field))

#define SET_VAR_FIELD(var, type, field, val) \
	do { \
		var[FIELD_DWORD_OFFSET(type, field)] &=	\
		(~FIELD_BIT_MASK(type, field));	\
		var[FIELD_DWORD_OFFSET(type, field)] |= \
		(val) << FIELD_DWORD_SHIFT(type, field); \
	} while (0)

#define ARR_REG_WR(dev, ptt, addr, arr, arr_size) \
	do { \
		for (i = 0; i < (arr_size); i++) \
			qed_wr(dev, ptt, addr,	(arr)[i]); \
	} while (0)

#define ARR_REG_RD(dev, ptt, addr, arr, arr_size) \
	do { \
		for (i = 0; i < (arr_size); i++) \
			(arr)[i] = qed_rd(dev, ptt, addr); \
	} while (0)

#ifndef DWORDS_TO_BYTES
#define DWORDS_TO_BYTES(dwords)		((dwords) * BYTES_IN_DWORD)
#endif
#ifndef BYTES_TO_DWORDS
#define BYTES_TO_DWORDS(bytes)		((bytes) / BYTES_IN_DWORD)
#endif

/* extra lines include a signature line + optional latency events line */
#ifndef NUM_DBG_LINES
#define NUM_EXTRA_DBG_LINES(block_desc) \
	(1 + ((block_desc)->has_latency_events ? 1 : 0))
#define NUM_DBG_LINES(block_desc) \
	((block_desc)->num_of_lines + NUM_EXTRA_DBG_LINES(block_desc))
#endif

#define RAM_LINES_TO_DWORDS(lines)	((lines) * 2)
#define RAM_LINES_TO_BYTES(lines) \
	DWORDS_TO_BYTES(RAM_LINES_TO_DWORDS(lines))

#define REG_DUMP_LEN_SHIFT		24
#define MEM_DUMP_ENTRY_SIZE_DWORDS \
	BYTES_TO_DWORDS(sizeof(struct dbg_dump_mem))

#define IDLE_CHK_RULE_SIZE_DWORDS \
	BYTES_TO_DWORDS(sizeof(struct dbg_idle_chk_rule))

#define IDLE_CHK_RESULT_HDR_DWORDS \
	BYTES_TO_DWORDS(sizeof(struct dbg_idle_chk_result_hdr))

#define IDLE_CHK_RESULT_REG_HDR_DWORDS \
	BYTES_TO_DWORDS(sizeof(struct dbg_idle_chk_result_reg_hdr))

#define IDLE_CHK_MAX_ENTRIES_SIZE	32

/* The sizes and offsets below are specified in bits */
#define VFC_CAM_CMD_STRUCT_SIZE		64
#define VFC_CAM_CMD_ROW_OFFSET		48
#define VFC_CAM_CMD_ROW_SIZE		9
#define VFC_CAM_ADDR_STRUCT_SIZE	16
#define VFC_CAM_ADDR_OP_OFFSET		0
#define VFC_CAM_ADDR_OP_SIZE		4
#define VFC_CAM_RESP_STRUCT_SIZE	256
#define VFC_RAM_ADDR_STRUCT_SIZE	16
#define VFC_RAM_ADDR_OP_OFFSET		0
#define VFC_RAM_ADDR_OP_SIZE		2
#define VFC_RAM_ADDR_ROW_OFFSET		2
#define VFC_RAM_ADDR_ROW_SIZE		10
#define VFC_RAM_RESP_STRUCT_SIZE	256

#define VFC_CAM_CMD_DWORDS		CEIL_DWORDS(VFC_CAM_CMD_STRUCT_SIZE)
#define VFC_CAM_ADDR_DWORDS		CEIL_DWORDS(VFC_CAM_ADDR_STRUCT_SIZE)
#define VFC_CAM_RESP_DWORDS		CEIL_DWORDS(VFC_CAM_RESP_STRUCT_SIZE)
#define VFC_RAM_CMD_DWORDS		VFC_CAM_CMD_DWORDS
#define VFC_RAM_ADDR_DWORDS		CEIL_DWORDS(VFC_RAM_ADDR_STRUCT_SIZE)
#define VFC_RAM_RESP_DWORDS		CEIL_DWORDS(VFC_RAM_RESP_STRUCT_SIZE)

#define NUM_VFC_RAM_TYPES		4

#define VFC_CAM_NUM_ROWS		512

#define VFC_OPCODE_CAM_RD		14
#define VFC_OPCODE_RAM_RD		0

#define NUM_RSS_MEM_TYPES		5

#define NUM_BIG_RAM_TYPES		3
#define BIG_RAM_BLOCK_SIZE_BYTES	128
#define BIG_RAM_BLOCK_SIZE_DWORDS \
	BYTES_TO_DWORDS(BIG_RAM_BLOCK_SIZE_BYTES)

#define NUM_PHY_TBUS_ADDRESSES		2048
#define PHY_DUMP_SIZE_DWORDS		(NUM_PHY_TBUS_ADDRESSES / 2)

#define RESET_REG_UNRESET_OFFSET	4

#define STALL_DELAY_MS			500

#define STATIC_DEBUG_LINE_DWORDS	9

#define NUM_COMMON_GLOBAL_PARAMS	8

#define FW_IMG_MAIN			1

#ifndef REG_FIFO_ELEMENT_DWORDS
#define REG_FIFO_ELEMENT_DWORDS		2
#endif
#define REG_FIFO_DEPTH_ELEMENTS		32
#define REG_FIFO_DEPTH_DWORDS \
	(REG_FIFO_ELEMENT_DWORDS * REG_FIFO_DEPTH_ELEMENTS)

#ifndef IGU_FIFO_ELEMENT_DWORDS
#define IGU_FIFO_ELEMENT_DWORDS		4
#endif
#define IGU_FIFO_DEPTH_ELEMENTS		64
#define IGU_FIFO_DEPTH_DWORDS \
	(IGU_FIFO_ELEMENT_DWORDS * IGU_FIFO_DEPTH_ELEMENTS)

#ifndef PROTECTION_OVERRIDE_ELEMENT_DWORDS
#define PROTECTION_OVERRIDE_ELEMENT_DWORDS	2
#endif
#define PROTECTION_OVERRIDE_DEPTH_ELEMENTS	20
#define PROTECTION_OVERRIDE_DEPTH_DWORDS \
	(PROTECTION_OVERRIDE_DEPTH_ELEMENTS * \
	 PROTECTION_OVERRIDE_ELEMENT_DWORDS)

#define MCP_SPAD_TRACE_OFFSIZE_ADDR \
	(MCP_REG_SCRATCH + \
	 offsetof(struct static_init, sections[SPAD_SECTION_TRACE]))

#define EMPTY_FW_VERSION_STR		"???_???_???_???"
#define EMPTY_FW_IMAGE_STR		"???????????????"

/***************************** Constant Arrays *******************************/

struct dbg_array {
	const u32 *ptr;
	u32 size_in_dwords;
};

/* Debug arrays */
static struct dbg_array s_dbg_arrays[MAX_BIN_DBG_BUFFER_TYPE] = { {NULL} };

/* Chip constant definitions array */
static struct chip_defs s_chip_defs[MAX_CHIP_IDS] = {
	{ "bb",
	  {{MAX_NUM_PORTS_BB, MAX_NUM_PFS_BB, MAX_NUM_VFS_BB},
	   {0, 0, 0},
	   {0, 0, 0},
	   {0, 0, 0} } },
	{ "ah",
	  {{MAX_NUM_PORTS_K2, MAX_NUM_PFS_K2, MAX_NUM_VFS_K2},
	   {0, 0, 0},
	   {0, 0, 0},
	   {0, 0, 0} } }
};

/* Storm constant definitions array */
static struct storm_defs s_storm_defs[] = {
	/* Tstorm */
	{'T', BLOCK_TSEM,
	 {DBG_BUS_CLIENT_RBCT, DBG_BUS_CLIENT_RBCT}, true,
	 TSEM_REG_FAST_MEMORY,
	 TSEM_REG_DBG_FRAME_MODE_BB_K2, TSEM_REG_SLOW_DBG_ACTIVE_BB_K2,
	 TSEM_REG_SLOW_DBG_MODE_BB_K2, TSEM_REG_DBG_MODE1_CFG_BB_K2,
	 TSEM_REG_SYNC_DBG_EMPTY, TSEM_REG_SLOW_DBG_EMPTY_BB_K2,
	 TCM_REG_CTX_RBC_ACCS,
	 4, TCM_REG_AGG_CON_CTX,
	 16, TCM_REG_SM_CON_CTX,
	 2, TCM_REG_AGG_TASK_CTX,
	 4, TCM_REG_SM_TASK_CTX},

	/* Mstorm */
	{'M', BLOCK_MSEM,
	 {DBG_BUS_CLIENT_RBCT, DBG_BUS_CLIENT_RBCM}, false,
	 MSEM_REG_FAST_MEMORY,
	 MSEM_REG_DBG_FRAME_MODE_BB_K2, MSEM_REG_SLOW_DBG_ACTIVE_BB_K2,
	 MSEM_REG_SLOW_DBG_MODE_BB_K2, MSEM_REG_DBG_MODE1_CFG_BB_K2,
	 MSEM_REG_SYNC_DBG_EMPTY, MSEM_REG_SLOW_DBG_EMPTY_BB_K2,
	 MCM_REG_CTX_RBC_ACCS,
	 1, MCM_REG_AGG_CON_CTX,
	 10, MCM_REG_SM_CON_CTX,
	 2, MCM_REG_AGG_TASK_CTX,
	 7, MCM_REG_SM_TASK_CTX},

	/* Ustorm */
	{'U', BLOCK_USEM,
	 {DBG_BUS_CLIENT_RBCU, DBG_BUS_CLIENT_RBCU}, false,
	 USEM_REG_FAST_MEMORY,
	 USEM_REG_DBG_FRAME_MODE_BB_K2, USEM_REG_SLOW_DBG_ACTIVE_BB_K2,
	 USEM_REG_SLOW_DBG_MODE_BB_K2, USEM_REG_DBG_MODE1_CFG_BB_K2,
	 USEM_REG_SYNC_DBG_EMPTY, USEM_REG_SLOW_DBG_EMPTY_BB_K2,
	 UCM_REG_CTX_RBC_ACCS,
	 2, UCM_REG_AGG_CON_CTX,
	 13, UCM_REG_SM_CON_CTX,
	 3, UCM_REG_AGG_TASK_CTX,
	 3, UCM_REG_SM_TASK_CTX},

	/* Xstorm */
	{'X', BLOCK_XSEM,
	 {DBG_BUS_CLIENT_RBCX, DBG_BUS_CLIENT_RBCX}, false,
	 XSEM_REG_FAST_MEMORY,
	 XSEM_REG_DBG_FRAME_MODE_BB_K2, XSEM_REG_SLOW_DBG_ACTIVE_BB_K2,
	 XSEM_REG_SLOW_DBG_MODE_BB_K2, XSEM_REG_DBG_MODE1_CFG_BB_K2,
	 XSEM_REG_SYNC_DBG_EMPTY, XSEM_REG_SLOW_DBG_EMPTY_BB_K2,
	 XCM_REG_CTX_RBC_ACCS,
	 9, XCM_REG_AGG_CON_CTX,
	 15, XCM_REG_SM_CON_CTX,
	 0, 0,
	 0, 0},

	/* Ystorm */
	{'Y', BLOCK_YSEM,
	 {DBG_BUS_CLIENT_RBCX, DBG_BUS_CLIENT_RBCY}, false,
	 YSEM_REG_FAST_MEMORY,
	 YSEM_REG_DBG_FRAME_MODE_BB_K2, YSEM_REG_SLOW_DBG_ACTIVE_BB_K2,
	 YSEM_REG_SLOW_DBG_MODE_BB_K2, YSEM_REG_DBG_MODE1_CFG_BB_K2,
	 YSEM_REG_SYNC_DBG_EMPTY, TSEM_REG_SLOW_DBG_EMPTY_BB_K2,
	 YCM_REG_CTX_RBC_ACCS,
	 2, YCM_REG_AGG_CON_CTX,
	 3, YCM_REG_SM_CON_CTX,
	 2, YCM_REG_AGG_TASK_CTX,
	 12, YCM_REG_SM_TASK_CTX},

	/* Pstorm */
	{'P', BLOCK_PSEM,
	 {DBG_BUS_CLIENT_RBCS, DBG_BUS_CLIENT_RBCS}, true,
	 PSEM_REG_FAST_MEMORY,
	 PSEM_REG_DBG_FRAME_MODE_BB_K2, PSEM_REG_SLOW_DBG_ACTIVE_BB_K2,
	 PSEM_REG_SLOW_DBG_MODE_BB_K2, PSEM_REG_DBG_MODE1_CFG_BB_K2,
	 PSEM_REG_SYNC_DBG_EMPTY, PSEM_REG_SLOW_DBG_EMPTY_BB_K2,
	 PCM_REG_CTX_RBC_ACCS,
	 0, 0,
	 10, PCM_REG_SM_CON_CTX,
	 0, 0,
	 0, 0}
};

/* Block definitions array */

static struct block_defs block_grc_defs = {
	"grc",
	{true, true}, false, 0,
	{DBG_BUS_CLIENT_RBCN, DBG_BUS_CLIENT_RBCN},
	GRC_REG_DBG_SELECT, GRC_REG_DBG_DWORD_ENABLE,
	GRC_REG_DBG_SHIFT, GRC_REG_DBG_FORCE_VALID,
	GRC_REG_DBG_FORCE_FRAME,
	true, false, DBG_RESET_REG_MISC_PL_UA, 1
};

static struct block_defs block_miscs_defs = {
	"miscs", {false, false}, false, 0,
	{MAX_DBG_BUS_CLIENTS, MAX_DBG_BUS_CLIENTS},
	0, 0, 0, 0, 0,
	false, false, MAX_DBG_RESET_REGS, 0
};

static struct block_defs block_misc_defs = {
	"misc", {false, false}, false, 0,
	{MAX_DBG_BUS_CLIENTS, MAX_DBG_BUS_CLIENTS},
	0, 0, 0, 0, 0,
	false, false, MAX_DBG_RESET_REGS, 0
};

static struct block_defs block_dbu_defs = {
	"dbu", {false, false}, false, 0,
	{MAX_DBG_BUS_CLIENTS, MAX_DBG_BUS_CLIENTS},
	0, 0, 0, 0, 0,
	false, false, MAX_DBG_RESET_REGS, 0
};

static struct block_defs block_pglue_b_defs = {
	"pglue_b",
	{true, true}, false, 0,
	{DBG_BUS_CLIENT_RBCH, DBG_BUS_CLIENT_RBCH},
	PGLUE_B_REG_DBG_SELECT, PGLUE_B_REG_DBG_DWORD_ENABLE,
	PGLUE_B_REG_DBG_SHIFT, PGLUE_B_REG_DBG_FORCE_VALID,
	PGLUE_B_REG_DBG_FORCE_FRAME,
	true, false, DBG_RESET_REG_MISCS_PL_HV, 1
};

static struct block_defs block_cnig_defs = {
	"cnig",
	{false, true}, false, 0,
	{MAX_DBG_BUS_CLIENTS, DBG_BUS_CLIENT_RBCW},
	CNIG_REG_DBG_SELECT_K2, CNIG_REG_DBG_DWORD_ENABLE_K2,
	CNIG_REG_DBG_SHIFT_K2, CNIG_REG_DBG_FORCE_VALID_K2,
	CNIG_REG_DBG_FORCE_FRAME_K2,
	true, false, DBG_RESET_REG_MISCS_PL_HV, 0
};

static struct block_defs block_cpmu_defs = {
	"cpmu", {false, false}, false, 0,
	{MAX_DBG_BUS_CLIENTS, MAX_DBG_BUS_CLIENTS},
	0, 0, 0, 0, 0,
	true, false, DBG_RESET_REG_MISCS_PL_HV, 8
};

static struct block_defs block_ncsi_defs = {
	"ncsi",
	{true, true}, false, 0,
	{DBG_BUS_CLIENT_RBCZ, DBG_BUS_CLIENT_RBCZ},
	NCSI_REG_DBG_SELECT, NCSI_REG_DBG_DWORD_ENABLE,
	NCSI_REG_DBG_SHIFT, NCSI_REG_DBG_FORCE_VALID,
	NCSI_REG_DBG_FORCE_FRAME,
	true, false, DBG_RESET_REG_MISCS_PL_HV, 5
};

static struct block_defs block_opte_defs = {
	"opte", {false, false}, false, 0,
	{MAX_DBG_BUS_CLIENTS, MAX_DBG_BUS_CLIENTS},
	0, 0, 0, 0, 0,
	true, false, DBG_RESET_REG_MISCS_PL_HV, 4
};

static struct block_defs block_bmb_defs = {
	"bmb",
	{true, true}, false, 0,
	{DBG_BUS_CLIENT_RBCZ, DBG_BUS_CLIENT_RBCB},
	BMB_REG_DBG_SELECT, BMB_REG_DBG_DWORD_ENABLE,
	BMB_REG_DBG_SHIFT, BMB_REG_DBG_FORCE_VALID,
	BMB_REG_DBG_FORCE_FRAME,
	true, false, DBG_RESET_REG_MISCS_PL_UA, 7
};

static struct block_defs block_pcie_defs = {
	"pcie",
	{false, true}, false, 0,
	{MAX_DBG_BUS_CLIENTS, DBG_BUS_CLIENT_RBCH},
	PCIE_REG_DBG_COMMON_SELECT_K2,
	PCIE_REG_DBG_COMMON_DWORD_ENABLE_K2,
	PCIE_REG_DBG_COMMON_SHIFT_K2,
	PCIE_REG_DBG_COMMON_FORCE_VALID_K2,
	PCIE_REG_DBG_COMMON_FORCE_FRAME_K2,
	false, false, MAX_DBG_RESET_REGS, 0
};

static struct block_defs block_mcp_defs = {
	"mcp", {false, false}, false, 0,
	{MAX_DBG_BUS_CLIENTS, MAX_DBG_BUS_CLIENTS},
	0, 0, 0, 0, 0,
	false, false, MAX_DBG_RESET_REGS, 0
};

static struct block_defs block_mcp2_defs = {
	"mcp2",
	{true, true}, false, 0,
	{DBG_BUS_CLIENT_RBCZ, DBG_BUS_CLIENT_RBCZ},
	MCP2_REG_DBG_SELECT, MCP2_REG_DBG_DWORD_ENABLE,
	MCP2_REG_DBG_SHIFT, MCP2_REG_DBG_FORCE_VALID,
	MCP2_REG_DBG_FORCE_FRAME,
	false, false, MAX_DBG_RESET_REGS, 0
};

static struct block_defs block_pswhst_defs = {
	"pswhst",
	{true, true}, false, 0,
	{DBG_BUS_CLIENT_RBCP, DBG_BUS_CLIENT_RBCP},
	PSWHST_REG_DBG_SELECT, PSWHST_REG_DBG_DWORD_ENABLE,
	PSWHST_REG_DBG_SHIFT, PSWHST_REG_DBG_FORCE_VALID,
	PSWHST_REG_DBG_FORCE_FRAME,
	true, false, DBG_RESET_REG_MISC_PL_HV, 0
};

static struct block_defs block_pswhst2_defs = {
	"pswhst2",
	{true, true}, false, 0,
	{DBG_BUS_CLIENT_RBCP, DBG_BUS_CLIENT_RBCP},
	PSWHST2_REG_DBG_SELECT, PSWHST2_REG_DBG_DWORD_ENABLE,
	PSWHST2_REG_DBG_SHIFT, PSWHST2_REG_DBG_FORCE_VALID,
	PSWHST2_REG_DBG_FORCE_FRAME,
	true, false, DBG_RESET_REG_MISC_PL_HV, 0
};

static struct block_defs block_pswrd_defs = {
	"pswrd",
	{true, true}, false, 0,
	{DBG_BUS_CLIENT_RBCP, DBG_BUS_CLIENT_RBCP},
	PSWRD_REG_DBG_SELECT, PSWRD_REG_DBG_DWORD_ENABLE,
	PSWRD_REG_DBG_SHIFT, PSWRD_REG_DBG_FORCE_VALID,
	PSWRD_REG_DBG_FORCE_FRAME,
	true, false, DBG_RESET_REG_MISC_PL_HV, 2
};

static struct block_defs block_pswrd2_defs = {
	"pswrd2",
	{true, true}, false, 0,
	{DBG_BUS_CLIENT_RBCP, DBG_BUS_CLIENT_RBCP},
	PSWRD2_REG_DBG_SELECT, PSWRD2_REG_DBG_DWORD_ENABLE,
	PSWRD2_REG_DBG_SHIFT, PSWRD2_REG_DBG_FORCE_VALID,
	PSWRD2_REG_DBG_FORCE_FRAME,
	true, false, DBG_RESET_REG_MISC_PL_HV, 2
};

static struct block_defs block_pswwr_defs = {
	"pswwr",
	{true, true}, false, 0,
	{DBG_BUS_CLIENT_RBCP, DBG_BUS_CLIENT_RBCP},
	PSWWR_REG_DBG_SELECT, PSWWR_REG_DBG_DWORD_ENABLE,
	PSWWR_REG_DBG_SHIFT, PSWWR_REG_DBG_FORCE_VALID,
	PSWWR_REG_DBG_FORCE_FRAME,
	true, false, DBG_RESET_REG_MISC_PL_HV, 3
};

static struct block_defs block_pswwr2_defs = {
	"pswwr2", {false, false}, false, 0,
	{MAX_DBG_BUS_CLIENTS, MAX_DBG_BUS_CLIENTS},
	0, 0, 0, 0, 0,
	true, false, DBG_RESET_REG_MISC_PL_HV, 3
};

static struct block_defs block_pswrq_defs = {
	"pswrq",
	{true, true}, false, 0,
	{DBG_BUS_CLIENT_RBCP, DBG_BUS_CLIENT_RBCP},
	PSWRQ_REG_DBG_SELECT, PSWRQ_REG_DBG_DWORD_ENABLE,
	PSWRQ_REG_DBG_SHIFT, PSWRQ_REG_DBG_FORCE_VALID,
	PSWRQ_REG_DBG_FORCE_FRAME,
	true, false, DBG_RESET_REG_MISC_PL_HV, 1
};

static struct block_defs block_pswrq2_defs = {
	"pswrq2",
	{true, true}, false, 0,
	{DBG_BUS_CLIENT_RBCP, DBG_BUS_CLIENT_RBCP},
	PSWRQ2_REG_DBG_SELECT, PSWRQ2_REG_DBG_DWORD_ENABLE,
	PSWRQ2_REG_DBG_SHIFT, PSWRQ2_REG_DBG_FORCE_VALID,
	PSWRQ2_REG_DBG_FORCE_FRAME,
	true, false, DBG_RESET_REG_MISC_PL_HV, 1
};

static struct block_defs block_pglcs_defs = {
	"pglcs",
	{false, true}, false, 0,
	{MAX_DBG_BUS_CLIENTS, DBG_BUS_CLIENT_RBCH},
	PGLCS_REG_DBG_SELECT_K2, PGLCS_REG_DBG_DWORD_ENABLE_K2,
	PGLCS_REG_DBG_SHIFT_K2, PGLCS_REG_DBG_FORCE_VALID_K2,
	PGLCS_REG_DBG_FORCE_FRAME_K2,
	true, false, DBG_RESET_REG_MISCS_PL_HV, 2
};

static struct block_defs block_ptu_defs = {
	"ptu",
	{true, true}, false, 0,
	{DBG_BUS_CLIENT_RBCP, DBG_BUS_CLIENT_RBCP},
	PTU_REG_DBG_SELECT, PTU_REG_DBG_DWORD_ENABLE,
	PTU_REG_DBG_SHIFT, PTU_REG_DBG_FORCE_VALID,
	PTU_REG_DBG_FORCE_FRAME,
	true, true, DBG_RESET_REG_MISC_PL_PDA_VMAIN_2, 20
};

static struct block_defs block_dmae_defs = {
	"dmae",
	{true, true}, false, 0,
	{DBG_BUS_CLIENT_RBCP, DBG_BUS_CLIENT_RBCP},
	DMAE_REG_DBG_SELECT, DMAE_REG_DBG_DWORD_ENABLE,
	DMAE_REG_DBG_SHIFT, DMAE_REG_DBG_FORCE_VALID,
	DMAE_REG_DBG_FORCE_FRAME,
	true, true, DBG_RESET_REG_MISC_PL_PDA_VMAIN_1, 28
};

static struct block_defs block_tcm_defs = {
	"tcm",
	{true, true}, true, DBG_TSTORM_ID,
	{DBG_BUS_CLIENT_RBCT, DBG_BUS_CLIENT_RBCT},
	TCM_REG_DBG_SELECT, TCM_REG_DBG_DWORD_ENABLE,
	TCM_REG_DBG_SHIFT, TCM_REG_DBG_FORCE_VALID,
	TCM_REG_DBG_FORCE_FRAME,
	true, true, DBG_RESET_REG_MISC_PL_PDA_VMAIN_1, 5
};

static struct block_defs block_mcm_defs = {
	"mcm",
	{true, true}, true, DBG_MSTORM_ID,
	{DBG_BUS_CLIENT_RBCT, DBG_BUS_CLIENT_RBCM},
	MCM_REG_DBG_SELECT, MCM_REG_DBG_DWORD_ENABLE,
	MCM_REG_DBG_SHIFT, MCM_REG_DBG_FORCE_VALID,
	MCM_REG_DBG_FORCE_FRAME,
	true, true, DBG_RESET_REG_MISC_PL_PDA_VMAIN_2, 3
};

static struct block_defs block_ucm_defs = {
	"ucm",
	{true, true}, true, DBG_USTORM_ID,
	{DBG_BUS_CLIENT_RBCU, DBG_BUS_CLIENT_RBCU},
	UCM_REG_DBG_SELECT, UCM_REG_DBG_DWORD_ENABLE,
	UCM_REG_DBG_SHIFT, UCM_REG_DBG_FORCE_VALID,
	UCM_REG_DBG_FORCE_FRAME,
	true, true, DBG_RESET_REG_MISC_PL_PDA_VMAIN_1, 8
};

static struct block_defs block_xcm_defs = {
	"xcm",
	{true, true}, true, DBG_XSTORM_ID,
	{DBG_BUS_CLIENT_RBCX, DBG_BUS_CLIENT_RBCX},
	XCM_REG_DBG_SELECT, XCM_REG_DBG_DWORD_ENABLE,
	XCM_REG_DBG_SHIFT, XCM_REG_DBG_FORCE_VALID,
	XCM_REG_DBG_FORCE_FRAME,
	true, true, DBG_RESET_REG_MISC_PL_PDA_VMAIN_1, 19
};

static struct block_defs block_ycm_defs = {
	"ycm",
	{true, true}, true, DBG_YSTORM_ID,
	{DBG_BUS_CLIENT_RBCX, DBG_BUS_CLIENT_RBCY},
	YCM_REG_DBG_SELECT, YCM_REG_DBG_DWORD_ENABLE,
	YCM_REG_DBG_SHIFT, YCM_REG_DBG_FORCE_VALID,
	YCM_REG_DBG_FORCE_FRAME,
	true, true, DBG_RESET_REG_MISC_PL_PDA_VMAIN_2, 5
};

static struct block_defs block_pcm_defs = {
	"pcm",
	{true, true}, true, DBG_PSTORM_ID,
	{DBG_BUS_CLIENT_RBCS, DBG_BUS_CLIENT_RBCS},
	PCM_REG_DBG_SELECT, PCM_REG_DBG_DWORD_ENABLE,
	PCM_REG_DBG_SHIFT, PCM_REG_DBG_FORCE_VALID,
	PCM_REG_DBG_FORCE_FRAME,
	true, true, DBG_RESET_REG_MISC_PL_PDA_VMAIN_2, 4
};

static struct block_defs block_qm_defs = {
	"qm",
	{true, true}, false, 0,
	{DBG_BUS_CLIENT_RBCP, DBG_BUS_CLIENT_RBCQ},
	QM_REG_DBG_SELECT, QM_REG_DBG_DWORD_ENABLE,
	QM_REG_DBG_SHIFT, QM_REG_DBG_FORCE_VALID,
	QM_REG_DBG_FORCE_FRAME,
	true, true, DBG_RESET_REG_MISC_PL_PDA_VMAIN_1, 16
};

static struct block_defs block_tm_defs = {
	"tm",
	{true, true}, false, 0,
	{DBG_BUS_CLIENT_RBCS, DBG_BUS_CLIENT_RBCS},
	TM_REG_DBG_SELECT, TM_REG_DBG_DWORD_ENABLE,
	TM_REG_DBG_SHIFT, TM_REG_DBG_FORCE_VALID,
	TM_REG_DBG_FORCE_FRAME,
	true, true, DBG_RESET_REG_MISC_PL_PDA_VMAIN_1, 17
};

static struct block_defs block_dorq_defs = {
	"dorq",
	{true, true}, false, 0,
	{DBG_BUS_CLIENT_RBCX, DBG_BUS_CLIENT_RBCY},
	DORQ_REG_DBG_SELECT, DORQ_REG_DBG_DWORD_ENABLE,
	DORQ_REG_DBG_SHIFT, DORQ_REG_DBG_FORCE_VALID,
	DORQ_REG_DBG_FORCE_FRAME,
	true, true, DBG_RESET_REG_MISC_PL_PDA_VMAIN_1, 18
};

static struct block_defs block_brb_defs = {
	"brb",
	{true, true}, false, 0,
	{DBG_BUS_CLIENT_RBCR, DBG_BUS_CLIENT_RBCR},
	BRB_REG_DBG_SELECT, BRB_REG_DBG_DWORD_ENABLE,
	BRB_REG_DBG_SHIFT, BRB_REG_DBG_FORCE_VALID,
	BRB_REG_DBG_FORCE_FRAME,
	true, true, DBG_RESET_REG_MISC_PL_PDA_VMAIN_1, 0
};

static struct block_defs block_src_defs = {
	"src",
	{true, true}, false, 0,
	{DBG_BUS_CLIENT_RBCF, DBG_BUS_CLIENT_RBCF},
	SRC_REG_DBG_SELECT, SRC_REG_DBG_DWORD_ENABLE,
	SRC_REG_DBG_SHIFT, SRC_REG_DBG_FORCE_VALID,
	SRC_REG_DBG_FORCE_FRAME,
	true, true, DBG_RESET_REG_MISC_PL_PDA_VMAIN_1, 2
};

static struct block_defs block_prs_defs = {
	"prs",
	{true, true}, false, 0,
	{DBG_BUS_CLIENT_RBCR, DBG_BUS_CLIENT_RBCR},
	PRS_REG_DBG_SELECT, PRS_REG_DBG_DWORD_ENABLE,
	PRS_REG_DBG_SHIFT, PRS_REG_DBG_FORCE_VALID,
	PRS_REG_DBG_FORCE_FRAME,
	true, true, DBG_RESET_REG_MISC_PL_PDA_VMAIN_1, 1
};

static struct block_defs block_tsdm_defs = {
	"tsdm",
	{true, true}, true, DBG_TSTORM_ID,
	{DBG_BUS_CLIENT_RBCT, DBG_BUS_CLIENT_RBCT},
	TSDM_REG_DBG_SELECT, TSDM_REG_DBG_DWORD_ENABLE,
	TSDM_REG_DBG_SHIFT, TSDM_REG_DBG_FORCE_VALID,
	TSDM_REG_DBG_FORCE_FRAME,
	true, true, DBG_RESET_REG_MISC_PL_PDA_VMAIN_1, 3
};

static struct block_defs block_msdm_defs = {
	"msdm",
	{true, true}, true, DBG_MSTORM_ID,
	{DBG_BUS_CLIENT_RBCT, DBG_BUS_CLIENT_RBCM},
	MSDM_REG_DBG_SELECT, MSDM_REG_DBG_DWORD_ENABLE,
	MSDM_REG_DBG_SHIFT, MSDM_REG_DBG_FORCE_VALID,
	MSDM_REG_DBG_FORCE_FRAME,
	true, true, DBG_RESET_REG_MISC_PL_PDA_VMAIN_2, 6
};

static struct block_defs block_usdm_defs = {
	"usdm",
	{true, true}, true, DBG_USTORM_ID,
	{DBG_BUS_CLIENT_RBCU, DBG_BUS_CLIENT_RBCU},
	USDM_REG_DBG_SELECT, USDM_REG_DBG_DWORD_ENABLE,
	USDM_REG_DBG_SHIFT, USDM_REG_DBG_FORCE_VALID,
	USDM_REG_DBG_FORCE_FRAME,
	true, true, DBG_RESET_REG_MISC_PL_PDA_VMAIN_1, 7
};

static struct block_defs block_xsdm_defs = {
	"xsdm",
	{true, true}, true, DBG_XSTORM_ID,
	{DBG_BUS_CLIENT_RBCX, DBG_BUS_CLIENT_RBCX},
	XSDM_REG_DBG_SELECT, XSDM_REG_DBG_DWORD_ENABLE,
	XSDM_REG_DBG_SHIFT, XSDM_REG_DBG_FORCE_VALID,
	XSDM_REG_DBG_FORCE_FRAME,
	true, true, DBG_RESET_REG_MISC_PL_PDA_VMAIN_1, 20
};

static struct block_defs block_ysdm_defs = {
	"ysdm",
	{true, true}, true, DBG_YSTORM_ID,
	{DBG_BUS_CLIENT_RBCX, DBG_BUS_CLIENT_RBCY},
	YSDM_REG_DBG_SELECT, YSDM_REG_DBG_DWORD_ENABLE,
	YSDM_REG_DBG_SHIFT, YSDM_REG_DBG_FORCE_VALID,
	YSDM_REG_DBG_FORCE_FRAME,
	true, true, DBG_RESET_REG_MISC_PL_PDA_VMAIN_2, 8
};

static struct block_defs block_psdm_defs = {
	"psdm",
	{true, true}, true, DBG_PSTORM_ID,
	{DBG_BUS_CLIENT_RBCS, DBG_BUS_CLIENT_RBCS},
	PSDM_REG_DBG_SELECT, PSDM_REG_DBG_DWORD_ENABLE,
	PSDM_REG_DBG_SHIFT, PSDM_REG_DBG_FORCE_VALID,
	PSDM_REG_DBG_FORCE_FRAME,
	true, true, DBG_RESET_REG_MISC_PL_PDA_VMAIN_2, 7
};

static struct block_defs block_tsem_defs = {
	"tsem",
	{true, true}, true, DBG_TSTORM_ID,
	{DBG_BUS_CLIENT_RBCT, DBG_BUS_CLIENT_RBCT},
	TSEM_REG_DBG_SELECT, TSEM_REG_DBG_DWORD_ENABLE,
	TSEM_REG_DBG_SHIFT, TSEM_REG_DBG_FORCE_VALID,
	TSEM_REG_DBG_FORCE_FRAME,
	true, true, DBG_RESET_REG_MISC_PL_PDA_VMAIN_1, 4
};

static struct block_defs block_msem_defs = {
	"msem",
	{true, true}, true, DBG_MSTORM_ID,
	{DBG_BUS_CLIENT_RBCT, DBG_BUS_CLIENT_RBCM},
	MSEM_REG_DBG_SELECT, MSEM_REG_DBG_DWORD_ENABLE,
	MSEM_REG_DBG_SHIFT, MSEM_REG_DBG_FORCE_VALID,
	MSEM_REG_DBG_FORCE_FRAME,
	true, true, DBG_RESET_REG_MISC_PL_PDA_VMAIN_2, 9
};

static struct block_defs block_usem_defs = {
	"usem",
	{true, true}, true, DBG_USTORM_ID,
	{DBG_BUS_CLIENT_RBCU, DBG_BUS_CLIENT_RBCU},
	USEM_REG_DBG_SELECT, USEM_REG_DBG_DWORD_ENABLE,
	USEM_REG_DBG_SHIFT, USEM_REG_DBG_FORCE_VALID,
	USEM_REG_DBG_FORCE_FRAME,
	true, true, DBG_RESET_REG_MISC_PL_PDA_VMAIN_1, 9
};

static struct block_defs block_xsem_defs = {
	"xsem",
	{true, true}, true, DBG_XSTORM_ID,
	{DBG_BUS_CLIENT_RBCX, DBG_BUS_CLIENT_RBCX},
	XSEM_REG_DBG_SELECT, XSEM_REG_DBG_DWORD_ENABLE,
	XSEM_REG_DBG_SHIFT, XSEM_REG_DBG_FORCE_VALID,
	XSEM_REG_DBG_FORCE_FRAME,
	true, true, DBG_RESET_REG_MISC_PL_PDA_VMAIN_1, 21
};

static struct block_defs block_ysem_defs = {
	"ysem",
	{true, true}, true, DBG_YSTORM_ID,
	{DBG_BUS_CLIENT_RBCX, DBG_BUS_CLIENT_RBCY},
	YSEM_REG_DBG_SELECT, YSEM_REG_DBG_DWORD_ENABLE,
	YSEM_REG_DBG_SHIFT, YSEM_REG_DBG_FORCE_VALID,
	YSEM_REG_DBG_FORCE_FRAME,
	true, true, DBG_RESET_REG_MISC_PL_PDA_VMAIN_2, 11
};

static struct block_defs block_psem_defs = {
	"psem",
	{true, true}, true, DBG_PSTORM_ID,
	{DBG_BUS_CLIENT_RBCS, DBG_BUS_CLIENT_RBCS},
	PSEM_REG_DBG_SELECT, PSEM_REG_DBG_DWORD_ENABLE,
	PSEM_REG_DBG_SHIFT, PSEM_REG_DBG_FORCE_VALID,
	PSEM_REG_DBG_FORCE_FRAME,
	true, true, DBG_RESET_REG_MISC_PL_PDA_VMAIN_2, 10
};

static struct block_defs block_rss_defs = {
	"rss",
	{true, true}, false, 0,
	{DBG_BUS_CLIENT_RBCT, DBG_BUS_CLIENT_RBCT},
	RSS_REG_DBG_SELECT, RSS_REG_DBG_DWORD_ENABLE,
	RSS_REG_DBG_SHIFT, RSS_REG_DBG_FORCE_VALID,
	RSS_REG_DBG_FORCE_FRAME,
	true, true, DBG_RESET_REG_MISC_PL_PDA_VMAIN_2, 18
};

static struct block_defs block_tmld_defs = {
	"tmld",
	{true, true}, false, 0,
	{DBG_BUS_CLIENT_RBCT, DBG_BUS_CLIENT_RBCM},
	TMLD_REG_DBG_SELECT, TMLD_REG_DBG_DWORD_ENABLE,
	TMLD_REG_DBG_SHIFT, TMLD_REG_DBG_FORCE_VALID,
	TMLD_REG_DBG_FORCE_FRAME,
	true, true, DBG_RESET_REG_MISC_PL_PDA_VMAIN_2, 13
};

static struct block_defs block_muld_defs = {
	"muld",
	{true, true}, false, 0,
	{DBG_BUS_CLIENT_RBCU, DBG_BUS_CLIENT_RBCU},
	MULD_REG_DBG_SELECT, MULD_REG_DBG_DWORD_ENABLE,
	MULD_REG_DBG_SHIFT, MULD_REG_DBG_FORCE_VALID,
	MULD_REG_DBG_FORCE_FRAME,
	true, true, DBG_RESET_REG_MISC_PL_PDA_VMAIN_2, 14
};

static struct block_defs block_yuld_defs = {
	"yuld",
	{true, true}, false, 0,
	{DBG_BUS_CLIENT_RBCU, DBG_BUS_CLIENT_RBCU},
	YULD_REG_DBG_SELECT_BB_K2, YULD_REG_DBG_DWORD_ENABLE_BB_K2,
	YULD_REG_DBG_SHIFT_BB_K2, YULD_REG_DBG_FORCE_VALID_BB_K2,
	YULD_REG_DBG_FORCE_FRAME_BB_K2,
	true, true, DBG_RESET_REG_MISC_PL_PDA_VMAIN_2,
	15
};

static struct block_defs block_xyld_defs = {
	"xyld",
	{true, true}, false, 0,
	{DBG_BUS_CLIENT_RBCX, DBG_BUS_CLIENT_RBCX},
	XYLD_REG_DBG_SELECT, XYLD_REG_DBG_DWORD_ENABLE,
	XYLD_REG_DBG_SHIFT, XYLD_REG_DBG_FORCE_VALID,
	XYLD_REG_DBG_FORCE_FRAME,
	true, true, DBG_RESET_REG_MISC_PL_PDA_VMAIN_2, 12
};

static struct block_defs block_prm_defs = {
	"prm",
	{true, true}, false, 0,
	{DBG_BUS_CLIENT_RBCT, DBG_BUS_CLIENT_RBCM},
	PRM_REG_DBG_SELECT, PRM_REG_DBG_DWORD_ENABLE,
	PRM_REG_DBG_SHIFT, PRM_REG_DBG_FORCE_VALID,
	PRM_REG_DBG_FORCE_FRAME,
	true, true, DBG_RESET_REG_MISC_PL_PDA_VMAIN_2, 21
};

static struct block_defs block_pbf_pb1_defs = {
	"pbf_pb1",
	{true, true}, false, 0,
	{DBG_BUS_CLIENT_RBCS, DBG_BUS_CLIENT_RBCV},
	PBF_PB1_REG_DBG_SELECT, PBF_PB1_REG_DBG_DWORD_ENABLE,
	PBF_PB1_REG_DBG_SHIFT, PBF_PB1_REG_DBG_FORCE_VALID,
	PBF_PB1_REG_DBG_FORCE_FRAME,
	true, true, DBG_RESET_REG_MISC_PL_PDA_VMAIN_1,
	11
};

static struct block_defs block_pbf_pb2_defs = {
	"pbf_pb2",
	{true, true}, false, 0,
	{DBG_BUS_CLIENT_RBCS, DBG_BUS_CLIENT_RBCV},
	PBF_PB2_REG_DBG_SELECT, PBF_PB2_REG_DBG_DWORD_ENABLE,
	PBF_PB2_REG_DBG_SHIFT, PBF_PB2_REG_DBG_FORCE_VALID,
	PBF_PB2_REG_DBG_FORCE_FRAME,
	true, true, DBG_RESET_REG_MISC_PL_PDA_VMAIN_1,
	12
};

static struct block_defs block_rpb_defs = {
	"rpb",
	{true, true}, false, 0,
	{DBG_BUS_CLIENT_RBCT, DBG_BUS_CLIENT_RBCM},
	RPB_REG_DBG_SELECT, RPB_REG_DBG_DWORD_ENABLE,
	RPB_REG_DBG_SHIFT, RPB_REG_DBG_FORCE_VALID,
	RPB_REG_DBG_FORCE_FRAME,
	true, true, DBG_RESET_REG_MISC_PL_PDA_VMAIN_1, 13
};

static struct block_defs block_btb_defs = {
	"btb",
	{true, true}, false, 0,
	{DBG_BUS_CLIENT_RBCR, DBG_BUS_CLIENT_RBCV},
	BTB_REG_DBG_SELECT, BTB_REG_DBG_DWORD_ENABLE,
	BTB_REG_DBG_SHIFT, BTB_REG_DBG_FORCE_VALID,
	BTB_REG_DBG_FORCE_FRAME,
	true, true, DBG_RESET_REG_MISC_PL_PDA_VMAIN_1, 10
};

static struct block_defs block_pbf_defs = {
	"pbf",
	{true, true}, false, 0,
	{DBG_BUS_CLIENT_RBCS, DBG_BUS_CLIENT_RBCV},
	PBF_REG_DBG_SELECT, PBF_REG_DBG_DWORD_ENABLE,
	PBF_REG_DBG_SHIFT, PBF_REG_DBG_FORCE_VALID,
	PBF_REG_DBG_FORCE_FRAME,
	true, true, DBG_RESET_REG_MISC_PL_PDA_VMAIN_1, 15
};

static struct block_defs block_rdif_defs = {
	"rdif",
	{true, true}, false, 0,
	{DBG_BUS_CLIENT_RBCT, DBG_BUS_CLIENT_RBCM},
	RDIF_REG_DBG_SELECT, RDIF_REG_DBG_DWORD_ENABLE,
	RDIF_REG_DBG_SHIFT, RDIF_REG_DBG_FORCE_VALID,
	RDIF_REG_DBG_FORCE_FRAME,
	true, true, DBG_RESET_REG_MISC_PL_PDA_VMAIN_2, 16
};

static struct block_defs block_tdif_defs = {
	"tdif",
	{true, true}, false, 0,
	{DBG_BUS_CLIENT_RBCS, DBG_BUS_CLIENT_RBCS},
	TDIF_REG_DBG_SELECT, TDIF_REG_DBG_DWORD_ENABLE,
	TDIF_REG_DBG_SHIFT, TDIF_REG_DBG_FORCE_VALID,
	TDIF_REG_DBG_FORCE_FRAME,
	true, true, DBG_RESET_REG_MISC_PL_PDA_VMAIN_2, 17
};

static struct block_defs block_cdu_defs = {
	"cdu",
	{true, true}, false, 0,
	{DBG_BUS_CLIENT_RBCF, DBG_BUS_CLIENT_RBCF},
	CDU_REG_DBG_SELECT, CDU_REG_DBG_DWORD_ENABLE,
	CDU_REG_DBG_SHIFT, CDU_REG_DBG_FORCE_VALID,
	CDU_REG_DBG_FORCE_FRAME,
	true, true, DBG_RESET_REG_MISC_PL_PDA_VMAIN_1, 23
};

static struct block_defs block_ccfc_defs = {
	"ccfc",
	{true, true}, false, 0,
	{DBG_BUS_CLIENT_RBCF, DBG_BUS_CLIENT_RBCF},
	CCFC_REG_DBG_SELECT, CCFC_REG_DBG_DWORD_ENABLE,
	CCFC_REG_DBG_SHIFT, CCFC_REG_DBG_FORCE_VALID,
	CCFC_REG_DBG_FORCE_FRAME,
	true, true, DBG_RESET_REG_MISC_PL_PDA_VMAIN_1, 24
};

static struct block_defs block_tcfc_defs = {
	"tcfc",
	{true, true}, false, 0,
	{DBG_BUS_CLIENT_RBCF, DBG_BUS_CLIENT_RBCF},
	TCFC_REG_DBG_SELECT, TCFC_REG_DBG_DWORD_ENABLE,
	TCFC_REG_DBG_SHIFT, TCFC_REG_DBG_FORCE_VALID,
	TCFC_REG_DBG_FORCE_FRAME,
	true, true, DBG_RESET_REG_MISC_PL_PDA_VMAIN_1, 25
};

static struct block_defs block_igu_defs = {
	"igu",
	{true, true}, false, 0,
	{DBG_BUS_CLIENT_RBCP, DBG_BUS_CLIENT_RBCP},
	IGU_REG_DBG_SELECT, IGU_REG_DBG_DWORD_ENABLE,
	IGU_REG_DBG_SHIFT, IGU_REG_DBG_FORCE_VALID,
	IGU_REG_DBG_FORCE_FRAME,
	true, true, DBG_RESET_REG_MISC_PL_PDA_VMAIN_1, 27
};

static struct block_defs block_cau_defs = {
	"cau",
	{true, true}, false, 0,
	{DBG_BUS_CLIENT_RBCP, DBG_BUS_CLIENT_RBCP},
	CAU_REG_DBG_SELECT, CAU_REG_DBG_DWORD_ENABLE,
	CAU_REG_DBG_SHIFT, CAU_REG_DBG_FORCE_VALID,
	CAU_REG_DBG_FORCE_FRAME,
	true, true, DBG_RESET_REG_MISC_PL_PDA_VMAIN_2, 19
};

static struct block_defs block_umac_defs = {
	"umac",
	{false, true}, false, 0,
	{MAX_DBG_BUS_CLIENTS, DBG_BUS_CLIENT_RBCZ},
	UMAC_REG_DBG_SELECT_K2, UMAC_REG_DBG_DWORD_ENABLE_K2,
	UMAC_REG_DBG_SHIFT_K2, UMAC_REG_DBG_FORCE_VALID_K2,
	UMAC_REG_DBG_FORCE_FRAME_K2,
	true, false, DBG_RESET_REG_MISCS_PL_HV, 6
};

static struct block_defs block_xmac_defs = {
	"xmac", {false, false}, false, 0,
	{MAX_DBG_BUS_CLIENTS, MAX_DBG_BUS_CLIENTS},
	0, 0, 0, 0, 0,
	false, false, MAX_DBG_RESET_REGS, 0
};

static struct block_defs block_dbg_defs = {
	"dbg", {false, false}, false, 0,
	{MAX_DBG_BUS_CLIENTS, MAX_DBG_BUS_CLIENTS},
	0, 0, 0, 0, 0,
	true, true, DBG_RESET_REG_MISC_PL_PDA_VAUX, 3
};

static struct block_defs block_nig_defs = {
	"nig",
	{true, true}, false, 0,
	{DBG_BUS_CLIENT_RBCN, DBG_BUS_CLIENT_RBCN},
	NIG_REG_DBG_SELECT, NIG_REG_DBG_DWORD_ENABLE,
	NIG_REG_DBG_SHIFT, NIG_REG_DBG_FORCE_VALID,
	NIG_REG_DBG_FORCE_FRAME,
	true, true, DBG_RESET_REG_MISC_PL_PDA_VAUX, 0
};

static struct block_defs block_wol_defs = {
	"wol",
	{false, true}, false, 0,
	{MAX_DBG_BUS_CLIENTS, DBG_BUS_CLIENT_RBCZ},
	WOL_REG_DBG_SELECT_K2, WOL_REG_DBG_DWORD_ENABLE_K2,
	WOL_REG_DBG_SHIFT_K2, WOL_REG_DBG_FORCE_VALID_K2,
	WOL_REG_DBG_FORCE_FRAME_K2,
	true, true, DBG_RESET_REG_MISC_PL_PDA_VAUX, 7
};

static struct block_defs block_bmbn_defs = {
	"bmbn",
	{false, true}, false, 0,
	{MAX_DBG_BUS_CLIENTS, DBG_BUS_CLIENT_RBCB},
	BMBN_REG_DBG_SELECT_K2, BMBN_REG_DBG_DWORD_ENABLE_K2,
	BMBN_REG_DBG_SHIFT_K2, BMBN_REG_DBG_FORCE_VALID_K2,
	BMBN_REG_DBG_FORCE_FRAME_K2,
	false, false, MAX_DBG_RESET_REGS, 0
};

static struct block_defs block_ipc_defs = {
	"ipc", {false, false}, false, 0,
	{MAX_DBG_BUS_CLIENTS, MAX_DBG_BUS_CLIENTS},
	0, 0, 0, 0, 0,
	true, false, DBG_RESET_REG_MISCS_PL_UA, 8
};

static struct block_defs block_nwm_defs = {
	"nwm",
	{false, true}, false, 0,
	{MAX_DBG_BUS_CLIENTS, DBG_BUS_CLIENT_RBCW},
	NWM_REG_DBG_SELECT_K2, NWM_REG_DBG_DWORD_ENABLE_K2,
	NWM_REG_DBG_SHIFT_K2, NWM_REG_DBG_FORCE_VALID_K2,
	NWM_REG_DBG_FORCE_FRAME_K2,
	true, false, DBG_RESET_REG_MISCS_PL_HV_2, 0
};

static struct block_defs block_nws_defs = {
	"nws",
	{false, true}, false, 0,
	{MAX_DBG_BUS_CLIENTS, DBG_BUS_CLIENT_RBCW},
	NWS_REG_DBG_SELECT_K2, NWS_REG_DBG_DWORD_ENABLE_K2,
	NWS_REG_DBG_SHIFT_K2, NWS_REG_DBG_FORCE_VALID_K2,
	NWS_REG_DBG_FORCE_FRAME_K2,
	true, false, DBG_RESET_REG_MISCS_PL_HV, 12
};

static struct block_defs block_ms_defs = {
	"ms",
	{false, true}, false, 0,
	{MAX_DBG_BUS_CLIENTS, DBG_BUS_CLIENT_RBCZ},
	MS_REG_DBG_SELECT_K2, MS_REG_DBG_DWORD_ENABLE_K2,
	MS_REG_DBG_SHIFT_K2, MS_REG_DBG_FORCE_VALID_K2,
	MS_REG_DBG_FORCE_FRAME_K2,
	true, false, DBG_RESET_REG_MISCS_PL_HV, 13
};

static struct block_defs block_phy_pcie_defs = {
	"phy_pcie",
	{false, true}, false, 0,
	{MAX_DBG_BUS_CLIENTS, DBG_BUS_CLIENT_RBCH},
	PCIE_REG_DBG_COMMON_SELECT_K2,
	PCIE_REG_DBG_COMMON_DWORD_ENABLE_K2,
	PCIE_REG_DBG_COMMON_SHIFT_K2,
	PCIE_REG_DBG_COMMON_FORCE_VALID_K2,
	PCIE_REG_DBG_COMMON_FORCE_FRAME_K2,
	false, false, MAX_DBG_RESET_REGS, 0
};

static struct block_defs block_led_defs = {
	"led", {false, false}, false, 0,
	{MAX_DBG_BUS_CLIENTS, MAX_DBG_BUS_CLIENTS},
	0, 0, 0, 0, 0,
	true, false, DBG_RESET_REG_MISCS_PL_HV, 14
};

static struct block_defs block_avs_wrap_defs = {
	"avs_wrap", {false, false}, false, 0,
	{MAX_DBG_BUS_CLIENTS, MAX_DBG_BUS_CLIENTS},
	0, 0, 0, 0, 0,
	true, false, DBG_RESET_REG_MISCS_PL_UA, 11
};

static struct block_defs block_rgfs_defs = {
	"rgfs", {false, false}, false, 0,
	{MAX_DBG_BUS_CLIENTS, MAX_DBG_BUS_CLIENTS},
	0, 0, 0, 0, 0,
	false, false, MAX_DBG_RESET_REGS, 0
};

static struct block_defs block_rgsrc_defs = {
	"rgsrc", {false, false}, false, 0,
	{MAX_DBG_BUS_CLIENTS, MAX_DBG_BUS_CLIENTS},
	0, 0, 0, 0, 0,
	false, false, MAX_DBG_RESET_REGS, 0
};

static struct block_defs block_tgfs_defs = {
	"tgfs", {false, false}, false, 0,
	{MAX_DBG_BUS_CLIENTS, MAX_DBG_BUS_CLIENTS},
	0, 0, 0, 0, 0,
	false, false, MAX_DBG_RESET_REGS, 0
};

static struct block_defs block_tgsrc_defs = {
	"tgsrc", {false, false}, false, 0,
	{MAX_DBG_BUS_CLIENTS, MAX_DBG_BUS_CLIENTS},
	0, 0, 0, 0, 0,
	false, false, MAX_DBG_RESET_REGS, 0
};

static struct block_defs block_ptld_defs = {
	"ptld", {false, false}, false, 0,
	{MAX_DBG_BUS_CLIENTS, MAX_DBG_BUS_CLIENTS},
	0, 0, 0, 0, 0,
	false, false, MAX_DBG_RESET_REGS, 0
};

static struct block_defs block_ypld_defs = {
	"ypld", {false, false}, false, 0,
	{MAX_DBG_BUS_CLIENTS, MAX_DBG_BUS_CLIENTS},
	0, 0, 0, 0, 0,
	false, false, MAX_DBG_RESET_REGS, 0
};

static struct block_defs block_misc_aeu_defs = {
	"misc_aeu", {false, false}, false, 0,
	{MAX_DBG_BUS_CLIENTS, MAX_DBG_BUS_CLIENTS},
	0, 0, 0, 0, 0,
	false, false, MAX_DBG_RESET_REGS, 0
};

static struct block_defs block_bar0_map_defs = {
	"bar0_map", {false, false}, false, 0,
	{MAX_DBG_BUS_CLIENTS, MAX_DBG_BUS_CLIENTS},
	0, 0, 0, 0, 0,
	false, false, MAX_DBG_RESET_REGS, 0
};

static struct block_defs *s_block_defs[MAX_BLOCK_ID] = {
	&block_grc_defs,
	&block_miscs_defs,
	&block_misc_defs,
	&block_dbu_defs,
	&block_pglue_b_defs,
	&block_cnig_defs,
	&block_cpmu_defs,
	&block_ncsi_defs,
	&block_opte_defs,
	&block_bmb_defs,
	&block_pcie_defs,
	&block_mcp_defs,
	&block_mcp2_defs,
	&block_pswhst_defs,
	&block_pswhst2_defs,
	&block_pswrd_defs,
	&block_pswrd2_defs,
	&block_pswwr_defs,
	&block_pswwr2_defs,
	&block_pswrq_defs,
	&block_pswrq2_defs,
	&block_pglcs_defs,
	&block_dmae_defs,
	&block_ptu_defs,
	&block_tcm_defs,
	&block_mcm_defs,
	&block_ucm_defs,
	&block_xcm_defs,
	&block_ycm_defs,
	&block_pcm_defs,
	&block_qm_defs,
	&block_tm_defs,
	&block_dorq_defs,
	&block_brb_defs,
	&block_src_defs,
	&block_prs_defs,
	&block_tsdm_defs,
	&block_msdm_defs,
	&block_usdm_defs,
	&block_xsdm_defs,
	&block_ysdm_defs,
	&block_psdm_defs,
	&block_tsem_defs,
	&block_msem_defs,
	&block_usem_defs,
	&block_xsem_defs,
	&block_ysem_defs,
	&block_psem_defs,
	&block_rss_defs,
	&block_tmld_defs,
	&block_muld_defs,
	&block_yuld_defs,
	&block_xyld_defs,
	&block_ptld_defs,
	&block_ypld_defs,
	&block_prm_defs,
	&block_pbf_pb1_defs,
	&block_pbf_pb2_defs,
	&block_rpb_defs,
	&block_btb_defs,
	&block_pbf_defs,
	&block_rdif_defs,
	&block_tdif_defs,
	&block_cdu_defs,
	&block_ccfc_defs,
	&block_tcfc_defs,
	&block_igu_defs,
	&block_cau_defs,
	&block_rgfs_defs,
	&block_rgsrc_defs,
	&block_tgfs_defs,
	&block_tgsrc_defs,
	&block_umac_defs,
	&block_xmac_defs,
	&block_dbg_defs,
	&block_nig_defs,
	&block_wol_defs,
	&block_bmbn_defs,
	&block_ipc_defs,
	&block_nwm_defs,
	&block_nws_defs,
	&block_ms_defs,
	&block_phy_pcie_defs,
	&block_led_defs,
	&block_avs_wrap_defs,
	&block_misc_aeu_defs,
	&block_bar0_map_defs,
};

static struct platform_defs s_platform_defs[] = {
	{"asic", 1},
	{"reserved", 0},
	{"reserved2", 0},
	{"reserved3", 0}
};

static struct grc_param_defs s_grc_param_defs[] = {
	/* DBG_GRC_PARAM_DUMP_TSTORM */
	{{1, 1}, 0, 1, false, 1, 1},

	/* DBG_GRC_PARAM_DUMP_MSTORM */
	{{1, 1}, 0, 1, false, 1, 1},

	/* DBG_GRC_PARAM_DUMP_USTORM */
	{{1, 1}, 0, 1, false, 1, 1},

	/* DBG_GRC_PARAM_DUMP_XSTORM */
	{{1, 1}, 0, 1, false, 1, 1},

	/* DBG_GRC_PARAM_DUMP_YSTORM */
	{{1, 1}, 0, 1, false, 1, 1},

	/* DBG_GRC_PARAM_DUMP_PSTORM */
	{{1, 1}, 0, 1, false, 1, 1},

	/* DBG_GRC_PARAM_DUMP_REGS */
	{{1, 1}, 0, 1, false, 0, 1},

	/* DBG_GRC_PARAM_DUMP_RAM */
	{{1, 1}, 0, 1, false, 0, 1},

	/* DBG_GRC_PARAM_DUMP_PBUF */
	{{1, 1}, 0, 1, false, 0, 1},

	/* DBG_GRC_PARAM_DUMP_IOR */
	{{0, 0}, 0, 1, false, 0, 1},

	/* DBG_GRC_PARAM_DUMP_VFC */
	{{0, 0}, 0, 1, false, 0, 1},

	/* DBG_GRC_PARAM_DUMP_CM_CTX */
	{{1, 1}, 0, 1, false, 0, 1},

	/* DBG_GRC_PARAM_DUMP_ILT */
	{{1, 1}, 0, 1, false, 0, 1},

	/* DBG_GRC_PARAM_DUMP_RSS */
	{{1, 1}, 0, 1, false, 0, 1},

	/* DBG_GRC_PARAM_DUMP_CAU */
	{{1, 1}, 0, 1, false, 0, 1},

	/* DBG_GRC_PARAM_DUMP_QM */
	{{1, 1}, 0, 1, false, 0, 1},

	/* DBG_GRC_PARAM_DUMP_MCP */
	{{1, 1}, 0, 1, false, 0, 1},

	/* DBG_GRC_PARAM_RESERVED */
	{{1, 1}, 0, 1, false, 0, 1},

	/* DBG_GRC_PARAM_DUMP_CFC */
	{{1, 1}, 0, 1, false, 0, 1},

	/* DBG_GRC_PARAM_DUMP_IGU */
	{{1, 1}, 0, 1, false, 0, 1},

	/* DBG_GRC_PARAM_DUMP_BRB */
	{{0, 0}, 0, 1, false, 0, 1},

	/* DBG_GRC_PARAM_DUMP_BTB */
	{{0, 0}, 0, 1, false, 0, 1},

	/* DBG_GRC_PARAM_DUMP_BMB */
	{{0, 0}, 0, 1, false, 0, 1},

	/* DBG_GRC_PARAM_DUMP_NIG */
	{{1, 1}, 0, 1, false, 0, 1},

	/* DBG_GRC_PARAM_DUMP_MULD */
	{{1, 1}, 0, 1, false, 0, 1},

	/* DBG_GRC_PARAM_DUMP_PRS */
	{{1, 1}, 0, 1, false, 0, 1},

	/* DBG_GRC_PARAM_DUMP_DMAE */
	{{1, 1}, 0, 1, false, 0, 1},

	/* DBG_GRC_PARAM_DUMP_TM */
	{{1, 1}, 0, 1, false, 0, 1},

	/* DBG_GRC_PARAM_DUMP_SDM */
	{{1, 1}, 0, 1, false, 0, 1},

	/* DBG_GRC_PARAM_DUMP_DIF */
	{{1, 1}, 0, 1, false, 0, 1},

	/* DBG_GRC_PARAM_DUMP_STATIC */
	{{1, 1}, 0, 1, false, 0, 1},

	/* DBG_GRC_PARAM_UNSTALL */
	{{0, 0}, 0, 1, false, 0, 0},

	/* DBG_GRC_PARAM_NUM_LCIDS */
	{{MAX_LCIDS, MAX_LCIDS}, 1, MAX_LCIDS, false, MAX_LCIDS,
	 MAX_LCIDS},

	/* DBG_GRC_PARAM_NUM_LTIDS */
	{{MAX_LTIDS, MAX_LTIDS}, 1, MAX_LTIDS, false, MAX_LTIDS,
	 MAX_LTIDS},

	/* DBG_GRC_PARAM_EXCLUDE_ALL */
	{{0, 0}, 0, 1, true, 0, 0},

	/* DBG_GRC_PARAM_CRASH */
	{{0, 0}, 0, 1, true, 0, 0},

	/* DBG_GRC_PARAM_PARITY_SAFE */
	{{0, 0}, 0, 1, false, 1, 0},

	/* DBG_GRC_PARAM_DUMP_CM */
	{{1, 1}, 0, 1, false, 0, 1},

	/* DBG_GRC_PARAM_DUMP_PHY */
	{{1, 1}, 0, 1, false, 0, 1},

	/* DBG_GRC_PARAM_NO_MCP */
	{{0, 0}, 0, 1, false, 0, 0},

	/* DBG_GRC_PARAM_NO_FW_VER */
	{{0, 0}, 0, 1, false, 0, 0}
};

static struct rss_mem_defs s_rss_mem_defs[] = {
	{ "rss_mem_cid", "rss_cid", 0,
	  {256, 320},
	  {32, 32} },

	{ "rss_mem_key_msb", "rss_key", 1024,
	  {128, 208},
	  {256, 256} },

	{ "rss_mem_key_lsb", "rss_key", 2048,
	  {128, 208},
	  {64, 64} },

	{ "rss_mem_info", "rss_info", 3072,
	  {128, 208},
	  {16, 16} },

	{ "rss_mem_ind", "rss_ind", 4096,
	  {16384, 26624},
	  {16, 16} }
};

static struct vfc_ram_defs s_vfc_ram_defs[] = {
	{"vfc_ram_tt1", "vfc_ram", 0, 512},
	{"vfc_ram_mtt2", "vfc_ram", 512, 128},
	{"vfc_ram_stt2", "vfc_ram", 640, 32},
	{"vfc_ram_ro_vect", "vfc_ram", 672, 32}
};

static struct big_ram_defs s_big_ram_defs[] = {
	{ "BRB", MEM_GROUP_BRB_MEM, MEM_GROUP_BRB_RAM, DBG_GRC_PARAM_DUMP_BRB,
	  BRB_REG_BIG_RAM_ADDRESS, BRB_REG_BIG_RAM_DATA,
	  {4800, 5632} },

	{ "BTB", MEM_GROUP_BTB_MEM, MEM_GROUP_BTB_RAM, DBG_GRC_PARAM_DUMP_BTB,
	  BTB_REG_BIG_RAM_ADDRESS, BTB_REG_BIG_RAM_DATA,
	  {2880, 3680} },

	{ "BMB", MEM_GROUP_BMB_MEM, MEM_GROUP_BMB_RAM, DBG_GRC_PARAM_DUMP_BMB,
	  BMB_REG_BIG_RAM_ADDRESS, BMB_REG_BIG_RAM_DATA,
	  {1152, 1152} }
};

static struct reset_reg_defs s_reset_regs_defs[] = {
	/* DBG_RESET_REG_MISCS_PL_UA */
	{ MISCS_REG_RESET_PL_UA, 0x0,
	  {true, true} },

	/* DBG_RESET_REG_MISCS_PL_HV */
	{ MISCS_REG_RESET_PL_HV, 0x0,
	  {true, true} },

	/* DBG_RESET_REG_MISCS_PL_HV_2 */
	{ MISCS_REG_RESET_PL_HV_2_K2, 0x0,
	  {false, true} },

	/* DBG_RESET_REG_MISC_PL_UA */
	{ MISC_REG_RESET_PL_UA, 0x0,
	  {true, true} },

	/* DBG_RESET_REG_MISC_PL_HV */
	{ MISC_REG_RESET_PL_HV, 0x0,
	  {true, true} },

	/* DBG_RESET_REG_MISC_PL_PDA_VMAIN_1 */
	{ MISC_REG_RESET_PL_PDA_VMAIN_1, 0x4404040,
	  {true, true} },

	/* DBG_RESET_REG_MISC_PL_PDA_VMAIN_2 */
	{ MISC_REG_RESET_PL_PDA_VMAIN_2, 0x7c00007,
	  {true, true} },

	/* DBG_RESET_REG_MISC_PL_PDA_VAUX */
	{ MISC_REG_RESET_PL_PDA_VAUX, 0x2,
	  {true, true} },
};

static struct phy_defs s_phy_defs[] = {
	{"nw_phy", NWS_REG_NWS_CMU_K2,
	 PHY_NW_IP_REG_PHY0_TOP_TBUS_ADDR_7_0_K2,
	 PHY_NW_IP_REG_PHY0_TOP_TBUS_ADDR_15_8_K2,
	 PHY_NW_IP_REG_PHY0_TOP_TBUS_DATA_7_0_K2,
	 PHY_NW_IP_REG_PHY0_TOP_TBUS_DATA_11_8_K2},
	{"sgmii_phy", MS_REG_MS_CMU_K2,
	 PHY_SGMII_IP_REG_AHB_CMU_CSR_0_X132_K2,
	 PHY_SGMII_IP_REG_AHB_CMU_CSR_0_X133_K2,
	 PHY_SGMII_IP_REG_AHB_CMU_CSR_0_X130_K2,
	 PHY_SGMII_IP_REG_AHB_CMU_CSR_0_X131_K2},
	{"pcie_phy0", PHY_PCIE_REG_PHY0_K2,
	 PHY_PCIE_IP_REG_AHB_CMU_CSR_0_X132_K2,
	 PHY_PCIE_IP_REG_AHB_CMU_CSR_0_X133_K2,
	 PHY_PCIE_IP_REG_AHB_CMU_CSR_0_X130_K2,
	 PHY_PCIE_IP_REG_AHB_CMU_CSR_0_X131_K2},
	{"pcie_phy1", PHY_PCIE_REG_PHY1_K2,
	 PHY_PCIE_IP_REG_AHB_CMU_CSR_0_X132_K2,
	 PHY_PCIE_IP_REG_AHB_CMU_CSR_0_X133_K2,
	 PHY_PCIE_IP_REG_AHB_CMU_CSR_0_X130_K2,
	 PHY_PCIE_IP_REG_AHB_CMU_CSR_0_X131_K2},
};

/**************************** Private Functions ******************************/

/* Reads and returns a single dword from the specified unaligned buffer */
static u32 qed_read_unaligned_dword(u8 *buf)
{
	u32 dword;

	memcpy((u8 *)&dword, buf, sizeof(dword));
	return dword;
}

/* Returns the value of the specified GRC param */
static u32 qed_grc_get_param(struct qed_hwfn *p_hwfn,
			     enum dbg_grc_params grc_param)
{
	struct dbg_tools_data *dev_data = &p_hwfn->dbg_info;

	return dev_data->grc.param_val[grc_param];
}

/* Initializes the GRC parameters */
static void qed_dbg_grc_init_params(struct qed_hwfn *p_hwfn)
{
	struct dbg_tools_data *dev_data = &p_hwfn->dbg_info;

	if (!dev_data->grc.params_initialized) {
		qed_dbg_grc_set_params_default(p_hwfn);
		dev_data->grc.params_initialized = 1;
	}
}

/* Initializes debug data for the specified device */
static enum dbg_status qed_dbg_dev_init(struct qed_hwfn *p_hwfn,
					struct qed_ptt *p_ptt)
{
	struct dbg_tools_data *dev_data = &p_hwfn->dbg_info;

	if (dev_data->initialized)
		return DBG_STATUS_OK;

	if (QED_IS_K2(p_hwfn->cdev)) {
		dev_data->chip_id = CHIP_K2;
		dev_data->mode_enable[MODE_K2] = 1;
	} else if (QED_IS_BB_B0(p_hwfn->cdev)) {
		dev_data->chip_id = CHIP_BB;
		dev_data->mode_enable[MODE_BB] = 1;
	} else {
		return DBG_STATUS_UNKNOWN_CHIP;
	}

	dev_data->platform_id = PLATFORM_ASIC;
	dev_data->mode_enable[MODE_ASIC] = 1;

	/* Initializes the GRC parameters */
	qed_dbg_grc_init_params(p_hwfn);

	dev_data->initialized = true;

	return DBG_STATUS_OK;
}

static struct dbg_bus_block *get_dbg_bus_block_desc(struct qed_hwfn *p_hwfn,
						    enum block_id block_id)
{
	struct dbg_tools_data *dev_data = &p_hwfn->dbg_info;

	return (struct dbg_bus_block *)&dbg_bus_blocks[block_id *
						       MAX_CHIP_IDS +
						       dev_data->chip_id];
}

/* Reads the FW info structure for the specified Storm from the chip,
 * and writes it to the specified fw_info pointer.
 */
static void qed_read_fw_info(struct qed_hwfn *p_hwfn,
			     struct qed_ptt *p_ptt,
			     u8 storm_id, struct fw_info *fw_info)
{
	struct storm_defs *storm = &s_storm_defs[storm_id];
	struct fw_info_location fw_info_location;
	u32 addr, i, *dest;

	memset(&fw_info_location, 0, sizeof(fw_info_location));
	memset(fw_info, 0, sizeof(*fw_info));

	/* Read first the address that points to fw_info location.
	 * The address is located in the last line of the Storm RAM.
	 */
	addr = storm->sem_fast_mem_addr + SEM_FAST_REG_INT_RAM +
	       DWORDS_TO_BYTES(SEM_FAST_REG_INT_RAM_SIZE) -
	       sizeof(fw_info_location);
	dest = (u32 *)&fw_info_location;

	for (i = 0; i < BYTES_TO_DWORDS(sizeof(fw_info_location));
	     i++, addr += BYTES_IN_DWORD)
		dest[i] = qed_rd(p_hwfn, p_ptt, addr);

	/* Read FW version info from Storm RAM */
	if (fw_info_location.size > 0 && fw_info_location.size <=
	    sizeof(*fw_info)) {
		addr = fw_info_location.grc_addr;
		dest = (u32 *)fw_info;
		for (i = 0; i < BYTES_TO_DWORDS(fw_info_location.size);
		     i++, addr += BYTES_IN_DWORD)
			dest[i] = qed_rd(p_hwfn, p_ptt, addr);
	}
}

/* Dumps the specified string to the specified buffer.
 * Returns the dumped size in bytes.
 */
static u32 qed_dump_str(char *dump_buf, bool dump, const char *str)
{
	if (dump)
		strcpy(dump_buf, str);

	return (u32)strlen(str) + 1;
}

/* Dumps zeros to align the specified buffer to dwords.
 * Returns the dumped size in bytes.
 */
static u32 qed_dump_align(char *dump_buf, bool dump, u32 byte_offset)
{
	u8 offset_in_dword, align_size;

	offset_in_dword = (u8)(byte_offset & 0x3);
	align_size = offset_in_dword ? BYTES_IN_DWORD - offset_in_dword : 0;

	if (dump && align_size)
		memset(dump_buf, 0, align_size);

	return align_size;
}

/* Writes the specified string param to the specified buffer.
 * Returns the dumped size in dwords.
 */
static u32 qed_dump_str_param(u32 *dump_buf,
			      bool dump,
			      const char *param_name, const char *param_val)
{
	char *char_buf = (char *)dump_buf;
	u32 offset = 0;

	/* Dump param name */
	offset += qed_dump_str(char_buf + offset, dump, param_name);

	/* Indicate a string param value */
	if (dump)
		*(char_buf + offset) = 1;
	offset++;

	/* Dump param value */
	offset += qed_dump_str(char_buf + offset, dump, param_val);

	/* Align buffer to next dword */
	offset += qed_dump_align(char_buf + offset, dump, offset);

	return BYTES_TO_DWORDS(offset);
}

/* Writes the specified numeric param to the specified buffer.
 * Returns the dumped size in dwords.
 */
static u32 qed_dump_num_param(u32 *dump_buf,
			      bool dump, const char *param_name, u32 param_val)
{
	char *char_buf = (char *)dump_buf;
	u32 offset = 0;

	/* Dump param name */
	offset += qed_dump_str(char_buf + offset, dump, param_name);

	/* Indicate a numeric param value */
	if (dump)
		*(char_buf + offset) = 0;
	offset++;

	/* Align buffer to next dword */
	offset += qed_dump_align(char_buf + offset, dump, offset);

	/* Dump param value (and change offset from bytes to dwords) */
	offset = BYTES_TO_DWORDS(offset);
	if (dump)
		*(dump_buf + offset) = param_val;
	offset++;

	return offset;
}

/* Reads the FW version and writes it as a param to the specified buffer.
 * Returns the dumped size in dwords.
 */
static u32 qed_dump_fw_ver_param(struct qed_hwfn *p_hwfn,
				 struct qed_ptt *p_ptt,
				 u32 *dump_buf, bool dump)
{
	struct dbg_tools_data *dev_data = &p_hwfn->dbg_info;
	char fw_ver_str[16] = EMPTY_FW_VERSION_STR;
	char fw_img_str[16] = EMPTY_FW_IMAGE_STR;
	struct fw_info fw_info = { {0}, {0} };
	u32 offset = 0;

	if (dump && !qed_grc_get_param(p_hwfn, DBG_GRC_PARAM_NO_FW_VER)) {
		/* Read FW image/version from PRAM in a non-reset SEMI */
		bool found = false;
		u8 storm_id;

		for (storm_id = 0; storm_id < MAX_DBG_STORMS && !found;
		     storm_id++) {
			struct storm_defs *storm = &s_storm_defs[storm_id];

			/* Read FW version/image */
			if (dev_data->block_in_reset[storm->block_id])
				continue;

			/* Read FW info for the current Storm */
			qed_read_fw_info(p_hwfn, p_ptt, storm_id, &fw_info);

			/* Create FW version/image strings */
			if (snprintf(fw_ver_str, sizeof(fw_ver_str),
				     "%d_%d_%d_%d", fw_info.ver.num.major,
				     fw_info.ver.num.minor, fw_info.ver.num.rev,
				     fw_info.ver.num.eng) < 0)
				DP_NOTICE(p_hwfn,
					  "Unexpected debug error: invalid FW version string\n");
			switch (fw_info.ver.image_id) {
			case FW_IMG_MAIN:
				strcpy(fw_img_str, "main");
				break;
			default:
				strcpy(fw_img_str, "unknown");
				break;
			}

			found = true;
		}
	}

	/* Dump FW version, image and timestamp */
	offset += qed_dump_str_param(dump_buf + offset,
				     dump, "fw-version", fw_ver_str);
	offset += qed_dump_str_param(dump_buf + offset,
				     dump, "fw-image", fw_img_str);
	offset += qed_dump_num_param(dump_buf + offset,
				     dump,
				     "fw-timestamp", fw_info.ver.timestamp);

	return offset;
}

/* Reads the MFW version and writes it as a param to the specified buffer.
 * Returns the dumped size in dwords.
 */
static u32 qed_dump_mfw_ver_param(struct qed_hwfn *p_hwfn,
				  struct qed_ptt *p_ptt,
				  u32 *dump_buf, bool dump)
{
	char mfw_ver_str[16] = EMPTY_FW_VERSION_STR;

	if (dump &&
	    !qed_grc_get_param(p_hwfn, DBG_GRC_PARAM_NO_FW_VER)) {
		u32 global_section_offsize, global_section_addr, mfw_ver;
		u32 public_data_addr, global_section_offsize_addr;

		/* Find MCP public data GRC address. Needs to be ORed with
		 * MCP_REG_SCRATCH due to a HW bug.
		 */
		public_data_addr = qed_rd(p_hwfn,
					  p_ptt,
					  MISC_REG_SHARED_MEM_ADDR) |
				   MCP_REG_SCRATCH;

		/* Find MCP public global section offset */
		global_section_offsize_addr = public_data_addr +
					      offsetof(struct mcp_public_data,
						       sections) +
					      sizeof(offsize_t) * PUBLIC_GLOBAL;
		global_section_offsize = qed_rd(p_hwfn, p_ptt,
						global_section_offsize_addr);
		global_section_addr =
			MCP_REG_SCRATCH +
			(global_section_offsize & OFFSIZE_OFFSET_MASK) * 4;

		/* Read MFW version from MCP public global section */
		mfw_ver = qed_rd(p_hwfn, p_ptt,
				 global_section_addr +
				 offsetof(struct public_global, mfw_ver));

		/* Dump MFW version param */
		if (snprintf(mfw_ver_str, sizeof(mfw_ver_str), "%d_%d_%d_%d",
			     (u8)(mfw_ver >> 24), (u8)(mfw_ver >> 16),
			     (u8)(mfw_ver >> 8), (u8)mfw_ver) < 0)
			DP_NOTICE(p_hwfn,
				  "Unexpected debug error: invalid MFW version string\n");
	}

	return qed_dump_str_param(dump_buf, dump, "mfw-version", mfw_ver_str);
}

/* Writes a section header to the specified buffer.
 * Returns the dumped size in dwords.
 */
static u32 qed_dump_section_hdr(u32 *dump_buf,
				bool dump, const char *name, u32 num_params)
{
	return qed_dump_num_param(dump_buf, dump, name, num_params);
}

/* Writes the common global params to the specified buffer.
 * Returns the dumped size in dwords.
 */
static u32 qed_dump_common_global_params(struct qed_hwfn *p_hwfn,
					 struct qed_ptt *p_ptt,
					 u32 *dump_buf,
					 bool dump,
					 u8 num_specific_global_params)
{
	struct dbg_tools_data *dev_data = &p_hwfn->dbg_info;
	u32 offset = 0;
	u8 num_params;

	/* Dump global params section header */
	num_params = NUM_COMMON_GLOBAL_PARAMS + num_specific_global_params;
	offset += qed_dump_section_hdr(dump_buf + offset,
				       dump, "global_params", num_params);

	/* Store params */
	offset += qed_dump_fw_ver_param(p_hwfn, p_ptt, dump_buf + offset, dump);
	offset += qed_dump_mfw_ver_param(p_hwfn,
					 p_ptt, dump_buf + offset, dump);
	offset += qed_dump_num_param(dump_buf + offset,
				     dump, "tools-version", TOOLS_VERSION);
	offset += qed_dump_str_param(dump_buf + offset,
				     dump,
				     "chip",
				     s_chip_defs[dev_data->chip_id].name);
	offset += qed_dump_str_param(dump_buf + offset,
				     dump,
				     "platform",
				     s_platform_defs[dev_data->platform_id].
				     name);
	offset +=
	    qed_dump_num_param(dump_buf + offset, dump, "pci-func",
			       p_hwfn->abs_pf_id);

	return offset;
}

/* Writes the "last" section (including CRC) to the specified buffer at the
 * given offset. Returns the dumped size in dwords.
 */
static u32 qed_dump_last_section(struct qed_hwfn *p_hwfn,
				 u32 *dump_buf, u32 offset, bool dump)
{
	u32 start_offset = offset;

	/* Dump CRC section header */
	offset += qed_dump_section_hdr(dump_buf + offset, dump, "last", 0);

	/* Calculate CRC32 and add it to the dword after the "last" section */
	if (dump)
		*(dump_buf + offset) = ~crc32(0xffffffff,
					      (u8 *)dump_buf,
					      DWORDS_TO_BYTES(offset));

	offset++;

	return offset - start_offset;
}

/* Update blocks reset state  */
static void qed_update_blocks_reset_state(struct qed_hwfn *p_hwfn,
					  struct qed_ptt *p_ptt)
{
	struct dbg_tools_data *dev_data = &p_hwfn->dbg_info;
	u32 reg_val[MAX_DBG_RESET_REGS] = { 0 };
	u32 i;

	/* Read reset registers */
	for (i = 0; i < MAX_DBG_RESET_REGS; i++)
		if (s_reset_regs_defs[i].exists[dev_data->chip_id])
			reg_val[i] = qed_rd(p_hwfn,
					    p_ptt, s_reset_regs_defs[i].addr);

	/* Check if blocks are in reset */
	for (i = 0; i < MAX_BLOCK_ID; i++) {
		struct block_defs *block = s_block_defs[i];

		dev_data->block_in_reset[i] = block->has_reset_bit &&
		    !(reg_val[block->reset_reg] & BIT(block->reset_bit_offset));
	}
}

/* Enable / disable the Debug block */
static void qed_bus_enable_dbg_block(struct qed_hwfn *p_hwfn,
				     struct qed_ptt *p_ptt, bool enable)
{
	qed_wr(p_hwfn, p_ptt, DBG_REG_DBG_BLOCK_ON, enable ? 1 : 0);
}

/* Resets the Debug block */
static void qed_bus_reset_dbg_block(struct qed_hwfn *p_hwfn,
				    struct qed_ptt *p_ptt)
{
	u32 dbg_reset_reg_addr, old_reset_reg_val, new_reset_reg_val;
	struct block_defs *dbg_block = s_block_defs[BLOCK_DBG];

	dbg_reset_reg_addr = s_reset_regs_defs[dbg_block->reset_reg].addr;
	old_reset_reg_val = qed_rd(p_hwfn, p_ptt, dbg_reset_reg_addr);
	new_reset_reg_val =
	    old_reset_reg_val & ~BIT(dbg_block->reset_bit_offset);

	qed_wr(p_hwfn, p_ptt, dbg_reset_reg_addr, new_reset_reg_val);
	qed_wr(p_hwfn, p_ptt, dbg_reset_reg_addr, old_reset_reg_val);
}

static void qed_bus_set_framing_mode(struct qed_hwfn *p_hwfn,
				     struct qed_ptt *p_ptt,
				     enum dbg_bus_frame_modes mode)
{
	qed_wr(p_hwfn, p_ptt, DBG_REG_FRAMING_MODE, (u8)mode);
}

/* Enable / disable Debug Bus clients according to the specified mask
 * (1 = enable, 0 = disable).
 */
static void qed_bus_enable_clients(struct qed_hwfn *p_hwfn,
				   struct qed_ptt *p_ptt, u32 client_mask)
{
	qed_wr(p_hwfn, p_ptt, DBG_REG_CLIENT_ENABLE, client_mask);
}

static bool qed_is_mode_match(struct qed_hwfn *p_hwfn, u16 *modes_buf_offset)
{
	struct dbg_tools_data *dev_data = &p_hwfn->dbg_info;
	bool arg1, arg2;
	const u32 *ptr;
	u8 tree_val;

	/* Get next element from modes tree buffer */
	ptr = s_dbg_arrays[BIN_BUF_DBG_MODE_TREE].ptr;
	tree_val = ((u8 *)ptr)[(*modes_buf_offset)++];

	switch (tree_val) {
	case INIT_MODE_OP_NOT:
		return !qed_is_mode_match(p_hwfn, modes_buf_offset);
	case INIT_MODE_OP_OR:
	case INIT_MODE_OP_AND:
		arg1 = qed_is_mode_match(p_hwfn, modes_buf_offset);
		arg2 = qed_is_mode_match(p_hwfn, modes_buf_offset);
		return (tree_val == INIT_MODE_OP_OR) ? (arg1 ||
							arg2) : (arg1 && arg2);
	default:
		return dev_data->mode_enable[tree_val - MAX_INIT_MODE_OPS] > 0;
	}
}

/* Returns true if the specified entity (indicated by GRC param) should be
 * included in the dump, false otherwise.
 */
static bool qed_grc_is_included(struct qed_hwfn *p_hwfn,
				enum dbg_grc_params grc_param)
{
	return qed_grc_get_param(p_hwfn, grc_param) > 0;
}

/* Returns true of the specified Storm should be included in the dump, false
 * otherwise.
 */
static bool qed_grc_is_storm_included(struct qed_hwfn *p_hwfn,
				      enum dbg_storms storm)
{
	return qed_grc_get_param(p_hwfn, (enum dbg_grc_params)storm) > 0;
}

/* Returns true if the specified memory should be included in the dump, false
 * otherwise.
 */
static bool qed_grc_is_mem_included(struct qed_hwfn *p_hwfn,
				    enum block_id block_id, u8 mem_group_id)
{
	struct block_defs *block = s_block_defs[block_id];
	u8 i;

	/* Check Storm match */
	if (block->associated_to_storm &&
	    !qed_grc_is_storm_included(p_hwfn,
				       (enum dbg_storms)block->storm_id))
		return false;

	for (i = 0; i < NUM_BIG_RAM_TYPES; i++) {
		struct big_ram_defs *big_ram = &s_big_ram_defs[i];

		if (mem_group_id == big_ram->mem_group_id ||
		    mem_group_id == big_ram->ram_mem_group_id)
			return qed_grc_is_included(p_hwfn, big_ram->grc_param);
	}

	switch (mem_group_id) {
	case MEM_GROUP_PXP_ILT:
	case MEM_GROUP_PXP_MEM:
		return qed_grc_is_included(p_hwfn, DBG_GRC_PARAM_DUMP_PXP);
	case MEM_GROUP_RAM:
		return qed_grc_is_included(p_hwfn, DBG_GRC_PARAM_DUMP_RAM);
	case MEM_GROUP_PBUF:
		return qed_grc_is_included(p_hwfn, DBG_GRC_PARAM_DUMP_PBUF);
	case MEM_GROUP_CAU_MEM:
	case MEM_GROUP_CAU_SB:
	case MEM_GROUP_CAU_PI:
		return qed_grc_is_included(p_hwfn, DBG_GRC_PARAM_DUMP_CAU);
	case MEM_GROUP_QM_MEM:
		return qed_grc_is_included(p_hwfn, DBG_GRC_PARAM_DUMP_QM);
	case MEM_GROUP_CFC_MEM:
	case MEM_GROUP_CONN_CFC_MEM:
	case MEM_GROUP_TASK_CFC_MEM:
		return qed_grc_is_included(p_hwfn, DBG_GRC_PARAM_DUMP_CFC);
	case MEM_GROUP_IGU_MEM:
	case MEM_GROUP_IGU_MSIX:
		return qed_grc_is_included(p_hwfn, DBG_GRC_PARAM_DUMP_IGU);
	case MEM_GROUP_MULD_MEM:
		return qed_grc_is_included(p_hwfn, DBG_GRC_PARAM_DUMP_MULD);
	case MEM_GROUP_PRS_MEM:
		return qed_grc_is_included(p_hwfn, DBG_GRC_PARAM_DUMP_PRS);
	case MEM_GROUP_DMAE_MEM:
		return qed_grc_is_included(p_hwfn, DBG_GRC_PARAM_DUMP_DMAE);
	case MEM_GROUP_TM_MEM:
		return qed_grc_is_included(p_hwfn, DBG_GRC_PARAM_DUMP_TM);
	case MEM_GROUP_SDM_MEM:
		return qed_grc_is_included(p_hwfn, DBG_GRC_PARAM_DUMP_SDM);
	case MEM_GROUP_TDIF_CTX:
	case MEM_GROUP_RDIF_CTX:
		return qed_grc_is_included(p_hwfn, DBG_GRC_PARAM_DUMP_DIF);
	case MEM_GROUP_CM_MEM:
		return qed_grc_is_included(p_hwfn, DBG_GRC_PARAM_DUMP_CM);
	case MEM_GROUP_IOR:
		return qed_grc_is_included(p_hwfn, DBG_GRC_PARAM_DUMP_IOR);
	default:
		return true;
	}
}

/* Stalls all Storms */
static void qed_grc_stall_storms(struct qed_hwfn *p_hwfn,
				 struct qed_ptt *p_ptt, bool stall)
{
	u32 reg_addr;
	u8 storm_id;

	for (storm_id = 0; storm_id < MAX_DBG_STORMS; storm_id++) {
		if (!qed_grc_is_storm_included(p_hwfn,
					       (enum dbg_storms)storm_id))
			continue;

		reg_addr = s_storm_defs[storm_id].sem_fast_mem_addr +
		    SEM_FAST_REG_STALL_0_BB_K2;
		qed_wr(p_hwfn, p_ptt, reg_addr, stall ? 1 : 0);
	}

	msleep(STALL_DELAY_MS);
}

/* Takes all blocks out of reset */
static void qed_grc_unreset_blocks(struct qed_hwfn *p_hwfn,
				   struct qed_ptt *p_ptt)
{
	struct dbg_tools_data *dev_data = &p_hwfn->dbg_info;
	u32 reg_val[MAX_DBG_RESET_REGS] = { 0 };
	u32 block_id, i;

	/* Fill reset regs values */
	for (block_id = 0; block_id < MAX_BLOCK_ID; block_id++) {
		struct block_defs *block = s_block_defs[block_id];

		if (block->has_reset_bit && block->unreset)
			reg_val[block->reset_reg] |=
			    BIT(block->reset_bit_offset);
	}

	/* Write reset registers */
	for (i = 0; i < MAX_DBG_RESET_REGS; i++) {
		if (!s_reset_regs_defs[i].exists[dev_data->chip_id])
			continue;

		reg_val[i] |= s_reset_regs_defs[i].unreset_val;

		if (reg_val[i])
			qed_wr(p_hwfn,
			       p_ptt,
			       s_reset_regs_defs[i].addr +
			       RESET_REG_UNRESET_OFFSET, reg_val[i]);
	}
}

/* Returns the attention block data of the specified block */
static const struct dbg_attn_block_type_data *
qed_get_block_attn_data(enum block_id block_id, enum dbg_attn_type attn_type)
{
	const struct dbg_attn_block *base_attn_block_arr =
		(const struct dbg_attn_block *)
		s_dbg_arrays[BIN_BUF_DBG_ATTN_BLOCKS].ptr;

	return &base_attn_block_arr[block_id].per_type_data[attn_type];
}

/* Returns the attention registers of the specified block */
static const struct dbg_attn_reg *
qed_get_block_attn_regs(enum block_id block_id, enum dbg_attn_type attn_type,
			u8 *num_attn_regs)
{
	const struct dbg_attn_block_type_data *block_type_data =
		qed_get_block_attn_data(block_id, attn_type);

	*num_attn_regs = block_type_data->num_regs;

	return &((const struct dbg_attn_reg *)
		 s_dbg_arrays[BIN_BUF_DBG_ATTN_REGS].ptr)[block_type_data->
							  regs_offset];
}

/* For each block, clear the status of all parities */
static void qed_grc_clear_all_prty(struct qed_hwfn *p_hwfn,
				   struct qed_ptt *p_ptt)
{
	struct dbg_tools_data *dev_data = &p_hwfn->dbg_info;
	const struct dbg_attn_reg *attn_reg_arr;
	u8 reg_idx, num_attn_regs;
	u32 block_id;

	for (block_id = 0; block_id < MAX_BLOCK_ID; block_id++) {
		if (dev_data->block_in_reset[block_id])
			continue;

		attn_reg_arr = qed_get_block_attn_regs((enum block_id)block_id,
						       ATTN_TYPE_PARITY,
						       &num_attn_regs);

		for (reg_idx = 0; reg_idx < num_attn_regs; reg_idx++) {
			const struct dbg_attn_reg *reg_data =
				&attn_reg_arr[reg_idx];
			u16 modes_buf_offset;
			bool eval_mode;

			/* Check mode */
			eval_mode = GET_FIELD(reg_data->mode.data,
					      DBG_MODE_HDR_EVAL_MODE) > 0;
			modes_buf_offset =
				GET_FIELD(reg_data->mode.data,
					  DBG_MODE_HDR_MODES_BUF_OFFSET);

			/* If Mode match: clear parity status */
			if (!eval_mode ||
			    qed_is_mode_match(p_hwfn, &modes_buf_offset))
				qed_rd(p_hwfn, p_ptt,
				       DWORDS_TO_BYTES(reg_data->
						       sts_clr_address));
		}
	}
}

/* Dumps GRC registers section header. Returns the dumped size in dwords.
 * The following parameters are dumped:
 * - count:	 no. of dumped entries
 * - split:	 split type
 * - id:	 split ID (dumped only if split_id >= 0)
 * - param_name: user parameter value (dumped only if param_name != NULL
 *		 and param_val != NULL).
 */
static u32 qed_grc_dump_regs_hdr(u32 *dump_buf,
				 bool dump,
				 u32 num_reg_entries,
				 const char *split_type,
				 int split_id,
				 const char *param_name, const char *param_val)
{
	u8 num_params = 2 + (split_id >= 0 ? 1 : 0) + (param_name ? 1 : 0);
	u32 offset = 0;

	offset += qed_dump_section_hdr(dump_buf + offset,
				       dump, "grc_regs", num_params);
	offset += qed_dump_num_param(dump_buf + offset,
				     dump, "count", num_reg_entries);
	offset += qed_dump_str_param(dump_buf + offset,
				     dump, "split", split_type);
	if (split_id >= 0)
		offset += qed_dump_num_param(dump_buf + offset,
					     dump, "id", split_id);
	if (param_name && param_val)
		offset += qed_dump_str_param(dump_buf + offset,
					     dump, param_name, param_val);

	return offset;
}

/* Dumps the GRC registers in the specified address range.
 * Returns the dumped size in dwords.
 * The addr and len arguments are specified in dwords.
 */
static u32 qed_grc_dump_addr_range(struct qed_hwfn *p_hwfn,
				   struct qed_ptt *p_ptt,
				   u32 *dump_buf,
				   bool dump, u32 addr, u32 len, bool wide_bus)
{
	u32 byte_addr = DWORDS_TO_BYTES(addr), offset = 0, i;

	if (!dump)
		return len;

	for (i = 0; i < len; i++, byte_addr += BYTES_IN_DWORD, offset++)
		*(dump_buf + offset) = qed_rd(p_hwfn, p_ptt, byte_addr);

	return offset;
}

/* Dumps GRC registers sequence header. Returns the dumped size in dwords.
 * The addr and len arguments are specified in dwords.
 */
static u32 qed_grc_dump_reg_entry_hdr(u32 *dump_buf,
				      bool dump, u32 addr, u32 len)
{
	if (dump)
		*dump_buf = addr | (len << REG_DUMP_LEN_SHIFT);

	return 1;
}

/* Dumps GRC registers sequence. Returns the dumped size in dwords.
 * The addr and len arguments are specified in dwords.
 */
static u32 qed_grc_dump_reg_entry(struct qed_hwfn *p_hwfn,
				  struct qed_ptt *p_ptt,
				  u32 *dump_buf,
				  bool dump, u32 addr, u32 len, bool wide_bus)
{
	u32 offset = 0;

	offset += qed_grc_dump_reg_entry_hdr(dump_buf, dump, addr, len);
	offset += qed_grc_dump_addr_range(p_hwfn,
					  p_ptt,
					  dump_buf + offset,
					  dump, addr, len, wide_bus);

	return offset;
}

/* Dumps GRC registers sequence with skip cycle.
 * Returns the dumped size in dwords.
 * - addr:	start GRC address in dwords
 * - total_len:	total no. of dwords to dump
 * - read_len:	no. consecutive dwords to read
 * - skip_len:	no. of dwords to skip (and fill with zeros)
 */
static u32 qed_grc_dump_reg_entry_skip(struct qed_hwfn *p_hwfn,
				       struct qed_ptt *p_ptt,
				       u32 *dump_buf,
				       bool dump,
				       u32 addr,
				       u32 total_len,
				       u32 read_len, u32 skip_len)
{
	u32 offset = 0, reg_offset = 0;

	offset += qed_grc_dump_reg_entry_hdr(dump_buf, dump, addr, total_len);

	if (!dump)
		return offset + total_len;

	while (reg_offset < total_len) {
		u32 curr_len = min_t(u32, read_len, total_len - reg_offset);

		offset += qed_grc_dump_addr_range(p_hwfn,
						  p_ptt,
						  dump_buf + offset,
						  dump, addr, curr_len, false);
		reg_offset += curr_len;
		addr += curr_len;

		if (reg_offset < total_len) {
			curr_len = min_t(u32, skip_len, total_len - skip_len);
			memset(dump_buf + offset, 0, DWORDS_TO_BYTES(curr_len));
			offset += curr_len;
			reg_offset += curr_len;
			addr += curr_len;
		}
	}

	return offset;
}

/* Dumps GRC registers entries. Returns the dumped size in dwords. */
static u32 qed_grc_dump_regs_entries(struct qed_hwfn *p_hwfn,
				     struct qed_ptt *p_ptt,
				     struct dbg_array input_regs_arr,
				     u32 *dump_buf,
				     bool dump,
				     bool block_enable[MAX_BLOCK_ID],
				     u32 *num_dumped_reg_entries)
{
	u32 i, offset = 0, input_offset = 0;
	bool mode_match = true;

	*num_dumped_reg_entries = 0;

	while (input_offset < input_regs_arr.size_in_dwords) {
		const struct dbg_dump_cond_hdr *cond_hdr =
		    (const struct dbg_dump_cond_hdr *)
		    &input_regs_arr.ptr[input_offset++];
		u16 modes_buf_offset;
		bool eval_mode;

		/* Check mode/block */
		eval_mode = GET_FIELD(cond_hdr->mode.data,
				      DBG_MODE_HDR_EVAL_MODE) > 0;
		if (eval_mode) {
			modes_buf_offset =
				GET_FIELD(cond_hdr->mode.data,
					  DBG_MODE_HDR_MODES_BUF_OFFSET);
			mode_match = qed_is_mode_match(p_hwfn,
						       &modes_buf_offset);
		}

		if (!mode_match || !block_enable[cond_hdr->block_id]) {
			input_offset += cond_hdr->data_size;
			continue;
		}

		for (i = 0; i < cond_hdr->data_size; i++, input_offset++) {
			const struct dbg_dump_reg *reg =
			    (const struct dbg_dump_reg *)
			    &input_regs_arr.ptr[input_offset];
			u32 addr, len;
			bool wide_bus;

			addr = GET_FIELD(reg->data, DBG_DUMP_REG_ADDRESS);
			len = GET_FIELD(reg->data, DBG_DUMP_REG_LENGTH);
			wide_bus = GET_FIELD(reg->data, DBG_DUMP_REG_WIDE_BUS);
			offset += qed_grc_dump_reg_entry(p_hwfn,
							 p_ptt,
							 dump_buf + offset,
							 dump,
							 addr,
							 len,
							 wide_bus);
			(*num_dumped_reg_entries)++;
		}
	}

	return offset;
}

/* Dumps GRC registers entries. Returns the dumped size in dwords. */
static u32 qed_grc_dump_split_data(struct qed_hwfn *p_hwfn,
				   struct qed_ptt *p_ptt,
				   struct dbg_array input_regs_arr,
				   u32 *dump_buf,
				   bool dump,
				   bool block_enable[MAX_BLOCK_ID],
				   const char *split_type_name,
				   u32 split_id,
				   const char *param_name,
				   const char *param_val)
{
	u32 num_dumped_reg_entries, offset;

	/* Calculate register dump header size (and skip it for now) */
	offset = qed_grc_dump_regs_hdr(dump_buf,
				       false,
				       0,
				       split_type_name,
				       split_id, param_name, param_val);

	/* Dump registers */
	offset += qed_grc_dump_regs_entries(p_hwfn,
					    p_ptt,
					    input_regs_arr,
					    dump_buf + offset,
					    dump,
					    block_enable,
					    &num_dumped_reg_entries);

	/* Write register dump header */
	if (dump && num_dumped_reg_entries > 0)
		qed_grc_dump_regs_hdr(dump_buf,
				      dump,
				      num_dumped_reg_entries,
				      split_type_name,
				      split_id, param_name, param_val);

	return num_dumped_reg_entries > 0 ? offset : 0;
}

/* Dumps registers according to the input registers array. Returns the dumped
 * size in dwords.
 */
static u32 qed_grc_dump_registers(struct qed_hwfn *p_hwfn,
				  struct qed_ptt *p_ptt,
				  u32 *dump_buf,
				  bool dump,
				  bool block_enable[MAX_BLOCK_ID],
				  const char *param_name, const char *param_val)
{
	struct dbg_tools_data *dev_data = &p_hwfn->dbg_info;
	struct chip_platform_defs *chip_platform;
	u32 offset = 0, input_offset = 0;
	struct chip_defs *chip;
	u8 port_id, pf_id, vf_id;
	u16 fid;

	chip = &s_chip_defs[dev_data->chip_id];
	chip_platform = &chip->per_platform[dev_data->platform_id];

	if (dump)
		DP_VERBOSE(p_hwfn, QED_MSG_DEBUG, "Dumping registers...\n");

	while (input_offset <
	       s_dbg_arrays[BIN_BUF_DBG_DUMP_REG].size_in_dwords) {
		const struct dbg_dump_split_hdr *split_hdr;
		struct dbg_array curr_input_regs_arr;
		u32 split_data_size;
		u8 split_type_id;

		split_hdr =
			(const struct dbg_dump_split_hdr *)
			&s_dbg_arrays[BIN_BUF_DBG_DUMP_REG].ptr[input_offset++];
		split_type_id =
			GET_FIELD(split_hdr->hdr,
				  DBG_DUMP_SPLIT_HDR_SPLIT_TYPE_ID);
		split_data_size =
			GET_FIELD(split_hdr->hdr,
				  DBG_DUMP_SPLIT_HDR_DATA_SIZE);
		curr_input_regs_arr.ptr =
			&s_dbg_arrays[BIN_BUF_DBG_DUMP_REG].ptr[input_offset];
		curr_input_regs_arr.size_in_dwords = split_data_size;

		switch (split_type_id) {
		case SPLIT_TYPE_NONE:
			offset += qed_grc_dump_split_data(p_hwfn,
							  p_ptt,
							  curr_input_regs_arr,
							  dump_buf + offset,
							  dump,
							  block_enable,
							  "eng",
							  (u32)(-1),
							  param_name,
							  param_val);
			break;

		case SPLIT_TYPE_PORT:
			for (port_id = 0; port_id < chip_platform->num_ports;
			     port_id++) {
				if (dump)
					qed_port_pretend(p_hwfn, p_ptt,
							 port_id);
				offset +=
				    qed_grc_dump_split_data(p_hwfn, p_ptt,
							    curr_input_regs_arr,
							    dump_buf + offset,
							    dump, block_enable,
							    "port", port_id,
							    param_name,
							    param_val);
			}
			break;

		case SPLIT_TYPE_PF:
		case SPLIT_TYPE_PORT_PF:
			for (pf_id = 0; pf_id < chip_platform->num_pfs;
			     pf_id++) {
				u8 pfid_shift =
					PXP_PRETEND_CONCRETE_FID_PFID_SHIFT;

				if (dump) {
					fid = pf_id << pfid_shift;
					qed_fid_pretend(p_hwfn, p_ptt, fid);
				}

				offset +=
				    qed_grc_dump_split_data(p_hwfn,
							    p_ptt,
							    curr_input_regs_arr,
							    dump_buf + offset,
							    dump,
							    block_enable,
							    "pf",
							    pf_id,
							    param_name,
							    param_val);
			}
			break;

		case SPLIT_TYPE_VF:
			for (vf_id = 0; vf_id < chip_platform->num_vfs;
			     vf_id++) {
				u8 vfvalid_shift =
					PXP_PRETEND_CONCRETE_FID_VFVALID_SHIFT;
				u8 vfid_shift =
					PXP_PRETEND_CONCRETE_FID_VFID_SHIFT;

				if (dump) {
					fid = BIT(vfvalid_shift) |
					      (vf_id << vfid_shift);
					qed_fid_pretend(p_hwfn, p_ptt, fid);
				}

				offset +=
				    qed_grc_dump_split_data(p_hwfn, p_ptt,
							    curr_input_regs_arr,
							    dump_buf + offset,
							    dump, block_enable,
							    "vf", vf_id,
							    param_name,
							    param_val);
			}
			break;

		default:
			break;
		}

		input_offset += split_data_size;
	}

	/* Pretend to original PF */
	if (dump) {
		fid = p_hwfn->rel_pf_id << PXP_PRETEND_CONCRETE_FID_PFID_SHIFT;
		qed_fid_pretend(p_hwfn, p_ptt, fid);
	}

	return offset;
}

/* Dump reset registers. Returns the dumped size in dwords. */
static u32 qed_grc_dump_reset_regs(struct qed_hwfn *p_hwfn,
				   struct qed_ptt *p_ptt,
				   u32 *dump_buf, bool dump)
{
	struct dbg_tools_data *dev_data = &p_hwfn->dbg_info;
	u32 i, offset = 0, num_regs = 0;

	/* Calculate header size */
	offset += qed_grc_dump_regs_hdr(dump_buf,
					false, 0, "eng", -1, NULL, NULL);

	/* Write reset registers */
	for (i = 0; i < MAX_DBG_RESET_REGS; i++) {
		if (!s_reset_regs_defs[i].exists[dev_data->chip_id])
			continue;

		offset += qed_grc_dump_reg_entry(p_hwfn,
						 p_ptt,
						 dump_buf + offset,
						 dump,
						 BYTES_TO_DWORDS
						 (s_reset_regs_defs[i].addr), 1,
						 false);
		num_regs++;
	}

	/* Write header */
	if (dump)
		qed_grc_dump_regs_hdr(dump_buf,
				      true, num_regs, "eng", -1, NULL, NULL);

	return offset;
}

/* Dump registers that are modified during GRC Dump and therefore must be
 * dumped first. Returns the dumped size in dwords.
 */
static u32 qed_grc_dump_modified_regs(struct qed_hwfn *p_hwfn,
				      struct qed_ptt *p_ptt,
				      u32 *dump_buf, bool dump)
{
	struct dbg_tools_data *dev_data = &p_hwfn->dbg_info;
	u32 block_id, offset = 0, num_reg_entries = 0;
	const struct dbg_attn_reg *attn_reg_arr;
	u8 storm_id, reg_idx, num_attn_regs;

	/* Calculate header size */
	offset += qed_grc_dump_regs_hdr(dump_buf,
					false, 0, "eng", -1, NULL, NULL);

	/* Write parity registers */
	for (block_id = 0; block_id < MAX_BLOCK_ID; block_id++) {
		if (dev_data->block_in_reset[block_id] && dump)
			continue;

		attn_reg_arr = qed_get_block_attn_regs((enum block_id)block_id,
						       ATTN_TYPE_PARITY,
						       &num_attn_regs);

		for (reg_idx = 0; reg_idx < num_attn_regs; reg_idx++) {
			const struct dbg_attn_reg *reg_data =
				&attn_reg_arr[reg_idx];
			u16 modes_buf_offset;
			bool eval_mode;
			u32 addr;

			/* Check mode */
			eval_mode = GET_FIELD(reg_data->mode.data,
					      DBG_MODE_HDR_EVAL_MODE) > 0;
			modes_buf_offset =
				GET_FIELD(reg_data->mode.data,
					  DBG_MODE_HDR_MODES_BUF_OFFSET);
			if (eval_mode &&
			    !qed_is_mode_match(p_hwfn, &modes_buf_offset))
				continue;

			/* Mode match: read & dump registers */
			addr = reg_data->mask_address;
			offset += qed_grc_dump_reg_entry(p_hwfn,
							 p_ptt,
							 dump_buf + offset,
							 dump,
							 addr,
							 1, false);
			addr = GET_FIELD(reg_data->data,
					 DBG_ATTN_REG_STS_ADDRESS);
			offset += qed_grc_dump_reg_entry(p_hwfn,
							 p_ptt,
							 dump_buf + offset,
							 dump,
							 addr,
							 1, false);
			num_reg_entries += 2;
		}
	}

	/* Write Storm stall status registers */
	for (storm_id = 0; storm_id < MAX_DBG_STORMS; storm_id++) {
		struct storm_defs *storm = &s_storm_defs[storm_id];
		u32 addr;

		if (dev_data->block_in_reset[storm->block_id] && dump)
			continue;

		addr =
		    BYTES_TO_DWORDS(s_storm_defs[storm_id].sem_fast_mem_addr +
				    SEM_FAST_REG_STALLED);
		offset += qed_grc_dump_reg_entry(p_hwfn,
						 p_ptt,
						 dump_buf + offset,
						 dump,
						 addr,
						 1,
						 false);
		num_reg_entries++;
	}

	/* Write header */
	if (dump)
		qed_grc_dump_regs_hdr(dump_buf,
				      true,
				      num_reg_entries, "eng", -1, NULL, NULL);

	return offset;
}

/* Dumps registers that can't be represented in the debug arrays */
static u32 qed_grc_dump_special_regs(struct qed_hwfn *p_hwfn,
				     struct qed_ptt *p_ptt,
				     u32 *dump_buf, bool dump)
{
	u32 offset = 0, addr;

	offset += qed_grc_dump_regs_hdr(dump_buf,
					dump, 2, "eng", -1, NULL, NULL);

	/* Dump R/TDIF_REG_DEBUG_ERROR_INFO_SIZE (every 8'th register should be
	 * skipped).
	 */
	addr = BYTES_TO_DWORDS(RDIF_REG_DEBUG_ERROR_INFO);
	offset += qed_grc_dump_reg_entry_skip(p_hwfn,
					      p_ptt,
					      dump_buf + offset,
					      dump,
					      addr,
					      RDIF_REG_DEBUG_ERROR_INFO_SIZE,
					      7,
					      1);
	addr = BYTES_TO_DWORDS(TDIF_REG_DEBUG_ERROR_INFO);
	offset +=
	    qed_grc_dump_reg_entry_skip(p_hwfn,
					p_ptt,
					dump_buf + offset,
					dump,
					addr,
					TDIF_REG_DEBUG_ERROR_INFO_SIZE,
					7,
					1);

	return offset;
}

/* Dumps a GRC memory header (section and params). Returns the dumped size in
 * dwords. The following parameters are dumped:
 * - name:	   dumped only if it's not NULL.
 * - addr:	   in dwords, dumped only if name is NULL.
 * - len:	   in dwords, always dumped.
 * - width:	   dumped if it's not zero.
 * - packed:	   dumped only if it's not false.
 * - mem_group:	   always dumped.
 * - is_storm:	   true only if the memory is related to a Storm.
 * - storm_letter: valid only if is_storm is true.
 *
 */
static u32 qed_grc_dump_mem_hdr(struct qed_hwfn *p_hwfn,
				u32 *dump_buf,
				bool dump,
				const char *name,
				u32 addr,
				u32 len,
				u32 bit_width,
				bool packed,
				const char *mem_group,
				bool is_storm, char storm_letter)
{
	u8 num_params = 3;
	u32 offset = 0;
	char buf[64];

	if (!len)
		DP_NOTICE(p_hwfn,
			  "Unexpected GRC Dump error: dumped memory size must be non-zero\n");

	if (bit_width)
		num_params++;
	if (packed)
		num_params++;

	/* Dump section header */
	offset += qed_dump_section_hdr(dump_buf + offset,
				       dump, "grc_mem", num_params);

	if (name) {
		/* Dump name */
		if (is_storm) {
			strcpy(buf, "?STORM_");
			buf[0] = storm_letter;
			strcpy(buf + strlen(buf), name);
		} else {
			strcpy(buf, name);
		}

		offset += qed_dump_str_param(dump_buf + offset,
					     dump, "name", buf);
		if (dump)
			DP_VERBOSE(p_hwfn,
				   QED_MSG_DEBUG,
				   "Dumping %d registers from %s...\n",
				   len, buf);
	} else {
		/* Dump address */
		u32 addr_in_bytes = DWORDS_TO_BYTES(addr);

		offset += qed_dump_num_param(dump_buf + offset,
					     dump, "addr", addr_in_bytes);
		if (dump && len > 64)
			DP_VERBOSE(p_hwfn,
				   QED_MSG_DEBUG,
				   "Dumping %d registers from address 0x%x...\n",
				   len, addr_in_bytes);
	}

	/* Dump len */
	offset += qed_dump_num_param(dump_buf + offset, dump, "len", len);

	/* Dump bit width */
	if (bit_width)
		offset += qed_dump_num_param(dump_buf + offset,
					     dump, "width", bit_width);

	/* Dump packed */
	if (packed)
		offset += qed_dump_num_param(dump_buf + offset,
					     dump, "packed", 1);

	/* Dump reg type */
	if (is_storm) {
		strcpy(buf, "?STORM_");
		buf[0] = storm_letter;
		strcpy(buf + strlen(buf), mem_group);
	} else {
		strcpy(buf, mem_group);
	}

	offset += qed_dump_str_param(dump_buf + offset, dump, "type", buf);

	return offset;
}

/* Dumps a single GRC memory. If name is NULL, the memory is stored by address.
 * Returns the dumped size in dwords.
 * The addr and len arguments are specified in dwords.
 */
static u32 qed_grc_dump_mem(struct qed_hwfn *p_hwfn,
			    struct qed_ptt *p_ptt,
			    u32 *dump_buf,
			    bool dump,
			    const char *name,
			    u32 addr,
			    u32 len,
			    bool wide_bus,
			    u32 bit_width,
			    bool packed,
			    const char *mem_group,
			    bool is_storm, char storm_letter)
{
	u32 offset = 0;

	offset += qed_grc_dump_mem_hdr(p_hwfn,
				       dump_buf + offset,
				       dump,
				       name,
				       addr,
				       len,
				       bit_width,
				       packed,
				       mem_group, is_storm, storm_letter);
	offset += qed_grc_dump_addr_range(p_hwfn,
					  p_ptt,
					  dump_buf + offset,
					  dump, addr, len, wide_bus);

	return offset;
}

/* Dumps GRC memories entries. Returns the dumped size in dwords. */
static u32 qed_grc_dump_mem_entries(struct qed_hwfn *p_hwfn,
				    struct qed_ptt *p_ptt,
				    struct dbg_array input_mems_arr,
				    u32 *dump_buf, bool dump)
{
	u32 i, offset = 0, input_offset = 0;
	bool mode_match = true;

	while (input_offset < input_mems_arr.size_in_dwords) {
		const struct dbg_dump_cond_hdr *cond_hdr;
		u16 modes_buf_offset;
		u32 num_entries;
		bool eval_mode;

		cond_hdr = (const struct dbg_dump_cond_hdr *)
			   &input_mems_arr.ptr[input_offset++];
		num_entries = cond_hdr->data_size / MEM_DUMP_ENTRY_SIZE_DWORDS;

		/* Check required mode */
		eval_mode = GET_FIELD(cond_hdr->mode.data,
				      DBG_MODE_HDR_EVAL_MODE) > 0;
		if (eval_mode) {
			modes_buf_offset =
				GET_FIELD(cond_hdr->mode.data,
					  DBG_MODE_HDR_MODES_BUF_OFFSET);
			mode_match = qed_is_mode_match(p_hwfn,
						       &modes_buf_offset);
		}

		if (!mode_match) {
			input_offset += cond_hdr->data_size;
			continue;
		}

		for (i = 0; i < num_entries;
		     i++, input_offset += MEM_DUMP_ENTRY_SIZE_DWORDS) {
			const struct dbg_dump_mem *mem =
				(const struct dbg_dump_mem *)
				&input_mems_arr.ptr[input_offset];
			u8 mem_group_id = GET_FIELD(mem->dword0,
						    DBG_DUMP_MEM_MEM_GROUP_ID);
			bool is_storm = false, mem_wide_bus;
			enum dbg_grc_params grc_param;
			char storm_letter = 'a';
			enum block_id block_id;
			u32 mem_addr, mem_len;

			if (mem_group_id >= MEM_GROUPS_NUM) {
				DP_NOTICE(p_hwfn, "Invalid mem_group_id\n");
				return 0;
			}

			block_id = (enum block_id)cond_hdr->block_id;
			if (!qed_grc_is_mem_included(p_hwfn,
						     block_id,
						     mem_group_id))
				continue;

			mem_addr = GET_FIELD(mem->dword0, DBG_DUMP_MEM_ADDRESS);
			mem_len = GET_FIELD(mem->dword1, DBG_DUMP_MEM_LENGTH);
			mem_wide_bus = GET_FIELD(mem->dword1,
						 DBG_DUMP_MEM_WIDE_BUS);

			/* Update memory length for CCFC/TCFC memories
			 * according to number of LCIDs/LTIDs.
			 */
			if (mem_group_id == MEM_GROUP_CONN_CFC_MEM) {
				if (mem_len % MAX_LCIDS) {
					DP_NOTICE(p_hwfn,
						  "Invalid CCFC connection memory size\n");
					return 0;
				}

				grc_param = DBG_GRC_PARAM_NUM_LCIDS;
				mem_len = qed_grc_get_param(p_hwfn, grc_param) *
					  (mem_len / MAX_LCIDS);
			} else if (mem_group_id == MEM_GROUP_TASK_CFC_MEM) {
				if (mem_len % MAX_LTIDS) {
					DP_NOTICE(p_hwfn,
						  "Invalid TCFC task memory size\n");
					return 0;
				}

				grc_param = DBG_GRC_PARAM_NUM_LTIDS;
				mem_len = qed_grc_get_param(p_hwfn, grc_param) *
					  (mem_len / MAX_LTIDS);
			}

			/* If memory is associated with Storm, update Storm
			 * details.
			 */
			if (s_block_defs
			    [cond_hdr->block_id]->associated_to_storm) {
				is_storm = true;
				storm_letter =
				    s_storm_defs[s_block_defs
						 [cond_hdr->block_id]->
						 storm_id].letter;
			}

			/* Dump memory */
			offset += qed_grc_dump_mem(p_hwfn,
						p_ptt,
						dump_buf + offset,
						dump,
						NULL,
						mem_addr,
						mem_len,
						mem_wide_bus,
						0,
						false,
						s_mem_group_names[mem_group_id],
						is_storm,
						storm_letter);
		}
	}

	return offset;
}

/* Dumps GRC memories according to the input array dump_mem.
 * Returns the dumped size in dwords.
 */
static u32 qed_grc_dump_memories(struct qed_hwfn *p_hwfn,
				 struct qed_ptt *p_ptt,
				 u32 *dump_buf, bool dump)
{
	u32 offset = 0, input_offset = 0;

	while (input_offset <
	       s_dbg_arrays[BIN_BUF_DBG_DUMP_MEM].size_in_dwords) {
		const struct dbg_dump_split_hdr *split_hdr;
		struct dbg_array curr_input_mems_arr;
		u32 split_data_size;
		u8 split_type_id;

		split_hdr = (const struct dbg_dump_split_hdr *)
			&s_dbg_arrays[BIN_BUF_DBG_DUMP_MEM].ptr[input_offset++];
		split_type_id =
			GET_FIELD(split_hdr->hdr,
				  DBG_DUMP_SPLIT_HDR_SPLIT_TYPE_ID);
		split_data_size =
			GET_FIELD(split_hdr->hdr,
				  DBG_DUMP_SPLIT_HDR_DATA_SIZE);
		curr_input_mems_arr.ptr =
			&s_dbg_arrays[BIN_BUF_DBG_DUMP_MEM].ptr[input_offset];
		curr_input_mems_arr.size_in_dwords = split_data_size;

		switch (split_type_id) {
		case SPLIT_TYPE_NONE:
			offset += qed_grc_dump_mem_entries(p_hwfn,
							   p_ptt,
							   curr_input_mems_arr,
							   dump_buf + offset,
							   dump);
			break;

		default:
			DP_NOTICE(p_hwfn,
				  "Dumping split memories is currently not supported\n");
			break;
		}

		input_offset += split_data_size;
	}

	return offset;
}

/* Dumps GRC context data for the specified Storm.
 * Returns the dumped size in dwords.
 * The lid_size argument is specified in quad-regs.
 */
static u32 qed_grc_dump_ctx_data(struct qed_hwfn *p_hwfn,
				 struct qed_ptt *p_ptt,
				 u32 *dump_buf,
				 bool dump,
				 const char *name,
				 u32 num_lids,
				 u32 lid_size,
				 u32 rd_reg_addr,
				 u8 storm_id)
{
	struct storm_defs *storm = &s_storm_defs[storm_id];
	u32 i, lid, total_size, offset = 0;

	if (!lid_size)
		return 0;

	lid_size *= BYTES_IN_DWORD;
	total_size = num_lids * lid_size;

	offset += qed_grc_dump_mem_hdr(p_hwfn,
				       dump_buf + offset,
				       dump,
				       name,
				       0,
				       total_size,
				       lid_size * 32,
				       false, name, true, storm->letter);

	if (!dump)
		return offset + total_size;

	/* Dump context data */
<<<<<<< HEAD
	if (dump) {
		for (lid = 0; lid < num_lids; lid++) {
			for (i = 0; i < lid_size; i++, offset++) {
				qed_wr(p_hwfn,
				       p_ptt,
				       s_storm_defs[storm_id].cm_ctx_wr_addr,
				       (i << 9) | lid);
				*(dump_buf + offset) = qed_rd(p_hwfn,
							      p_ptt,
							      rd_reg_addr);
			}
=======
	for (lid = 0; lid < num_lids; lid++) {
		for (i = 0; i < lid_size; i++, offset++) {
			qed_wr(p_hwfn,
			       p_ptt, storm->cm_ctx_wr_addr, (i << 9) | lid);
			*(dump_buf + offset) = qed_rd(p_hwfn,
						      p_ptt, rd_reg_addr);
>>>>>>> a2054256
		}
	}

	return offset;
}

/* Dumps GRC contexts. Returns the dumped size in dwords. */
static u32 qed_grc_dump_ctx(struct qed_hwfn *p_hwfn,
			    struct qed_ptt *p_ptt, u32 *dump_buf, bool dump)
{
	enum dbg_grc_params grc_param;
	u32 offset = 0;
	u8 storm_id;

	for (storm_id = 0; storm_id < MAX_DBG_STORMS; storm_id++) {
		struct storm_defs *storm = &s_storm_defs[storm_id];

		if (!qed_grc_is_storm_included(p_hwfn,
					       (enum dbg_storms)storm_id))
			continue;

		/* Dump Conn AG context size */
		grc_param = DBG_GRC_PARAM_NUM_LCIDS;
		offset +=
			qed_grc_dump_ctx_data(p_hwfn,
					      p_ptt,
					      dump_buf + offset,
					      dump,
					      "CONN_AG_CTX",
					      qed_grc_get_param(p_hwfn,
								grc_param),
					      storm->cm_conn_ag_ctx_lid_size,
					      storm->cm_conn_ag_ctx_rd_addr,
					      storm_id);

		/* Dump Conn ST context size */
		grc_param = DBG_GRC_PARAM_NUM_LCIDS;
		offset +=
			qed_grc_dump_ctx_data(p_hwfn,
					      p_ptt,
					      dump_buf + offset,
					      dump,
					      "CONN_ST_CTX",
					      qed_grc_get_param(p_hwfn,
								grc_param),
					      storm->cm_conn_st_ctx_lid_size,
					      storm->cm_conn_st_ctx_rd_addr,
					      storm_id);

		/* Dump Task AG context size */
		grc_param = DBG_GRC_PARAM_NUM_LTIDS;
		offset +=
			qed_grc_dump_ctx_data(p_hwfn,
					      p_ptt,
					      dump_buf + offset,
					      dump,
					      "TASK_AG_CTX",
					      qed_grc_get_param(p_hwfn,
								grc_param),
					      storm->cm_task_ag_ctx_lid_size,
					      storm->cm_task_ag_ctx_rd_addr,
					      storm_id);

		/* Dump Task ST context size */
		grc_param = DBG_GRC_PARAM_NUM_LTIDS;
		offset +=
			qed_grc_dump_ctx_data(p_hwfn,
					      p_ptt,
					      dump_buf + offset,
					      dump,
					      "TASK_ST_CTX",
					      qed_grc_get_param(p_hwfn,
								grc_param),
					      storm->cm_task_st_ctx_lid_size,
					      storm->cm_task_st_ctx_rd_addr,
					      storm_id);
	}

	return offset;
}

/* Dumps GRC IORs data. Returns the dumped size in dwords. */
static u32 qed_grc_dump_iors(struct qed_hwfn *p_hwfn,
			     struct qed_ptt *p_ptt, u32 *dump_buf, bool dump)
{
	char buf[10] = "IOR_SET_?";
	u32 addr, offset = 0;
	u8 storm_id, set_id;

	for (storm_id = 0; storm_id < MAX_DBG_STORMS; storm_id++) {
		struct storm_defs *storm = &s_storm_defs[storm_id];

		if (!qed_grc_is_storm_included(p_hwfn,
					       (enum dbg_storms)storm_id))
			continue;

		for (set_id = 0; set_id < NUM_IOR_SETS; set_id++) {
			addr = BYTES_TO_DWORDS(storm->sem_fast_mem_addr +
					       SEM_FAST_REG_STORM_REG_FILE) +
			       IOR_SET_OFFSET(set_id);
			buf[strlen(buf) - 1] = '0' + set_id;
			offset += qed_grc_dump_mem(p_hwfn,
						   p_ptt,
						   dump_buf + offset,
						   dump,
						   buf,
						   addr,
						   IORS_PER_SET,
						   false,
						   32,
						   false,
						   "ior",
						   true,
						   storm->letter);
		}
	}

	return offset;
}

/* Dump VFC CAM. Returns the dumped size in dwords. */
static u32 qed_grc_dump_vfc_cam(struct qed_hwfn *p_hwfn,
				struct qed_ptt *p_ptt,
				u32 *dump_buf, bool dump, u8 storm_id)
{
	u32 total_size = VFC_CAM_NUM_ROWS * VFC_CAM_RESP_DWORDS;
	struct storm_defs *storm = &s_storm_defs[storm_id];
	u32 cam_addr[VFC_CAM_ADDR_DWORDS] = { 0 };
	u32 cam_cmd[VFC_CAM_CMD_DWORDS] = { 0 };
	u32 row, i, offset = 0;

	offset += qed_grc_dump_mem_hdr(p_hwfn,
				       dump_buf + offset,
				       dump,
				       "vfc_cam",
				       0,
				       total_size,
				       256,
				       false, "vfc_cam", true, storm->letter);

	if (!dump)
		return offset + total_size;

	/* Prepare CAM address */
	SET_VAR_FIELD(cam_addr, VFC_CAM_ADDR, OP, VFC_OPCODE_CAM_RD);

	for (row = 0; row < VFC_CAM_NUM_ROWS;
	     row++, offset += VFC_CAM_RESP_DWORDS) {
		/* Write VFC CAM command */
		SET_VAR_FIELD(cam_cmd, VFC_CAM_CMD, ROW, row);
		ARR_REG_WR(p_hwfn,
			   p_ptt,
			   storm->sem_fast_mem_addr + SEM_FAST_REG_VFC_DATA_WR,
			   cam_cmd, VFC_CAM_CMD_DWORDS);

		/* Write VFC CAM address */
		ARR_REG_WR(p_hwfn,
			   p_ptt,
			   storm->sem_fast_mem_addr + SEM_FAST_REG_VFC_ADDR,
			   cam_addr, VFC_CAM_ADDR_DWORDS);

		/* Read VFC CAM read response */
		ARR_REG_RD(p_hwfn,
			   p_ptt,
			   storm->sem_fast_mem_addr + SEM_FAST_REG_VFC_DATA_RD,
			   dump_buf + offset, VFC_CAM_RESP_DWORDS);
	}

	return offset;
}

/* Dump VFC RAM. Returns the dumped size in dwords. */
static u32 qed_grc_dump_vfc_ram(struct qed_hwfn *p_hwfn,
				struct qed_ptt *p_ptt,
				u32 *dump_buf,
				bool dump,
				u8 storm_id, struct vfc_ram_defs *ram_defs)
{
	u32 total_size = ram_defs->num_rows * VFC_RAM_RESP_DWORDS;
	struct storm_defs *storm = &s_storm_defs[storm_id];
	u32 ram_addr[VFC_RAM_ADDR_DWORDS] = { 0 };
	u32 ram_cmd[VFC_RAM_CMD_DWORDS] = { 0 };
	u32 row, i, offset = 0;

	offset += qed_grc_dump_mem_hdr(p_hwfn,
				       dump_buf + offset,
				       dump,
				       ram_defs->mem_name,
				       0,
				       total_size,
				       256,
				       false,
				       ram_defs->type_name,
				       true, storm->letter);

	/* Prepare RAM address */
	SET_VAR_FIELD(ram_addr, VFC_RAM_ADDR, OP, VFC_OPCODE_RAM_RD);

	if (!dump)
		return offset + total_size;

	for (row = ram_defs->base_row;
	     row < ram_defs->base_row + ram_defs->num_rows;
	     row++, offset += VFC_RAM_RESP_DWORDS) {
		/* Write VFC RAM command */
		ARR_REG_WR(p_hwfn,
			   p_ptt,
			   storm->sem_fast_mem_addr + SEM_FAST_REG_VFC_DATA_WR,
			   ram_cmd, VFC_RAM_CMD_DWORDS);

		/* Write VFC RAM address */
		SET_VAR_FIELD(ram_addr, VFC_RAM_ADDR, ROW, row);
		ARR_REG_WR(p_hwfn,
			   p_ptt,
			   storm->sem_fast_mem_addr + SEM_FAST_REG_VFC_ADDR,
			   ram_addr, VFC_RAM_ADDR_DWORDS);

		/* Read VFC RAM read response */
		ARR_REG_RD(p_hwfn,
			   p_ptt,
			   storm->sem_fast_mem_addr + SEM_FAST_REG_VFC_DATA_RD,
			   dump_buf + offset, VFC_RAM_RESP_DWORDS);
	}

	return offset;
}

/* Dumps GRC VFC data. Returns the dumped size in dwords. */
static u32 qed_grc_dump_vfc(struct qed_hwfn *p_hwfn,
			    struct qed_ptt *p_ptt, u32 *dump_buf, bool dump)
{
	struct dbg_tools_data *dev_data = &p_hwfn->dbg_info;
	u8 storm_id, i;
	u32 offset = 0;

	for (storm_id = 0; storm_id < MAX_DBG_STORMS; storm_id++) {
		if (!qed_grc_is_storm_included(p_hwfn,
					       (enum dbg_storms)storm_id) ||
		    !s_storm_defs[storm_id].has_vfc ||
		    (storm_id == DBG_PSTORM_ID && dev_data->platform_id !=
		     PLATFORM_ASIC))
			continue;

		/* Read CAM */
		offset += qed_grc_dump_vfc_cam(p_hwfn,
					       p_ptt,
					       dump_buf + offset,
					       dump, storm_id);

		/* Read RAM */
		for (i = 0; i < NUM_VFC_RAM_TYPES; i++)
			offset += qed_grc_dump_vfc_ram(p_hwfn,
						       p_ptt,
						       dump_buf + offset,
						       dump,
						       storm_id,
						       &s_vfc_ram_defs[i]);
	}

	return offset;
}

/* Dumps GRC RSS data. Returns the dumped size in dwords. */
static u32 qed_grc_dump_rss(struct qed_hwfn *p_hwfn,
			    struct qed_ptt *p_ptt, u32 *dump_buf, bool dump)
{
	struct dbg_tools_data *dev_data = &p_hwfn->dbg_info;
	u32 offset = 0;
	u8 rss_mem_id;

	for (rss_mem_id = 0; rss_mem_id < NUM_RSS_MEM_TYPES; rss_mem_id++) {
		u32 rss_addr, num_entries, entry_width, total_dwords, i;
		struct rss_mem_defs *rss_defs;
		u32 addr, size;
		bool packed;

		rss_defs = &s_rss_mem_defs[rss_mem_id];
		rss_addr = rss_defs->addr;
		num_entries = rss_defs->num_entries[dev_data->chip_id];
		entry_width = rss_defs->entry_width[dev_data->chip_id];
		total_dwords = (num_entries * entry_width) / 32;
		packed = (entry_width == 16);

		offset += qed_grc_dump_mem_hdr(p_hwfn,
					       dump_buf + offset,
					       dump,
					       rss_defs->mem_name,
					       0,
					       total_dwords,
					       entry_width,
					       packed,
					       rss_defs->type_name, false, 0);

		/* Dump RSS data */
		if (!dump) {
			offset += total_dwords;
			continue;
		}

		addr = BYTES_TO_DWORDS(RSS_REG_RSS_RAM_DATA);
		size = RSS_REG_RSS_RAM_DATA_SIZE;
		for (i = 0; i < total_dwords; i += size, rss_addr++) {
			qed_wr(p_hwfn, p_ptt, RSS_REG_RSS_RAM_ADDR, rss_addr);
			offset += qed_grc_dump_addr_range(p_hwfn,
							  p_ptt,
							  dump_buf + offset,
							  dump,
							  addr,
							  size,
							  false);
		}
	}

	return offset;
}

/* Dumps GRC Big RAM. Returns the dumped size in dwords. */
static u32 qed_grc_dump_big_ram(struct qed_hwfn *p_hwfn,
				struct qed_ptt *p_ptt,
				u32 *dump_buf, bool dump, u8 big_ram_id)
{
	struct dbg_tools_data *dev_data = &p_hwfn->dbg_info;
	u32 total_blocks, ram_size, offset = 0, i;
	char mem_name[12] = "???_BIG_RAM";
	char type_name[8] = "???_RAM";
	struct big_ram_defs *big_ram;

	big_ram = &s_big_ram_defs[big_ram_id];
	total_blocks = big_ram->num_of_blocks[dev_data->chip_id];
	ram_size = total_blocks * BIG_RAM_BLOCK_SIZE_DWORDS;

	strncpy(type_name, big_ram->instance_name,
		strlen(big_ram->instance_name));
	strncpy(mem_name, big_ram->instance_name,
		strlen(big_ram->instance_name));

	/* Dump memory header */
	offset += qed_grc_dump_mem_hdr(p_hwfn,
				       dump_buf + offset,
				       dump,
				       mem_name,
				       0,
				       ram_size,
				       BIG_RAM_BLOCK_SIZE_BYTES * 8,
				       false, type_name, false, 0);

	/* Read and dump Big RAM data */
	if (!dump)
		return offset + ram_size;

	/* Dump Big RAM */
	for (i = 0; i < total_blocks / 2; i++) {
		u32 addr, len;

		qed_wr(p_hwfn, p_ptt, big_ram->addr_reg_addr, i);
		addr = BYTES_TO_DWORDS(big_ram->data_reg_addr);
		len = 2 * BIG_RAM_BLOCK_SIZE_DWORDS;
		offset += qed_grc_dump_addr_range(p_hwfn,
						  p_ptt,
						  dump_buf + offset,
						  dump,
						  addr,
						  len,
						  false);
	}

	return offset;
}

static u32 qed_grc_dump_mcp(struct qed_hwfn *p_hwfn,
			    struct qed_ptt *p_ptt, u32 *dump_buf, bool dump)
{
	bool block_enable[MAX_BLOCK_ID] = { 0 };
	u32 offset = 0, addr;
	bool halted = false;

	/* Halt MCP */
	if (dump && !qed_grc_get_param(p_hwfn, DBG_GRC_PARAM_NO_MCP)) {
		halted = !qed_mcp_halt(p_hwfn, p_ptt);
		if (!halted)
			DP_NOTICE(p_hwfn, "MCP halt failed!\n");
	}

	/* Dump MCP scratchpad */
	offset += qed_grc_dump_mem(p_hwfn,
				   p_ptt,
				   dump_buf + offset,
				   dump,
				   NULL,
				   BYTES_TO_DWORDS(MCP_REG_SCRATCH),
				   MCP_REG_SCRATCH_SIZE,
				   false, 0, false, "MCP", false, 0);

	/* Dump MCP cpu_reg_file */
	offset += qed_grc_dump_mem(p_hwfn,
				   p_ptt,
				   dump_buf + offset,
				   dump,
				   NULL,
				   BYTES_TO_DWORDS(MCP_REG_CPU_REG_FILE),
				   MCP_REG_CPU_REG_FILE_SIZE,
				   false, 0, false, "MCP", false, 0);

	/* Dump MCP registers */
	block_enable[BLOCK_MCP] = true;
	offset += qed_grc_dump_registers(p_hwfn,
					 p_ptt,
					 dump_buf + offset,
					 dump, block_enable, "block", "MCP");

	/* Dump required non-MCP registers */
	offset += qed_grc_dump_regs_hdr(dump_buf + offset,
					dump, 1, "eng", -1, "block", "MCP");
	addr = BYTES_TO_DWORDS(MISC_REG_SHARED_MEM_ADDR);
	offset += qed_grc_dump_reg_entry(p_hwfn,
					 p_ptt,
					 dump_buf + offset,
					 dump,
					 addr,
					 1,
					 false);

	/* Release MCP */
	if (halted && qed_mcp_resume(p_hwfn, p_ptt))
		DP_NOTICE(p_hwfn, "Failed to resume MCP after halt!\n");

	return offset;
}

/* Dumps the tbus indirect memory for all PHYs. */
static u32 qed_grc_dump_phy(struct qed_hwfn *p_hwfn,
			    struct qed_ptt *p_ptt, u32 *dump_buf, bool dump)
{
	u32 offset = 0, tbus_lo_offset, tbus_hi_offset;
	char mem_name[32];
	u8 phy_id;

	for (phy_id = 0; phy_id < ARRAY_SIZE(s_phy_defs); phy_id++) {
		u32 addr_lo_addr, addr_hi_addr, data_lo_addr, data_hi_addr;
		struct phy_defs *phy_defs;
		u8 *bytes_buf;

		phy_defs = &s_phy_defs[phy_id];
		addr_lo_addr = phy_defs->base_addr +
			       phy_defs->tbus_addr_lo_addr;
		addr_hi_addr = phy_defs->base_addr +
			       phy_defs->tbus_addr_hi_addr;
		data_lo_addr = phy_defs->base_addr +
			       phy_defs->tbus_data_lo_addr;
		data_hi_addr = phy_defs->base_addr +
			       phy_defs->tbus_data_hi_addr;
		bytes_buf = (u8 *)(dump_buf + offset);

		if (snprintf(mem_name, sizeof(mem_name), "tbus_%s",
			     phy_defs->phy_name) < 0)
			DP_NOTICE(p_hwfn,
				  "Unexpected debug error: invalid PHY memory name\n");

		offset += qed_grc_dump_mem_hdr(p_hwfn,
					       dump_buf + offset,
					       dump,
					       mem_name,
					       0,
					       PHY_DUMP_SIZE_DWORDS,
					       16, true, mem_name, false, 0);

		if (!dump) {
			offset += PHY_DUMP_SIZE_DWORDS;
			continue;
		}

		for (tbus_hi_offset = 0;
		     tbus_hi_offset < (NUM_PHY_TBUS_ADDRESSES >> 8);
		     tbus_hi_offset++) {
			qed_wr(p_hwfn, p_ptt, addr_hi_addr, tbus_hi_offset);
			for (tbus_lo_offset = 0; tbus_lo_offset < 256;
			     tbus_lo_offset++) {
				qed_wr(p_hwfn,
				       p_ptt, addr_lo_addr, tbus_lo_offset);
				*(bytes_buf++) = (u8)qed_rd(p_hwfn,
							    p_ptt,
							    data_lo_addr);
				*(bytes_buf++) = (u8)qed_rd(p_hwfn,
							    p_ptt,
							    data_hi_addr);
			}
		}

		offset += PHY_DUMP_SIZE_DWORDS;
	}

	return offset;
}

static void qed_config_dbg_line(struct qed_hwfn *p_hwfn,
				struct qed_ptt *p_ptt,
				enum block_id block_id,
				u8 line_id,
				u8 enable_mask,
				u8 right_shift,
				u8 force_valid_mask, u8 force_frame_mask)
{
	struct block_defs *block = s_block_defs[block_id];

	qed_wr(p_hwfn, p_ptt, block->dbg_select_addr, line_id);
	qed_wr(p_hwfn, p_ptt, block->dbg_enable_addr, enable_mask);
	qed_wr(p_hwfn, p_ptt, block->dbg_shift_addr, right_shift);
	qed_wr(p_hwfn, p_ptt, block->dbg_force_valid_addr, force_valid_mask);
	qed_wr(p_hwfn, p_ptt, block->dbg_force_frame_addr, force_frame_mask);
}

/* Dumps Static Debug data. Returns the dumped size in dwords. */
static u32 qed_grc_dump_static_debug(struct qed_hwfn *p_hwfn,
				     struct qed_ptt *p_ptt,
				     u32 *dump_buf, bool dump)
{
	struct dbg_tools_data *dev_data = &p_hwfn->dbg_info;
	u32 block_id, line_id, offset = 0;

	/* Skip static debug if a debug bus recording is in progress */
	if (qed_rd(p_hwfn, p_ptt, DBG_REG_DBG_BLOCK_ON))
		return 0;

	if (dump) {
		DP_VERBOSE(p_hwfn,
			   QED_MSG_DEBUG, "Dumping static debug data...\n");

		/* Disable all blocks debug output */
		for (block_id = 0; block_id < MAX_BLOCK_ID; block_id++) {
			struct block_defs *block = s_block_defs[block_id];

			if (block->has_dbg_bus[dev_data->chip_id])
				qed_wr(p_hwfn, p_ptt, block->dbg_enable_addr,
				       0);
		}

		qed_bus_reset_dbg_block(p_hwfn, p_ptt);
		qed_bus_set_framing_mode(p_hwfn,
					 p_ptt, DBG_BUS_FRAME_MODE_8HW_0ST);
		qed_wr(p_hwfn,
		       p_ptt, DBG_REG_DEBUG_TARGET, DBG_BUS_TARGET_ID_INT_BUF);
		qed_wr(p_hwfn, p_ptt, DBG_REG_FULL_MODE, 1);
		qed_bus_enable_dbg_block(p_hwfn, p_ptt, true);
	}

	/* Dump all static debug lines for each relevant block */
	for (block_id = 0; block_id < MAX_BLOCK_ID; block_id++) {
		struct block_defs *block = s_block_defs[block_id];
		struct dbg_bus_block *block_desc;
		u32 block_dwords, addr, len;
		u8 dbg_client_id;

		if (!block->has_dbg_bus[dev_data->chip_id])
			continue;

		block_desc =
			get_dbg_bus_block_desc(p_hwfn,
					       (enum block_id)block_id);
		block_dwords = NUM_DBG_LINES(block_desc) *
			       STATIC_DEBUG_LINE_DWORDS;

		/* Dump static section params */
		offset += qed_grc_dump_mem_hdr(p_hwfn,
					       dump_buf + offset,
					       dump,
					       block->name,
					       0,
					       block_dwords,
					       32, false, "STATIC", false, 0);

		if (!dump) {
			offset += block_dwords;
			continue;
		}

		/* If all lines are invalid - dump zeros */
		if (dev_data->block_in_reset[block_id]) {
			memset(dump_buf + offset, 0,
			       DWORDS_TO_BYTES(block_dwords));
			offset += block_dwords;
			continue;
		}

		/* Enable block's client */
		dbg_client_id = block->dbg_client_id[dev_data->chip_id];
		qed_bus_enable_clients(p_hwfn,
				       p_ptt,
				       BIT(dbg_client_id));

		addr = BYTES_TO_DWORDS(DBG_REG_CALENDAR_OUT_DATA);
		len = STATIC_DEBUG_LINE_DWORDS;
		for (line_id = 0; line_id < (u32)NUM_DBG_LINES(block_desc);
		     line_id++) {
			/* Configure debug line ID */
			qed_config_dbg_line(p_hwfn,
					    p_ptt,
					    (enum block_id)block_id,
					    (u8)line_id, 0xf, 0, 0, 0);

			/* Read debug line info */
			offset += qed_grc_dump_addr_range(p_hwfn,
							  p_ptt,
							  dump_buf + offset,
							  dump,
							  addr,
							  len,
							  true);
		}

		/* Disable block's client and debug output */
		qed_bus_enable_clients(p_hwfn, p_ptt, 0);
		qed_wr(p_hwfn, p_ptt, block->dbg_enable_addr, 0);
	}

	if (dump) {
		qed_bus_enable_dbg_block(p_hwfn, p_ptt, false);
		qed_bus_enable_clients(p_hwfn, p_ptt, 0);
	}

	return offset;
}

/* Performs GRC Dump to the specified buffer.
 * Returns the dumped size in dwords.
 */
static enum dbg_status qed_grc_dump(struct qed_hwfn *p_hwfn,
				    struct qed_ptt *p_ptt,
				    u32 *dump_buf,
				    bool dump, u32 *num_dumped_dwords)
{
	struct dbg_tools_data *dev_data = &p_hwfn->dbg_info;
	bool parities_masked = false;
	u8 i, port_mode = 0;
	u32 offset = 0;

	*num_dumped_dwords = 0;

	if (dump) {
		/* Find port mode */
		switch (qed_rd(p_hwfn, p_ptt, MISC_REG_PORT_MODE)) {
		case 0:
			port_mode = 1;
			break;
		case 1:
			port_mode = 2;
			break;
		case 2:
			port_mode = 4;
			break;
		}

		/* Update reset state */
		qed_update_blocks_reset_state(p_hwfn, p_ptt);
	}

	/* Dump global params */
	offset += qed_dump_common_global_params(p_hwfn,
						p_ptt,
						dump_buf + offset, dump, 4);
	offset += qed_dump_str_param(dump_buf + offset,
				     dump, "dump-type", "grc-dump");
	offset += qed_dump_num_param(dump_buf + offset,
				     dump,
				     "num-lcids",
				     qed_grc_get_param(p_hwfn,
						DBG_GRC_PARAM_NUM_LCIDS));
	offset += qed_dump_num_param(dump_buf + offset,
				     dump,
				     "num-ltids",
				     qed_grc_get_param(p_hwfn,
						DBG_GRC_PARAM_NUM_LTIDS));
	offset += qed_dump_num_param(dump_buf + offset,
				     dump, "num-ports", port_mode);

	/* Dump reset registers (dumped before taking blocks out of reset ) */
	if (qed_grc_is_included(p_hwfn, DBG_GRC_PARAM_DUMP_REGS))
		offset += qed_grc_dump_reset_regs(p_hwfn,
						  p_ptt,
						  dump_buf + offset, dump);

	/* Take all blocks out of reset (using reset registers) */
	if (dump) {
		qed_grc_unreset_blocks(p_hwfn, p_ptt);
		qed_update_blocks_reset_state(p_hwfn, p_ptt);
	}

	/* Disable all parities using MFW command */
	if (dump &&
	    !qed_grc_get_param(p_hwfn, DBG_GRC_PARAM_NO_MCP)) {
		parities_masked = !qed_mcp_mask_parities(p_hwfn, p_ptt, 1);
		if (!parities_masked) {
			DP_NOTICE(p_hwfn,
				  "Failed to mask parities using MFW\n");
			if (qed_grc_get_param
			    (p_hwfn, DBG_GRC_PARAM_PARITY_SAFE))
				return DBG_STATUS_MCP_COULD_NOT_MASK_PRTY;
		}
	}

	/* Dump modified registers (dumped before modifying them) */
	if (qed_grc_is_included(p_hwfn, DBG_GRC_PARAM_DUMP_REGS))
		offset += qed_grc_dump_modified_regs(p_hwfn,
						     p_ptt,
						     dump_buf + offset, dump);

	/* Stall storms */
	if (dump &&
	    (qed_grc_is_included(p_hwfn,
				 DBG_GRC_PARAM_DUMP_IOR) ||
	     qed_grc_is_included(p_hwfn, DBG_GRC_PARAM_DUMP_VFC)))
		qed_grc_stall_storms(p_hwfn, p_ptt, true);

	/* Dump all regs  */
	if (qed_grc_is_included(p_hwfn, DBG_GRC_PARAM_DUMP_REGS)) {
		bool block_enable[MAX_BLOCK_ID];

		/* Dump all blocks except MCP */
		for (i = 0; i < MAX_BLOCK_ID; i++)
			block_enable[i] = true;
		block_enable[BLOCK_MCP] = false;
		offset += qed_grc_dump_registers(p_hwfn,
						 p_ptt,
						 dump_buf +
						 offset,
						 dump,
						 block_enable, NULL, NULL);

		/* Dump special registers */
		offset += qed_grc_dump_special_regs(p_hwfn,
						    p_ptt,
						    dump_buf + offset, dump);
	}

	/* Dump memories */
	offset += qed_grc_dump_memories(p_hwfn, p_ptt, dump_buf + offset, dump);

	/* Dump MCP */
	if (qed_grc_is_included(p_hwfn, DBG_GRC_PARAM_DUMP_MCP))
		offset += qed_grc_dump_mcp(p_hwfn,
					   p_ptt, dump_buf + offset, dump);

	/* Dump context */
	if (qed_grc_is_included(p_hwfn, DBG_GRC_PARAM_DUMP_CM_CTX))
		offset += qed_grc_dump_ctx(p_hwfn,
					   p_ptt, dump_buf + offset, dump);

	/* Dump RSS memories */
	if (qed_grc_is_included(p_hwfn, DBG_GRC_PARAM_DUMP_RSS))
		offset += qed_grc_dump_rss(p_hwfn,
					   p_ptt, dump_buf + offset, dump);

	/* Dump Big RAM */
	for (i = 0; i < NUM_BIG_RAM_TYPES; i++)
		if (qed_grc_is_included(p_hwfn, s_big_ram_defs[i].grc_param))
			offset += qed_grc_dump_big_ram(p_hwfn,
						       p_ptt,
						       dump_buf + offset,
						       dump, i);

	/* Dump IORs */
	if (qed_grc_is_included(p_hwfn, DBG_GRC_PARAM_DUMP_IOR))
		offset += qed_grc_dump_iors(p_hwfn,
					    p_ptt, dump_buf + offset, dump);

	/* Dump VFC */
	if (qed_grc_is_included(p_hwfn, DBG_GRC_PARAM_DUMP_VFC))
		offset += qed_grc_dump_vfc(p_hwfn,
					   p_ptt, dump_buf + offset, dump);

	/* Dump PHY tbus */
	if (qed_grc_is_included(p_hwfn,
				DBG_GRC_PARAM_DUMP_PHY) && dev_data->chip_id ==
	    CHIP_K2 && dev_data->platform_id == PLATFORM_ASIC)
		offset += qed_grc_dump_phy(p_hwfn,
					   p_ptt, dump_buf + offset, dump);

	/* Dump static debug data  */
	if (qed_grc_is_included(p_hwfn,
				DBG_GRC_PARAM_DUMP_STATIC) &&
	    dev_data->bus.state == DBG_BUS_STATE_IDLE)
		offset += qed_grc_dump_static_debug(p_hwfn,
						    p_ptt,
						    dump_buf + offset, dump);

	/* Dump last section */
	offset += qed_dump_last_section(p_hwfn, dump_buf, offset, dump);

	if (dump) {
		/* Unstall storms */
		if (qed_grc_get_param(p_hwfn, DBG_GRC_PARAM_UNSTALL))
			qed_grc_stall_storms(p_hwfn, p_ptt, false);

		/* Clear parity status */
		qed_grc_clear_all_prty(p_hwfn, p_ptt);

		/* Enable all parities using MFW command */
		if (parities_masked)
			qed_mcp_mask_parities(p_hwfn, p_ptt, 0);
	}

	*num_dumped_dwords = offset;

	return DBG_STATUS_OK;
}

/* Writes the specified failing Idle Check rule to the specified buffer.
 * Returns the dumped size in dwords.
 */
static u32 qed_idle_chk_dump_failure(struct qed_hwfn *p_hwfn,
				     struct qed_ptt *p_ptt,
				     u32 *
				     dump_buf,
				     bool dump,
				     u16 rule_id,
				     const struct dbg_idle_chk_rule *rule,
				     u16 fail_entry_id, u32 *cond_reg_values)
{
	struct dbg_tools_data *dev_data = &p_hwfn->dbg_info;
	const struct dbg_idle_chk_cond_reg *cond_regs;
	const struct dbg_idle_chk_info_reg *info_regs;
	u32 i, next_reg_offset = 0, offset = 0;
	struct dbg_idle_chk_result_hdr *hdr;
	const union dbg_idle_chk_reg *regs;
	u8 reg_id;

	hdr = (struct dbg_idle_chk_result_hdr *)dump_buf;
	regs = &((const union dbg_idle_chk_reg *)
		 s_dbg_arrays[BIN_BUF_DBG_IDLE_CHK_REGS].ptr)[rule->reg_offset];
	cond_regs = &regs[0].cond_reg;
	info_regs = &regs[rule->num_cond_regs].info_reg;

	/* Dump rule data */
	if (dump) {
		memset(hdr, 0, sizeof(*hdr));
		hdr->rule_id = rule_id;
		hdr->mem_entry_id = fail_entry_id;
		hdr->severity = rule->severity;
		hdr->num_dumped_cond_regs = rule->num_cond_regs;
	}

	offset += IDLE_CHK_RESULT_HDR_DWORDS;

	/* Dump condition register values */
	for (reg_id = 0; reg_id < rule->num_cond_regs; reg_id++) {
		const struct dbg_idle_chk_cond_reg *reg = &cond_regs[reg_id];
		struct dbg_idle_chk_result_reg_hdr *reg_hdr;

		reg_hdr = (struct dbg_idle_chk_result_reg_hdr *)
			  (dump_buf + offset);

		/* Write register header */
		if (!dump) {
			offset += IDLE_CHK_RESULT_REG_HDR_DWORDS +
			    reg->entry_size;
			continue;
		}

		offset += IDLE_CHK_RESULT_REG_HDR_DWORDS;
		memset(reg_hdr, 0, sizeof(*reg_hdr));
		reg_hdr->start_entry = reg->start_entry;
		reg_hdr->size = reg->entry_size;
		SET_FIELD(reg_hdr->data,
			  DBG_IDLE_CHK_RESULT_REG_HDR_IS_MEM,
			  reg->num_entries > 1 || reg->start_entry > 0 ? 1 : 0);
		SET_FIELD(reg_hdr->data,
			  DBG_IDLE_CHK_RESULT_REG_HDR_REG_ID, reg_id);

		/* Write register values */
		for (i = 0; i < reg_hdr->size; i++, next_reg_offset++, offset++)
			dump_buf[offset] = cond_reg_values[next_reg_offset];
	}

	/* Dump info register values */
	for (reg_id = 0; reg_id < rule->num_info_regs; reg_id++) {
		const struct dbg_idle_chk_info_reg *reg = &info_regs[reg_id];
		u32 block_id;

		/* Check if register's block is in reset */
		if (!dump) {
			offset += IDLE_CHK_RESULT_REG_HDR_DWORDS + reg->size;
			continue;
		}

		block_id = GET_FIELD(reg->data, DBG_IDLE_CHK_INFO_REG_BLOCK_ID);
		if (block_id >= MAX_BLOCK_ID) {
			DP_NOTICE(p_hwfn, "Invalid block_id\n");
			return 0;
		}

		if (!dev_data->block_in_reset[block_id]) {
			struct dbg_idle_chk_result_reg_hdr *reg_hdr;
			bool wide_bus, eval_mode, mode_match = true;
			u16 modes_buf_offset;
			u32 addr;

			reg_hdr = (struct dbg_idle_chk_result_reg_hdr *)
				  (dump_buf + offset);

			/* Check mode */
			eval_mode = GET_FIELD(reg->mode.data,
					      DBG_MODE_HDR_EVAL_MODE) > 0;
			if (eval_mode) {
				modes_buf_offset =
				    GET_FIELD(reg->mode.data,
					      DBG_MODE_HDR_MODES_BUF_OFFSET);
				mode_match =
					qed_is_mode_match(p_hwfn,
							  &modes_buf_offset);
			}

			if (!mode_match)
				continue;

			addr = GET_FIELD(reg->data,
					 DBG_IDLE_CHK_INFO_REG_ADDRESS);
			wide_bus = GET_FIELD(reg->data,
					     DBG_IDLE_CHK_INFO_REG_WIDE_BUS);

			/* Write register header */
			offset += IDLE_CHK_RESULT_REG_HDR_DWORDS;
			hdr->num_dumped_info_regs++;
			memset(reg_hdr, 0, sizeof(*reg_hdr));
			reg_hdr->size = reg->size;
			SET_FIELD(reg_hdr->data,
				  DBG_IDLE_CHK_RESULT_REG_HDR_REG_ID,
				  rule->num_cond_regs + reg_id);

			/* Write register values */
			offset += qed_grc_dump_addr_range(p_hwfn,
							  p_ptt,
							  dump_buf + offset,
							  dump,
							  addr,
							  reg->size, wide_bus);
		}
	}

	return offset;
}

/* Dumps idle check rule entries. Returns the dumped size in dwords. */
static u32
qed_idle_chk_dump_rule_entries(struct qed_hwfn *p_hwfn, struct qed_ptt *p_ptt,
			       u32 *dump_buf, bool dump,
			       const struct dbg_idle_chk_rule *input_rules,
			       u32 num_input_rules, u32 *num_failing_rules)
{
	struct dbg_tools_data *dev_data = &p_hwfn->dbg_info;
	u32 cond_reg_values[IDLE_CHK_MAX_ENTRIES_SIZE];
	u32 i, offset = 0;
	u16 entry_id;
	u8 reg_id;

	*num_failing_rules = 0;

	for (i = 0; i < num_input_rules; i++) {
		const struct dbg_idle_chk_cond_reg *cond_regs;
		const struct dbg_idle_chk_rule *rule;
		const union dbg_idle_chk_reg *regs;
		u16 num_reg_entries = 1;
		bool check_rule = true;
		const u32 *imm_values;

		rule = &input_rules[i];
		regs = &((const union dbg_idle_chk_reg *)
			 s_dbg_arrays[BIN_BUF_DBG_IDLE_CHK_REGS].ptr)
			[rule->reg_offset];
		cond_regs = &regs[0].cond_reg;
		imm_values = &s_dbg_arrays[BIN_BUF_DBG_IDLE_CHK_IMMS].ptr
			     [rule->imm_offset];

		/* Check if all condition register blocks are out of reset, and
		 * find maximal number of entries (all condition registers that
		 * are memories must have the same size, which is > 1).
		 */
		for (reg_id = 0; reg_id < rule->num_cond_regs && check_rule;
		     reg_id++) {
			u32 block_id =
				GET_FIELD(cond_regs[reg_id].data,
					  DBG_IDLE_CHK_COND_REG_BLOCK_ID);

			if (block_id >= MAX_BLOCK_ID) {
				DP_NOTICE(p_hwfn, "Invalid block_id\n");
				return 0;
			}

			check_rule = !dev_data->block_in_reset[block_id];
			if (cond_regs[reg_id].num_entries > num_reg_entries)
				num_reg_entries = cond_regs[reg_id].num_entries;
		}

		if (!check_rule && dump)
			continue;

		/* Go over all register entries (number of entries is the same
		 * for all condition registers).
		 */
		for (entry_id = 0; entry_id < num_reg_entries; entry_id++) {
			u32 next_reg_offset = 0;

			if (!dump) {
				offset += qed_idle_chk_dump_failure(p_hwfn,
							p_ptt,
							dump_buf + offset,
							false,
							rule->rule_id,
							rule,
							entry_id,
							NULL);
				(*num_failing_rules)++;
				break;
			}

			/* Read current entry of all condition registers */
			for (reg_id = 0; reg_id < rule->num_cond_regs;
			     reg_id++) {
				const struct dbg_idle_chk_cond_reg *reg =
				    &cond_regs[reg_id];
				u32 padded_entry_size, addr;
				bool wide_bus;

				/* Find GRC address (if it's a memory, the
				 * address of the specific entry is calculated).
				 */
				addr = GET_FIELD(reg->data,
						 DBG_IDLE_CHK_COND_REG_ADDRESS);
				wide_bus =
				    GET_FIELD(reg->data,
					      DBG_IDLE_CHK_COND_REG_WIDE_BUS);
				if (reg->num_entries > 1 ||
				    reg->start_entry > 0) {
					padded_entry_size =
					    reg->entry_size > 1 ?
					    roundup_pow_of_two(reg->entry_size)
					    : 1;
					addr += (reg->start_entry + entry_id) *
						padded_entry_size;
				}

				/* Read registers */
				if (next_reg_offset + reg->entry_size >=
				    IDLE_CHK_MAX_ENTRIES_SIZE) {
					DP_NOTICE(p_hwfn,
						  "idle check registers entry is too large\n");
					return 0;
				}

				next_reg_offset +=
				    qed_grc_dump_addr_range(p_hwfn, p_ptt,
							    cond_reg_values +
							    next_reg_offset,
							    dump, addr,
							    reg->entry_size,
							    wide_bus);
			}

			/* Call rule condition function.
			 * If returns true, it's a failure.
			 */
			if ((*cond_arr[rule->cond_id]) (cond_reg_values,
							imm_values)) {
				offset += qed_idle_chk_dump_failure(p_hwfn,
							p_ptt,
							dump_buf + offset,
							dump,
							rule->rule_id,
							rule,
							entry_id,
							cond_reg_values);
				(*num_failing_rules)++;
				break;
			}
		}
	}

	return offset;
}

/* Performs Idle Check Dump to the specified buffer.
 * Returns the dumped size in dwords.
 */
static u32 qed_idle_chk_dump(struct qed_hwfn *p_hwfn,
			     struct qed_ptt *p_ptt, u32 *dump_buf, bool dump)
{
	u32 num_failing_rules_offset, offset = 0, input_offset = 0;
	u32 num_failing_rules = 0;

	/* Dump global params */
	offset += qed_dump_common_global_params(p_hwfn,
						p_ptt,
						dump_buf + offset, dump, 1);
	offset += qed_dump_str_param(dump_buf + offset,
				     dump, "dump-type", "idle-chk");

	/* Dump idle check section header with a single parameter */
	offset += qed_dump_section_hdr(dump_buf + offset, dump, "idle_chk", 1);
	num_failing_rules_offset = offset;
	offset += qed_dump_num_param(dump_buf + offset, dump, "num_rules", 0);

	while (input_offset <
	       s_dbg_arrays[BIN_BUF_DBG_IDLE_CHK_RULES].size_in_dwords) {
		const struct dbg_idle_chk_cond_hdr *cond_hdr =
			(const struct dbg_idle_chk_cond_hdr *)
			&s_dbg_arrays[BIN_BUF_DBG_IDLE_CHK_RULES].ptr
			[input_offset++];
		bool eval_mode, mode_match = true;
		u32 curr_failing_rules;
		u16 modes_buf_offset;

		/* Check mode */
		eval_mode = GET_FIELD(cond_hdr->mode.data,
				      DBG_MODE_HDR_EVAL_MODE) > 0;
		if (eval_mode) {
			modes_buf_offset =
				GET_FIELD(cond_hdr->mode.data,
					  DBG_MODE_HDR_MODES_BUF_OFFSET);
			mode_match = qed_is_mode_match(p_hwfn,
						       &modes_buf_offset);
		}

		if (mode_match) {
			offset +=
			    qed_idle_chk_dump_rule_entries(p_hwfn,
				p_ptt,
				dump_buf + offset,
				dump,
				(const struct dbg_idle_chk_rule *)
				&s_dbg_arrays[BIN_BUF_DBG_IDLE_CHK_RULES].
				ptr[input_offset],
				cond_hdr->data_size / IDLE_CHK_RULE_SIZE_DWORDS,
				&curr_failing_rules);
			num_failing_rules += curr_failing_rules;
		}

		input_offset += cond_hdr->data_size;
	}

	/* Overwrite num_rules parameter */
	if (dump)
		qed_dump_num_param(dump_buf + num_failing_rules_offset,
				   dump, "num_rules", num_failing_rules);

	/* Dump last section */
	offset += qed_dump_last_section(p_hwfn, dump_buf, offset, dump);

	return offset;
}

/* Finds the meta data image in NVRAM */
static enum dbg_status qed_find_nvram_image(struct qed_hwfn *p_hwfn,
					    struct qed_ptt *p_ptt,
					    u32 image_type,
					    u32 *nvram_offset_bytes,
					    u32 *nvram_size_bytes)
{
	u32 ret_mcp_resp, ret_mcp_param, ret_txn_size;
	struct mcp_file_att file_att;
	int nvm_result;

	/* Call NVRAM get file command */
	nvm_result = qed_mcp_nvm_rd_cmd(p_hwfn,
					p_ptt,
					DRV_MSG_CODE_NVM_GET_FILE_ATT,
					image_type,
					&ret_mcp_resp,
					&ret_mcp_param,
					&ret_txn_size, (u32 *)&file_att);

	/* Check response */
	if (nvm_result ||
	    (ret_mcp_resp & FW_MSG_CODE_MASK) != FW_MSG_CODE_NVM_OK)
		return DBG_STATUS_NVRAM_GET_IMAGE_FAILED;

	/* Update return values */
	*nvram_offset_bytes = file_att.nvm_start_addr;
	*nvram_size_bytes = file_att.len;

	DP_VERBOSE(p_hwfn,
		   QED_MSG_DEBUG,
		   "find_nvram_image: found NVRAM image of type %d in NVRAM offset %d bytes with size %d bytes\n",
		   image_type, *nvram_offset_bytes, *nvram_size_bytes);

	/* Check alignment */
	if (*nvram_size_bytes & 0x3)
		return DBG_STATUS_NON_ALIGNED_NVRAM_IMAGE;

	return DBG_STATUS_OK;
}

/* Reads data from NVRAM */
static enum dbg_status qed_nvram_read(struct qed_hwfn *p_hwfn,
				      struct qed_ptt *p_ptt,
				      u32 nvram_offset_bytes,
				      u32 nvram_size_bytes, u32 *ret_buf)
{
	u32 ret_mcp_resp, ret_mcp_param, ret_read_size, bytes_to_copy;
	s32 bytes_left = nvram_size_bytes;
	u32 read_offset = 0;

	DP_VERBOSE(p_hwfn,
		   QED_MSG_DEBUG,
		   "nvram_read: reading image of size %d bytes from NVRAM\n",
		   nvram_size_bytes);

	do {
		bytes_to_copy =
		    (bytes_left >
		     MCP_DRV_NVM_BUF_LEN) ? MCP_DRV_NVM_BUF_LEN : bytes_left;

		/* Call NVRAM read command */
		if (qed_mcp_nvm_rd_cmd(p_hwfn, p_ptt,
				       DRV_MSG_CODE_NVM_READ_NVRAM,
				       (nvram_offset_bytes +
					read_offset) |
				       (bytes_to_copy <<
					DRV_MB_PARAM_NVM_LEN_SHIFT),
				       &ret_mcp_resp, &ret_mcp_param,
				       &ret_read_size,
				       (u32 *)((u8 *)ret_buf + read_offset)))
			return DBG_STATUS_NVRAM_READ_FAILED;

		/* Check response */
		if ((ret_mcp_resp & FW_MSG_CODE_MASK) != FW_MSG_CODE_NVM_OK)
			return DBG_STATUS_NVRAM_READ_FAILED;

		/* Update read offset */
		read_offset += ret_read_size;
		bytes_left -= ret_read_size;
	} while (bytes_left > 0);

	return DBG_STATUS_OK;
}

/* Get info on the MCP Trace data in the scratchpad:
 * - trace_data_grc_addr (OUT): trace data GRC address in bytes
 * - trace_data_size (OUT): trace data size in bytes (without the header)
 */
static enum dbg_status qed_mcp_trace_get_data_info(struct qed_hwfn *p_hwfn,
						   struct qed_ptt *p_ptt,
						   u32 *trace_data_grc_addr,
						   u32 *trace_data_size)
{
	u32 spad_trace_offsize, signature;

	/* Read trace section offsize structure from MCP scratchpad */
	spad_trace_offsize = qed_rd(p_hwfn, p_ptt, MCP_SPAD_TRACE_OFFSIZE_ADDR);

	/* Extract trace section address from offsize (in scratchpad) */
	*trace_data_grc_addr =
		MCP_REG_SCRATCH + SECTION_OFFSET(spad_trace_offsize);

	/* Read signature from MCP trace section */
	signature = qed_rd(p_hwfn, p_ptt,
			   *trace_data_grc_addr +
			   offsetof(struct mcp_trace, signature));

	if (signature != MFW_TRACE_SIGNATURE)
		return DBG_STATUS_INVALID_TRACE_SIGNATURE;

	/* Read trace size from MCP trace section */
	*trace_data_size = qed_rd(p_hwfn,
				  p_ptt,
				  *trace_data_grc_addr +
				  offsetof(struct mcp_trace, size));

	return DBG_STATUS_OK;
}

/* Reads MCP trace meta data image from NVRAM
 * - running_bundle_id (OUT): running bundle ID (invalid when loaded from file)
 * - trace_meta_offset (OUT): trace meta offset in NVRAM in bytes (invalid when
 *			      loaded from file).
 * - trace_meta_size (OUT):   size in bytes of the trace meta data.
 */
static enum dbg_status qed_mcp_trace_get_meta_info(struct qed_hwfn *p_hwfn,
						   struct qed_ptt *p_ptt,
						   u32 trace_data_size_bytes,
						   u32 *running_bundle_id,
						   u32 *trace_meta_offset,
						   u32 *trace_meta_size)
{
	u32 spad_trace_offsize, nvram_image_type, running_mfw_addr;

	/* Read MCP trace section offsize structure from MCP scratchpad */
	spad_trace_offsize = qed_rd(p_hwfn, p_ptt, MCP_SPAD_TRACE_OFFSIZE_ADDR);

	/* Find running bundle ID */
	running_mfw_addr =
		MCP_REG_SCRATCH + SECTION_OFFSET(spad_trace_offsize) +
		QED_SECTION_SIZE(spad_trace_offsize) + trace_data_size_bytes;
	*running_bundle_id = qed_rd(p_hwfn, p_ptt, running_mfw_addr);
	if (*running_bundle_id > 1)
		return DBG_STATUS_INVALID_NVRAM_BUNDLE;

	/* Find image in NVRAM */
	nvram_image_type =
	    (*running_bundle_id ==
	     DIR_ID_1) ? NVM_TYPE_MFW_TRACE1 : NVM_TYPE_MFW_TRACE2;
	return qed_find_nvram_image(p_hwfn,
				    p_ptt,
				    nvram_image_type,
				    trace_meta_offset, trace_meta_size);
}

/* Reads the MCP Trace meta data from NVRAM into the specified buffer */
static enum dbg_status qed_mcp_trace_read_meta(struct qed_hwfn *p_hwfn,
					       struct qed_ptt *p_ptt,
					       u32 nvram_offset_in_bytes,
					       u32 size_in_bytes, u32 *buf)
{
	u8 modules_num, module_len, i, *byte_buf = (u8 *)buf;
	enum dbg_status status;
	u32 signature;

	/* Read meta data from NVRAM */
	status = qed_nvram_read(p_hwfn,
				p_ptt,
				nvram_offset_in_bytes, size_in_bytes, buf);
	if (status != DBG_STATUS_OK)
		return status;

	/* Extract and check first signature */
	signature = qed_read_unaligned_dword(byte_buf);
	byte_buf += sizeof(signature);
	if (signature != NVM_MAGIC_VALUE)
		return DBG_STATUS_INVALID_TRACE_SIGNATURE;

	/* Extract number of modules */
	modules_num = *(byte_buf++);

	/* Skip all modules */
	for (i = 0; i < modules_num; i++) {
		module_len = *(byte_buf++);
		byte_buf += module_len;
	}

	/* Extract and check second signature */
	signature = qed_read_unaligned_dword(byte_buf);
	byte_buf += sizeof(signature);
	if (signature != NVM_MAGIC_VALUE)
		return DBG_STATUS_INVALID_TRACE_SIGNATURE;

	return DBG_STATUS_OK;
}

/* Dump MCP Trace */
static enum dbg_status qed_mcp_trace_dump(struct qed_hwfn *p_hwfn,
					  struct qed_ptt *p_ptt,
					  u32 *dump_buf,
					  bool dump, u32 *num_dumped_dwords)
{
	u32 trace_data_grc_addr, trace_data_size_bytes, trace_data_size_dwords;
	u32 trace_meta_size_dwords = 0, running_bundle_id, offset = 0;
	u32 trace_meta_offset_bytes = 0, trace_meta_size_bytes = 0;
	enum dbg_status status;
	bool mcp_access;
	int halted = 0;

	*num_dumped_dwords = 0;

	mcp_access = !qed_grc_get_param(p_hwfn, DBG_GRC_PARAM_NO_MCP);

	/* Get trace data info */
	status = qed_mcp_trace_get_data_info(p_hwfn,
					     p_ptt,
					     &trace_data_grc_addr,
					     &trace_data_size_bytes);
	if (status != DBG_STATUS_OK)
		return status;

	/* Dump global params */
	offset += qed_dump_common_global_params(p_hwfn,
						p_ptt,
						dump_buf + offset, dump, 1);
	offset += qed_dump_str_param(dump_buf + offset,
				     dump, "dump-type", "mcp-trace");

	/* Halt MCP while reading from scratchpad so the read data will be
	 * consistent. if halt fails, MCP trace is taken anyway, with a small
	 * risk that it may be corrupt.
	 */
	if (dump && mcp_access) {
		halted = !qed_mcp_halt(p_hwfn, p_ptt);
		if (!halted)
			DP_NOTICE(p_hwfn, "MCP halt failed!\n");
	}

	/* Find trace data size */
	trace_data_size_dwords =
	    DIV_ROUND_UP(trace_data_size_bytes + sizeof(struct mcp_trace),
			 BYTES_IN_DWORD);

	/* Dump trace data section header and param */
	offset += qed_dump_section_hdr(dump_buf + offset,
				       dump, "mcp_trace_data", 1);
	offset += qed_dump_num_param(dump_buf + offset,
				     dump, "size", trace_data_size_dwords);

	/* Read trace data from scratchpad into dump buffer */
	offset += qed_grc_dump_addr_range(p_hwfn,
					  p_ptt,
					  dump_buf + offset,
					  dump,
					  BYTES_TO_DWORDS(trace_data_grc_addr),
					  trace_data_size_dwords, false);

	/* Resume MCP (only if halt succeeded) */
	if (halted && qed_mcp_resume(p_hwfn, p_ptt))
		DP_NOTICE(p_hwfn, "Failed to resume MCP after halt!\n");

	/* Dump trace meta section header */
	offset += qed_dump_section_hdr(dump_buf + offset,
				       dump, "mcp_trace_meta", 1);

	/* Read trace meta info (trace_meta_size_bytes is dword-aligned) */
	if (mcp_access) {
		status = qed_mcp_trace_get_meta_info(p_hwfn,
						     p_ptt,
						     trace_data_size_bytes,
						     &running_bundle_id,
						     &trace_meta_offset_bytes,
						     &trace_meta_size_bytes);
		if (status == DBG_STATUS_OK)
			trace_meta_size_dwords =
				BYTES_TO_DWORDS(trace_meta_size_bytes);
	}

	/* Dump trace meta size param */
	offset += qed_dump_num_param(dump_buf + offset,
				     dump, "size", trace_meta_size_dwords);

	/* Read trace meta image into dump buffer */
	if (dump && trace_meta_size_dwords)
		status = qed_mcp_trace_read_meta(p_hwfn,
						 p_ptt,
						 trace_meta_offset_bytes,
						 trace_meta_size_bytes,
						 dump_buf + offset);
	if (status == DBG_STATUS_OK)
		offset += trace_meta_size_dwords;

	/* Dump last section */
	offset += qed_dump_last_section(p_hwfn, dump_buf, offset, dump);

	*num_dumped_dwords = offset;

	/* If no mcp access, indicate that the dump doesn't contain the meta
	 * data from NVRAM.
	 */
	return mcp_access ? status : DBG_STATUS_NVRAM_GET_IMAGE_FAILED;
}

/* Dump GRC FIFO */
static enum dbg_status qed_reg_fifo_dump(struct qed_hwfn *p_hwfn,
					 struct qed_ptt *p_ptt,
					 u32 *dump_buf,
					 bool dump, u32 *num_dumped_dwords)
{
	u32 dwords_read, size_param_offset, offset = 0;
	bool fifo_has_data;

	*num_dumped_dwords = 0;

	/* Dump global params */
	offset += qed_dump_common_global_params(p_hwfn,
						p_ptt,
						dump_buf + offset, dump, 1);
	offset += qed_dump_str_param(dump_buf + offset,
				     dump, "dump-type", "reg-fifo");

	/* Dump fifo data section header and param. The size param is 0 for
	 * now, and is overwritten after reading the FIFO.
	 */
	offset += qed_dump_section_hdr(dump_buf + offset,
				       dump, "reg_fifo_data", 1);
	size_param_offset = offset;
	offset += qed_dump_num_param(dump_buf + offset, dump, "size", 0);

	if (!dump) {
		/* FIFO max size is REG_FIFO_DEPTH_DWORDS. There is no way to
		 * test how much data is available, except for reading it.
		 */
		offset += REG_FIFO_DEPTH_DWORDS;
		goto out;
	}

	fifo_has_data = qed_rd(p_hwfn, p_ptt,
			       GRC_REG_TRACE_FIFO_VALID_DATA) > 0;

	/* Pull available data from fifo. Use DMAE since this is widebus memory
	 * and must be accessed atomically. Test for dwords_read not passing
	 * buffer size since more entries could be added to the buffer as we are
	 * emptying it.
	 */
	for (dwords_read = 0;
	     fifo_has_data && dwords_read < REG_FIFO_DEPTH_DWORDS;
	     dwords_read += REG_FIFO_ELEMENT_DWORDS, offset +=
	     REG_FIFO_ELEMENT_DWORDS) {
		if (qed_dmae_grc2host(p_hwfn, p_ptt, GRC_REG_TRACE_FIFO,
				      (u64)(uintptr_t)(&dump_buf[offset]),
				      REG_FIFO_ELEMENT_DWORDS, 0))
			return DBG_STATUS_DMAE_FAILED;
		fifo_has_data = qed_rd(p_hwfn, p_ptt,
				       GRC_REG_TRACE_FIFO_VALID_DATA) > 0;
	}

	qed_dump_num_param(dump_buf + size_param_offset, dump, "size",
			   dwords_read);
out:
	/* Dump last section */
	offset += qed_dump_last_section(p_hwfn, dump_buf, offset, dump);

	*num_dumped_dwords = offset;

	return DBG_STATUS_OK;
}

/* Dump IGU FIFO */
static enum dbg_status qed_igu_fifo_dump(struct qed_hwfn *p_hwfn,
					 struct qed_ptt *p_ptt,
					 u32 *dump_buf,
					 bool dump, u32 *num_dumped_dwords)
{
	u32 dwords_read, size_param_offset, offset = 0;
	bool fifo_has_data;

	*num_dumped_dwords = 0;

	/* Dump global params */
	offset += qed_dump_common_global_params(p_hwfn,
						p_ptt,
						dump_buf + offset, dump, 1);
	offset += qed_dump_str_param(dump_buf + offset,
				     dump, "dump-type", "igu-fifo");

	/* Dump fifo data section header and param. The size param is 0 for
	 * now, and is overwritten after reading the FIFO.
	 */
	offset += qed_dump_section_hdr(dump_buf + offset,
				       dump, "igu_fifo_data", 1);
	size_param_offset = offset;
	offset += qed_dump_num_param(dump_buf + offset, dump, "size", 0);

	if (!dump) {
		/* FIFO max size is IGU_FIFO_DEPTH_DWORDS. There is no way to
		 * test how much data is available, except for reading it.
		 */
		offset += IGU_FIFO_DEPTH_DWORDS;
		goto out;
	}

	fifo_has_data = qed_rd(p_hwfn, p_ptt,
			       IGU_REG_ERROR_HANDLING_DATA_VALID) > 0;

	/* Pull available data from fifo. Use DMAE since this is widebus memory
	 * and must be accessed atomically. Test for dwords_read not passing
	 * buffer size since more entries could be added to the buffer as we are
	 * emptying it.
	 */
	for (dwords_read = 0;
	     fifo_has_data && dwords_read < IGU_FIFO_DEPTH_DWORDS;
	     dwords_read += IGU_FIFO_ELEMENT_DWORDS, offset +=
	     IGU_FIFO_ELEMENT_DWORDS) {
		if (qed_dmae_grc2host(p_hwfn, p_ptt,
				      IGU_REG_ERROR_HANDLING_MEMORY,
				      (u64)(uintptr_t)(&dump_buf[offset]),
				      IGU_FIFO_ELEMENT_DWORDS, 0))
			return DBG_STATUS_DMAE_FAILED;
		fifo_has_data =	qed_rd(p_hwfn, p_ptt,
				       IGU_REG_ERROR_HANDLING_DATA_VALID) > 0;
	}

	qed_dump_num_param(dump_buf + size_param_offset, dump, "size",
			   dwords_read);
out:
	/* Dump last section */
	offset += qed_dump_last_section(p_hwfn, dump_buf, offset, dump);

	*num_dumped_dwords = offset;

	return DBG_STATUS_OK;
}

/* Protection Override dump */
static enum dbg_status qed_protection_override_dump(struct qed_hwfn *p_hwfn,
						    struct qed_ptt *p_ptt,
						    u32 *dump_buf,
						    bool dump,
						    u32 *num_dumped_dwords)
{
	u32 size_param_offset, override_window_dwords, offset = 0;

	*num_dumped_dwords = 0;

	/* Dump global params */
	offset += qed_dump_common_global_params(p_hwfn,
						p_ptt,
						dump_buf + offset, dump, 1);
	offset += qed_dump_str_param(dump_buf + offset,
				     dump, "dump-type", "protection-override");

	/* Dump data section header and param. The size param is 0 for now,
	 * and is overwritten after reading the data.
	 */
	offset += qed_dump_section_hdr(dump_buf + offset,
				       dump, "protection_override_data", 1);
	size_param_offset = offset;
	offset += qed_dump_num_param(dump_buf + offset, dump, "size", 0);

	if (!dump) {
		offset += PROTECTION_OVERRIDE_DEPTH_DWORDS;
		goto out;
	}

	/* Add override window info to buffer */
	override_window_dwords =
		qed_rd(p_hwfn, p_ptt,
		       GRC_REG_NUMBER_VALID_OVERRIDE_WINDOW) *
		       PROTECTION_OVERRIDE_ELEMENT_DWORDS;
	if (qed_dmae_grc2host(p_hwfn, p_ptt,
			      GRC_REG_PROTECTION_OVERRIDE_WINDOW,
			      (u64)(uintptr_t)(dump_buf + offset),
			      override_window_dwords, 0))
		return DBG_STATUS_DMAE_FAILED;
	offset += override_window_dwords;
	qed_dump_num_param(dump_buf + size_param_offset, dump, "size",
			   override_window_dwords);
out:
	/* Dump last section */
	offset += qed_dump_last_section(p_hwfn, dump_buf, offset, dump);

	*num_dumped_dwords = offset;

	return DBG_STATUS_OK;
}

/* Performs FW Asserts Dump to the specified buffer.
 * Returns the dumped size in dwords.
 */
static u32 qed_fw_asserts_dump(struct qed_hwfn *p_hwfn,
			       struct qed_ptt *p_ptt, u32 *dump_buf, bool dump)
{
	struct dbg_tools_data *dev_data = &p_hwfn->dbg_info;
	struct fw_asserts_ram_section *asserts;
	char storm_letter_str[2] = "?";
	struct fw_info fw_info;
	u32 offset = 0;
	u8 storm_id;

	/* Dump global params */
	offset += qed_dump_common_global_params(p_hwfn,
						p_ptt,
						dump_buf + offset, dump, 1);
	offset += qed_dump_str_param(dump_buf + offset,
				     dump, "dump-type", "fw-asserts");

	/* Find Storm dump size */
	for (storm_id = 0; storm_id < MAX_DBG_STORMS; storm_id++) {
		u32 fw_asserts_section_addr, next_list_idx_addr, next_list_idx;
		struct storm_defs *storm = &s_storm_defs[storm_id];
		u32 last_list_idx, addr;

		if (dev_data->block_in_reset[storm->block_id])
			continue;

		/* Read FW info for the current Storm */
		qed_read_fw_info(p_hwfn, p_ptt, storm_id, &fw_info);

		asserts = &fw_info.fw_asserts_section;

		/* Dump FW Asserts section header and params */
		storm_letter_str[0] = storm->letter;
		offset += qed_dump_section_hdr(dump_buf + offset,
					       dump, "fw_asserts", 2);
		offset += qed_dump_str_param(dump_buf + offset,
					     dump, "storm", storm_letter_str);
		offset += qed_dump_num_param(dump_buf + offset,
					     dump,
					     "size",
					     asserts->list_element_dword_size);

		/* Read and dump FW Asserts data */
		if (!dump) {
			offset += asserts->list_element_dword_size;
			continue;
		}

		fw_asserts_section_addr = storm->sem_fast_mem_addr +
			SEM_FAST_REG_INT_RAM +
			RAM_LINES_TO_BYTES(asserts->section_ram_line_offset);
		next_list_idx_addr = fw_asserts_section_addr +
			DWORDS_TO_BYTES(asserts->list_next_index_dword_offset);
		next_list_idx = qed_rd(p_hwfn, p_ptt, next_list_idx_addr);
		last_list_idx = (next_list_idx > 0
				 ? next_list_idx
				 : asserts->list_num_elements) - 1;
		addr = BYTES_TO_DWORDS(fw_asserts_section_addr) +
		       asserts->list_dword_offset +
		       last_list_idx * asserts->list_element_dword_size;
		offset +=
		    qed_grc_dump_addr_range(p_hwfn, p_ptt,
					    dump_buf + offset,
					    dump, addr,
					    asserts->list_element_dword_size,
					    false);
	}

	/* Dump last section */
	offset += qed_dump_last_section(p_hwfn, dump_buf, offset, dump);

	return offset;
}

/***************************** Public Functions *******************************/

enum dbg_status qed_dbg_set_bin_ptr(const u8 * const bin_ptr)
{
	struct bin_buffer_hdr *buf_array = (struct bin_buffer_hdr *)bin_ptr;
	u8 buf_id;

	/* convert binary data to debug arrays */
	for (buf_id = 0; buf_id < MAX_BIN_DBG_BUFFER_TYPE; buf_id++) {
		s_dbg_arrays[buf_id].ptr =
		    (u32 *)(bin_ptr + buf_array[buf_id].offset);
		s_dbg_arrays[buf_id].size_in_dwords =
		    BYTES_TO_DWORDS(buf_array[buf_id].length);
	}

	return DBG_STATUS_OK;
}

/* Assign default GRC param values */
void qed_dbg_grc_set_params_default(struct qed_hwfn *p_hwfn)
{
	struct dbg_tools_data *dev_data = &p_hwfn->dbg_info;
	u32 i;

	for (i = 0; i < MAX_DBG_GRC_PARAMS; i++)
		dev_data->grc.param_val[i] =
		    s_grc_param_defs[i].default_val[dev_data->chip_id];
}

enum dbg_status qed_dbg_grc_get_dump_buf_size(struct qed_hwfn *p_hwfn,
					      struct qed_ptt *p_ptt,
					      u32 *buf_size)
{
	enum dbg_status status = qed_dbg_dev_init(p_hwfn, p_ptt);

	*buf_size = 0;

	if (status != DBG_STATUS_OK)
		return status;

	if (!s_dbg_arrays[BIN_BUF_DBG_MODE_TREE].ptr ||
	    !s_dbg_arrays[BIN_BUF_DBG_DUMP_REG].ptr ||
	    !s_dbg_arrays[BIN_BUF_DBG_DUMP_MEM].ptr ||
	    !s_dbg_arrays[BIN_BUF_DBG_ATTN_BLOCKS].ptr ||
	    !s_dbg_arrays[BIN_BUF_DBG_ATTN_REGS].ptr)
		return DBG_STATUS_DBG_ARRAY_NOT_SET;

	return qed_grc_dump(p_hwfn, p_ptt, NULL, false, buf_size);
}

enum dbg_status qed_dbg_grc_dump(struct qed_hwfn *p_hwfn,
				 struct qed_ptt *p_ptt,
				 u32 *dump_buf,
				 u32 buf_size_in_dwords,
				 u32 *num_dumped_dwords)
{
	u32 needed_buf_size_in_dwords;
	enum dbg_status status;

	*num_dumped_dwords = 0;

	status = qed_dbg_grc_get_dump_buf_size(p_hwfn,
					       p_ptt,
					       &needed_buf_size_in_dwords);
	if (status != DBG_STATUS_OK)
		return status;

	if (buf_size_in_dwords < needed_buf_size_in_dwords)
		return DBG_STATUS_DUMP_BUF_TOO_SMALL;

	/* GRC Dump */
	status = qed_grc_dump(p_hwfn, p_ptt, dump_buf, true, num_dumped_dwords);

	/* Revert GRC params to their default */
	qed_dbg_grc_set_params_default(p_hwfn);

	return status;
}

enum dbg_status qed_dbg_idle_chk_get_dump_buf_size(struct qed_hwfn *p_hwfn,
						   struct qed_ptt *p_ptt,
						   u32 *buf_size)
{
	struct dbg_tools_data *dev_data = &p_hwfn->dbg_info;
	struct idle_chk_data *idle_chk;
	enum dbg_status status;

	idle_chk = &dev_data->idle_chk;
	*buf_size = 0;

	status = qed_dbg_dev_init(p_hwfn, p_ptt);
	if (status != DBG_STATUS_OK)
		return status;

	if (!s_dbg_arrays[BIN_BUF_DBG_MODE_TREE].ptr ||
	    !s_dbg_arrays[BIN_BUF_DBG_IDLE_CHK_REGS].ptr ||
	    !s_dbg_arrays[BIN_BUF_DBG_IDLE_CHK_IMMS].ptr ||
	    !s_dbg_arrays[BIN_BUF_DBG_IDLE_CHK_RULES].ptr)
		return DBG_STATUS_DBG_ARRAY_NOT_SET;

	if (!idle_chk->buf_size_set) {
		idle_chk->buf_size = qed_idle_chk_dump(p_hwfn,
						       p_ptt, NULL, false);
		idle_chk->buf_size_set = true;
	}

	*buf_size = idle_chk->buf_size;

	return DBG_STATUS_OK;
}

enum dbg_status qed_dbg_idle_chk_dump(struct qed_hwfn *p_hwfn,
				      struct qed_ptt *p_ptt,
				      u32 *dump_buf,
				      u32 buf_size_in_dwords,
				      u32 *num_dumped_dwords)
{
	u32 needed_buf_size_in_dwords;
	enum dbg_status status;

	*num_dumped_dwords = 0;

	status = qed_dbg_idle_chk_get_dump_buf_size(p_hwfn,
						    p_ptt,
						    &needed_buf_size_in_dwords);
	if (status != DBG_STATUS_OK)
		return status;

	if (buf_size_in_dwords < needed_buf_size_in_dwords)
		return DBG_STATUS_DUMP_BUF_TOO_SMALL;

	/* Update reset state */
	qed_update_blocks_reset_state(p_hwfn, p_ptt);

	/* Idle Check Dump */
	*num_dumped_dwords = qed_idle_chk_dump(p_hwfn, p_ptt, dump_buf, true);

	/* Revert GRC params to their default */
	qed_dbg_grc_set_params_default(p_hwfn);

	return DBG_STATUS_OK;
}

enum dbg_status qed_dbg_mcp_trace_get_dump_buf_size(struct qed_hwfn *p_hwfn,
						    struct qed_ptt *p_ptt,
						    u32 *buf_size)
{
	enum dbg_status status = qed_dbg_dev_init(p_hwfn, p_ptt);

	*buf_size = 0;

	if (status != DBG_STATUS_OK)
		return status;

	return qed_mcp_trace_dump(p_hwfn, p_ptt, NULL, false, buf_size);
}

enum dbg_status qed_dbg_mcp_trace_dump(struct qed_hwfn *p_hwfn,
				       struct qed_ptt *p_ptt,
				       u32 *dump_buf,
				       u32 buf_size_in_dwords,
				       u32 *num_dumped_dwords)
{
	u32 needed_buf_size_in_dwords;
	enum dbg_status status;

	status =
		qed_dbg_mcp_trace_get_dump_buf_size(p_hwfn,
						    p_ptt,
						    &needed_buf_size_in_dwords);
	if (status != DBG_STATUS_OK && status !=
	    DBG_STATUS_NVRAM_GET_IMAGE_FAILED)
		return status;

	if (buf_size_in_dwords < needed_buf_size_in_dwords)
		return DBG_STATUS_DUMP_BUF_TOO_SMALL;

	/* Update reset state */
	qed_update_blocks_reset_state(p_hwfn, p_ptt);

	/* Perform dump */
	status = qed_mcp_trace_dump(p_hwfn,
				    p_ptt, dump_buf, true, num_dumped_dwords);

	/* Revert GRC params to their default */
	qed_dbg_grc_set_params_default(p_hwfn);

	return status;
}

enum dbg_status qed_dbg_reg_fifo_get_dump_buf_size(struct qed_hwfn *p_hwfn,
						   struct qed_ptt *p_ptt,
						   u32 *buf_size)
{
	enum dbg_status status = qed_dbg_dev_init(p_hwfn, p_ptt);

	*buf_size = 0;

	if (status != DBG_STATUS_OK)
		return status;

	return qed_reg_fifo_dump(p_hwfn, p_ptt, NULL, false, buf_size);
}

enum dbg_status qed_dbg_reg_fifo_dump(struct qed_hwfn *p_hwfn,
				      struct qed_ptt *p_ptt,
				      u32 *dump_buf,
				      u32 buf_size_in_dwords,
				      u32 *num_dumped_dwords)
{
	u32 needed_buf_size_in_dwords;
	enum dbg_status status;

	*num_dumped_dwords = 0;

	status = qed_dbg_reg_fifo_get_dump_buf_size(p_hwfn,
						    p_ptt,
						    &needed_buf_size_in_dwords);
	if (status != DBG_STATUS_OK)
		return status;

	if (buf_size_in_dwords < needed_buf_size_in_dwords)
		return DBG_STATUS_DUMP_BUF_TOO_SMALL;

	/* Update reset state */
	qed_update_blocks_reset_state(p_hwfn, p_ptt);

	status = qed_reg_fifo_dump(p_hwfn,
				   p_ptt, dump_buf, true, num_dumped_dwords);

	/* Revert GRC params to their default */
	qed_dbg_grc_set_params_default(p_hwfn);

	return status;
}

enum dbg_status qed_dbg_igu_fifo_get_dump_buf_size(struct qed_hwfn *p_hwfn,
						   struct qed_ptt *p_ptt,
						   u32 *buf_size)
{
	enum dbg_status status = qed_dbg_dev_init(p_hwfn, p_ptt);

	*buf_size = 0;

	if (status != DBG_STATUS_OK)
		return status;

	return qed_igu_fifo_dump(p_hwfn, p_ptt, NULL, false, buf_size);
}

enum dbg_status qed_dbg_igu_fifo_dump(struct qed_hwfn *p_hwfn,
				      struct qed_ptt *p_ptt,
				      u32 *dump_buf,
				      u32 buf_size_in_dwords,
				      u32 *num_dumped_dwords)
{
	u32 needed_buf_size_in_dwords;
	enum dbg_status status;

	*num_dumped_dwords = 0;

	status = qed_dbg_igu_fifo_get_dump_buf_size(p_hwfn,
						    p_ptt,
						    &needed_buf_size_in_dwords);
	if (status != DBG_STATUS_OK)
		return status;

	if (buf_size_in_dwords < needed_buf_size_in_dwords)
		return DBG_STATUS_DUMP_BUF_TOO_SMALL;

	/* Update reset state */
	qed_update_blocks_reset_state(p_hwfn, p_ptt);

	status = qed_igu_fifo_dump(p_hwfn,
				   p_ptt, dump_buf, true, num_dumped_dwords);
	/* Revert GRC params to their default */
	qed_dbg_grc_set_params_default(p_hwfn);

	return status;
}

enum dbg_status
qed_dbg_protection_override_get_dump_buf_size(struct qed_hwfn *p_hwfn,
					      struct qed_ptt *p_ptt,
					      u32 *buf_size)
{
	enum dbg_status status = qed_dbg_dev_init(p_hwfn, p_ptt);

	*buf_size = 0;

	if (status != DBG_STATUS_OK)
		return status;

	return qed_protection_override_dump(p_hwfn,
					    p_ptt, NULL, false, buf_size);
}

enum dbg_status qed_dbg_protection_override_dump(struct qed_hwfn *p_hwfn,
						 struct qed_ptt *p_ptt,
						 u32 *dump_buf,
						 u32 buf_size_in_dwords,
						 u32 *num_dumped_dwords)
{
	u32 needed_buf_size_in_dwords, *p_size = &needed_buf_size_in_dwords;
	enum dbg_status status;

	*num_dumped_dwords = 0;

	status =
		qed_dbg_protection_override_get_dump_buf_size(p_hwfn,
							      p_ptt,
							      p_size);
	if (status != DBG_STATUS_OK)
		return status;

	if (buf_size_in_dwords < needed_buf_size_in_dwords)
		return DBG_STATUS_DUMP_BUF_TOO_SMALL;

	/* Update reset state */
	qed_update_blocks_reset_state(p_hwfn, p_ptt);

	status = qed_protection_override_dump(p_hwfn,
					      p_ptt,
					      dump_buf,
					      true, num_dumped_dwords);

	/* Revert GRC params to their default */
	qed_dbg_grc_set_params_default(p_hwfn);

	return status;
}

enum dbg_status qed_dbg_fw_asserts_get_dump_buf_size(struct qed_hwfn *p_hwfn,
						     struct qed_ptt *p_ptt,
						     u32 *buf_size)
{
	enum dbg_status status = qed_dbg_dev_init(p_hwfn, p_ptt);

	*buf_size = 0;

	if (status != DBG_STATUS_OK)
		return status;

	/* Update reset state */
	qed_update_blocks_reset_state(p_hwfn, p_ptt);

	*buf_size = qed_fw_asserts_dump(p_hwfn, p_ptt, NULL, false);

	return DBG_STATUS_OK;
}

enum dbg_status qed_dbg_fw_asserts_dump(struct qed_hwfn *p_hwfn,
					struct qed_ptt *p_ptt,
					u32 *dump_buf,
					u32 buf_size_in_dwords,
					u32 *num_dumped_dwords)
{
	u32 needed_buf_size_in_dwords, *p_size = &needed_buf_size_in_dwords;
	enum dbg_status status;

	*num_dumped_dwords = 0;

	status =
		qed_dbg_fw_asserts_get_dump_buf_size(p_hwfn,
						     p_ptt,
						     p_size);
	if (status != DBG_STATUS_OK)
		return status;

	if (buf_size_in_dwords < needed_buf_size_in_dwords)
		return DBG_STATUS_DUMP_BUF_TOO_SMALL;

	*num_dumped_dwords = qed_fw_asserts_dump(p_hwfn, p_ptt, dump_buf, true);

	/* Revert GRC params to their default */
	qed_dbg_grc_set_params_default(p_hwfn);

	return DBG_STATUS_OK;
}

enum dbg_status qed_dbg_read_attn(struct qed_hwfn *p_hwfn,
				  struct qed_ptt *p_ptt,
				  enum block_id block_id,
				  enum dbg_attn_type attn_type,
				  bool clear_status,
				  struct dbg_attn_block_result *results)
{
	enum dbg_status status = qed_dbg_dev_init(p_hwfn, p_ptt);
	u8 reg_idx, num_attn_regs, num_result_regs = 0;
	const struct dbg_attn_reg *attn_reg_arr;

	if (status != DBG_STATUS_OK)
		return status;

	if (!s_dbg_arrays[BIN_BUF_DBG_MODE_TREE].ptr ||
	    !s_dbg_arrays[BIN_BUF_DBG_ATTN_BLOCKS].ptr ||
	    !s_dbg_arrays[BIN_BUF_DBG_ATTN_REGS].ptr)
		return DBG_STATUS_DBG_ARRAY_NOT_SET;

	attn_reg_arr = qed_get_block_attn_regs(block_id,
					       attn_type, &num_attn_regs);

	for (reg_idx = 0; reg_idx < num_attn_regs; reg_idx++) {
		const struct dbg_attn_reg *reg_data = &attn_reg_arr[reg_idx];
		struct dbg_attn_reg_result *reg_result;
		u32 sts_addr, sts_val;
		u16 modes_buf_offset;
		bool eval_mode;

		/* Check mode */
		eval_mode = GET_FIELD(reg_data->mode.data,
				      DBG_MODE_HDR_EVAL_MODE) > 0;
		modes_buf_offset = GET_FIELD(reg_data->mode.data,
					     DBG_MODE_HDR_MODES_BUF_OFFSET);
		if (eval_mode && !qed_is_mode_match(p_hwfn, &modes_buf_offset))
			continue;

		/* Mode match - read attention status register */
		sts_addr = DWORDS_TO_BYTES(clear_status ?
					   reg_data->sts_clr_address :
					   GET_FIELD(reg_data->data,
						     DBG_ATTN_REG_STS_ADDRESS));
		sts_val = qed_rd(p_hwfn, p_ptt, sts_addr);
		if (!sts_val)
			continue;

		/* Non-zero attention status - add to results */
		reg_result = &results->reg_results[num_result_regs];
		SET_FIELD(reg_result->data,
			  DBG_ATTN_REG_RESULT_STS_ADDRESS, sts_addr);
		SET_FIELD(reg_result->data,
			  DBG_ATTN_REG_RESULT_NUM_REG_ATTN,
			  GET_FIELD(reg_data->data, DBG_ATTN_REG_NUM_REG_ATTN));
		reg_result->block_attn_offset = reg_data->block_attn_offset;
		reg_result->sts_val = sts_val;
		reg_result->mask_val = qed_rd(p_hwfn,
					      p_ptt,
					      DWORDS_TO_BYTES
					      (reg_data->mask_address));
		num_result_regs++;
	}

	results->block_id = (u8)block_id;
	results->names_offset =
	    qed_get_block_attn_data(block_id, attn_type)->names_offset;
	SET_FIELD(results->data, DBG_ATTN_BLOCK_RESULT_ATTN_TYPE, attn_type);
	SET_FIELD(results->data,
		  DBG_ATTN_BLOCK_RESULT_NUM_REGS, num_result_regs);

	return DBG_STATUS_OK;
}

/******************************* Data Types **********************************/

struct block_info {
	const char *name;
	enum block_id id;
};

struct mcp_trace_format {
	u32 data;
#define MCP_TRACE_FORMAT_MODULE_MASK	0x0000ffff
#define MCP_TRACE_FORMAT_MODULE_SHIFT	0
#define MCP_TRACE_FORMAT_LEVEL_MASK	0x00030000
#define MCP_TRACE_FORMAT_LEVEL_SHIFT	16
#define MCP_TRACE_FORMAT_P1_SIZE_MASK	0x000c0000
#define MCP_TRACE_FORMAT_P1_SIZE_SHIFT	18
#define MCP_TRACE_FORMAT_P2_SIZE_MASK	0x00300000
#define MCP_TRACE_FORMAT_P2_SIZE_SHIFT	20
#define MCP_TRACE_FORMAT_P3_SIZE_MASK	0x00c00000
#define MCP_TRACE_FORMAT_P3_SIZE_SHIFT	22
#define MCP_TRACE_FORMAT_LEN_MASK	0xff000000
#define MCP_TRACE_FORMAT_LEN_SHIFT	24

	char *format_str;
};

/* Meta data structure, generated by a perl script during MFW build. therefore,
 * the structs mcp_trace_meta and mcp_trace_format are duplicated in the perl
 * script.
 */
struct mcp_trace_meta {
	u32 modules_num;
	char **modules;
	u32 formats_num;
	struct mcp_trace_format *formats;
};

/* REG fifo element */
struct reg_fifo_element {
	u64 data;
#define REG_FIFO_ELEMENT_ADDRESS_SHIFT		0
#define REG_FIFO_ELEMENT_ADDRESS_MASK		0x7fffff
#define REG_FIFO_ELEMENT_ACCESS_SHIFT		23
#define REG_FIFO_ELEMENT_ACCESS_MASK		0x1
#define REG_FIFO_ELEMENT_PF_SHIFT		24
#define REG_FIFO_ELEMENT_PF_MASK		0xf
#define REG_FIFO_ELEMENT_VF_SHIFT		28
#define REG_FIFO_ELEMENT_VF_MASK		0xff
#define REG_FIFO_ELEMENT_PORT_SHIFT		36
#define REG_FIFO_ELEMENT_PORT_MASK		0x3
#define REG_FIFO_ELEMENT_PRIVILEGE_SHIFT	38
#define REG_FIFO_ELEMENT_PRIVILEGE_MASK		0x3
#define REG_FIFO_ELEMENT_PROTECTION_SHIFT	40
#define REG_FIFO_ELEMENT_PROTECTION_MASK	0x7
#define REG_FIFO_ELEMENT_MASTER_SHIFT		43
#define REG_FIFO_ELEMENT_MASTER_MASK		0xf
#define REG_FIFO_ELEMENT_ERROR_SHIFT		47
#define REG_FIFO_ELEMENT_ERROR_MASK		0x1f
};

/* IGU fifo element */
struct igu_fifo_element {
	u32 dword0;
#define IGU_FIFO_ELEMENT_DWORD0_FID_SHIFT		0
#define IGU_FIFO_ELEMENT_DWORD0_FID_MASK		0xff
#define IGU_FIFO_ELEMENT_DWORD0_IS_PF_SHIFT		8
#define IGU_FIFO_ELEMENT_DWORD0_IS_PF_MASK		0x1
#define IGU_FIFO_ELEMENT_DWORD0_SOURCE_SHIFT		9
#define IGU_FIFO_ELEMENT_DWORD0_SOURCE_MASK		0xf
#define IGU_FIFO_ELEMENT_DWORD0_ERR_TYPE_SHIFT		13
#define IGU_FIFO_ELEMENT_DWORD0_ERR_TYPE_MASK		0xf
#define IGU_FIFO_ELEMENT_DWORD0_CMD_ADDR_SHIFT		17
#define IGU_FIFO_ELEMENT_DWORD0_CMD_ADDR_MASK		0x7fff
	u32 dword1;
	u32 dword2;
#define IGU_FIFO_ELEMENT_DWORD12_IS_WR_CMD_SHIFT	0
#define IGU_FIFO_ELEMENT_DWORD12_IS_WR_CMD_MASK		0x1
#define IGU_FIFO_ELEMENT_DWORD12_WR_DATA_SHIFT		1
#define IGU_FIFO_ELEMENT_DWORD12_WR_DATA_MASK		0xffffffff
	u32 reserved;
};

struct igu_fifo_wr_data {
	u32 data;
#define IGU_FIFO_WR_DATA_PROD_CONS_SHIFT		0
#define IGU_FIFO_WR_DATA_PROD_CONS_MASK			0xffffff
#define IGU_FIFO_WR_DATA_UPDATE_FLAG_SHIFT		24
#define IGU_FIFO_WR_DATA_UPDATE_FLAG_MASK		0x1
#define IGU_FIFO_WR_DATA_EN_DIS_INT_FOR_SB_SHIFT	25
#define IGU_FIFO_WR_DATA_EN_DIS_INT_FOR_SB_MASK		0x3
#define IGU_FIFO_WR_DATA_SEGMENT_SHIFT			27
#define IGU_FIFO_WR_DATA_SEGMENT_MASK			0x1
#define IGU_FIFO_WR_DATA_TIMER_MASK_SHIFT		28
#define IGU_FIFO_WR_DATA_TIMER_MASK_MASK		0x1
#define IGU_FIFO_WR_DATA_CMD_TYPE_SHIFT			31
#define IGU_FIFO_WR_DATA_CMD_TYPE_MASK			0x1
};

struct igu_fifo_cleanup_wr_data {
	u32 data;
#define IGU_FIFO_CLEANUP_WR_DATA_RESERVED_SHIFT		0
#define IGU_FIFO_CLEANUP_WR_DATA_RESERVED_MASK		0x7ffffff
#define IGU_FIFO_CLEANUP_WR_DATA_CLEANUP_VAL_SHIFT	27
#define IGU_FIFO_CLEANUP_WR_DATA_CLEANUP_VAL_MASK	0x1
#define IGU_FIFO_CLEANUP_WR_DATA_CLEANUP_TYPE_SHIFT	28
#define IGU_FIFO_CLEANUP_WR_DATA_CLEANUP_TYPE_MASK	0x7
#define IGU_FIFO_CLEANUP_WR_DATA_CMD_TYPE_SHIFT		31
#define IGU_FIFO_CLEANUP_WR_DATA_CMD_TYPE_MASK		0x1
};

/* Protection override element */
struct protection_override_element {
	u64 data;
#define PROTECTION_OVERRIDE_ELEMENT_ADDRESS_SHIFT		0
#define PROTECTION_OVERRIDE_ELEMENT_ADDRESS_MASK		0x7fffff
#define PROTECTION_OVERRIDE_ELEMENT_WINDOW_SIZE_SHIFT		23
#define PROTECTION_OVERRIDE_ELEMENT_WINDOW_SIZE_MASK		0xffffff
#define PROTECTION_OVERRIDE_ELEMENT_READ_SHIFT			47
#define PROTECTION_OVERRIDE_ELEMENT_READ_MASK			0x1
#define PROTECTION_OVERRIDE_ELEMENT_WRITE_SHIFT			48
#define PROTECTION_OVERRIDE_ELEMENT_WRITE_MASK			0x1
#define PROTECTION_OVERRIDE_ELEMENT_READ_PROTECTION_SHIFT	49
#define PROTECTION_OVERRIDE_ELEMENT_READ_PROTECTION_MASK	0x7
#define PROTECTION_OVERRIDE_ELEMENT_WRITE_PROTECTION_SHIFT	52
#define PROTECTION_OVERRIDE_ELEMENT_WRITE_PROTECTION_MASK	0x7
};

enum igu_fifo_sources {
	IGU_SRC_PXP0,
	IGU_SRC_PXP1,
	IGU_SRC_PXP2,
	IGU_SRC_PXP3,
	IGU_SRC_PXP4,
	IGU_SRC_PXP5,
	IGU_SRC_PXP6,
	IGU_SRC_PXP7,
	IGU_SRC_CAU,
	IGU_SRC_ATTN,
	IGU_SRC_GRC
};

enum igu_fifo_addr_types {
	IGU_ADDR_TYPE_MSIX_MEM,
	IGU_ADDR_TYPE_WRITE_PBA,
	IGU_ADDR_TYPE_WRITE_INT_ACK,
	IGU_ADDR_TYPE_WRITE_ATTN_BITS,
	IGU_ADDR_TYPE_READ_INT,
	IGU_ADDR_TYPE_WRITE_PROD_UPDATE,
	IGU_ADDR_TYPE_RESERVED
};

struct igu_fifo_addr_data {
	u16 start_addr;
	u16 end_addr;
	char *desc;
	char *vf_desc;
	enum igu_fifo_addr_types type;
};

/******************************** Constants **********************************/

#define MAX_MSG_LEN				1024

#define MCP_TRACE_MAX_MODULE_LEN		8
#define MCP_TRACE_FORMAT_MAX_PARAMS		3
#define MCP_TRACE_FORMAT_PARAM_WIDTH \
	(MCP_TRACE_FORMAT_P2_SIZE_SHIFT - MCP_TRACE_FORMAT_P1_SIZE_SHIFT)

#define REG_FIFO_ELEMENT_ADDR_FACTOR		4
#define REG_FIFO_ELEMENT_IS_PF_VF_VAL		127

#define PROTECTION_OVERRIDE_ELEMENT_ADDR_FACTOR	4

/********************************* Macros ************************************/

#define BYTES_TO_DWORDS(bytes)			((bytes) / BYTES_IN_DWORD)

/***************************** Constant Arrays *******************************/

struct user_dbg_array {
	const u32 *ptr;
	u32 size_in_dwords;
};

/* Debug arrays */
static struct user_dbg_array
s_user_dbg_arrays[MAX_BIN_DBG_BUFFER_TYPE] = { {NULL} };

/* Block names array */
static struct block_info s_block_info_arr[] = {
	{"grc", BLOCK_GRC},
	{"miscs", BLOCK_MISCS},
	{"misc", BLOCK_MISC},
	{"dbu", BLOCK_DBU},
	{"pglue_b", BLOCK_PGLUE_B},
	{"cnig", BLOCK_CNIG},
	{"cpmu", BLOCK_CPMU},
	{"ncsi", BLOCK_NCSI},
	{"opte", BLOCK_OPTE},
	{"bmb", BLOCK_BMB},
	{"pcie", BLOCK_PCIE},
	{"mcp", BLOCK_MCP},
	{"mcp2", BLOCK_MCP2},
	{"pswhst", BLOCK_PSWHST},
	{"pswhst2", BLOCK_PSWHST2},
	{"pswrd", BLOCK_PSWRD},
	{"pswrd2", BLOCK_PSWRD2},
	{"pswwr", BLOCK_PSWWR},
	{"pswwr2", BLOCK_PSWWR2},
	{"pswrq", BLOCK_PSWRQ},
	{"pswrq2", BLOCK_PSWRQ2},
	{"pglcs", BLOCK_PGLCS},
	{"ptu", BLOCK_PTU},
	{"dmae", BLOCK_DMAE},
	{"tcm", BLOCK_TCM},
	{"mcm", BLOCK_MCM},
	{"ucm", BLOCK_UCM},
	{"xcm", BLOCK_XCM},
	{"ycm", BLOCK_YCM},
	{"pcm", BLOCK_PCM},
	{"qm", BLOCK_QM},
	{"tm", BLOCK_TM},
	{"dorq", BLOCK_DORQ},
	{"brb", BLOCK_BRB},
	{"src", BLOCK_SRC},
	{"prs", BLOCK_PRS},
	{"tsdm", BLOCK_TSDM},
	{"msdm", BLOCK_MSDM},
	{"usdm", BLOCK_USDM},
	{"xsdm", BLOCK_XSDM},
	{"ysdm", BLOCK_YSDM},
	{"psdm", BLOCK_PSDM},
	{"tsem", BLOCK_TSEM},
	{"msem", BLOCK_MSEM},
	{"usem", BLOCK_USEM},
	{"xsem", BLOCK_XSEM},
	{"ysem", BLOCK_YSEM},
	{"psem", BLOCK_PSEM},
	{"rss", BLOCK_RSS},
	{"tmld", BLOCK_TMLD},
	{"muld", BLOCK_MULD},
	{"yuld", BLOCK_YULD},
	{"xyld", BLOCK_XYLD},
	{"ptld", BLOCK_PTLD},
	{"ypld", BLOCK_YPLD},
	{"prm", BLOCK_PRM},
	{"pbf_pb1", BLOCK_PBF_PB1},
	{"pbf_pb2", BLOCK_PBF_PB2},
	{"rpb", BLOCK_RPB},
	{"btb", BLOCK_BTB},
	{"pbf", BLOCK_PBF},
	{"rdif", BLOCK_RDIF},
	{"tdif", BLOCK_TDIF},
	{"cdu", BLOCK_CDU},
	{"ccfc", BLOCK_CCFC},
	{"tcfc", BLOCK_TCFC},
	{"igu", BLOCK_IGU},
	{"cau", BLOCK_CAU},
	{"rgfs", BLOCK_RGFS},
	{"rgsrc", BLOCK_RGSRC},
	{"tgfs", BLOCK_TGFS},
	{"tgsrc", BLOCK_TGSRC},
	{"umac", BLOCK_UMAC},
	{"xmac", BLOCK_XMAC},
	{"dbg", BLOCK_DBG},
	{"nig", BLOCK_NIG},
	{"wol", BLOCK_WOL},
	{"bmbn", BLOCK_BMBN},
	{"ipc", BLOCK_IPC},
	{"nwm", BLOCK_NWM},
	{"nws", BLOCK_NWS},
	{"ms", BLOCK_MS},
	{"phy_pcie", BLOCK_PHY_PCIE},
	{"led", BLOCK_LED},
	{"avs_wrap", BLOCK_AVS_WRAP},
	{"misc_aeu", BLOCK_MISC_AEU},
	{"bar0_map", BLOCK_BAR0_MAP}
};

/* Status string array */
static const char * const s_status_str[] = {
	/* DBG_STATUS_OK */
	"Operation completed successfully",

	/* DBG_STATUS_APP_VERSION_NOT_SET */
	"Debug application version wasn't set",

	/* DBG_STATUS_UNSUPPORTED_APP_VERSION */
	"Unsupported debug application version",

	/* DBG_STATUS_DBG_BLOCK_NOT_RESET */
	"The debug block wasn't reset since the last recording",

	/* DBG_STATUS_INVALID_ARGS */
	"Invalid arguments",

	/* DBG_STATUS_OUTPUT_ALREADY_SET */
	"The debug output was already set",

	/* DBG_STATUS_INVALID_PCI_BUF_SIZE */
	"Invalid PCI buffer size",

	/* DBG_STATUS_PCI_BUF_ALLOC_FAILED */
	"PCI buffer allocation failed",

	/* DBG_STATUS_PCI_BUF_NOT_ALLOCATED */
	"A PCI buffer wasn't allocated",

	/* DBG_STATUS_TOO_MANY_INPUTS */
	"Too many inputs were enabled. Enabled less inputs, or set 'unifyInputs' to true",

	/* DBG_STATUS_INPUT_OVERLAP */
	"Overlapping debug bus inputs",

	/* DBG_STATUS_HW_ONLY_RECORDING */
	"Cannot record Storm data since the entire recording cycle is used by HW",

	/* DBG_STATUS_STORM_ALREADY_ENABLED */
	"The Storm was already enabled",

	/* DBG_STATUS_STORM_NOT_ENABLED */
	"The specified Storm wasn't enabled",

	/* DBG_STATUS_BLOCK_ALREADY_ENABLED */
	"The block was already enabled",

	/* DBG_STATUS_BLOCK_NOT_ENABLED */
	"The specified block wasn't enabled",

	/* DBG_STATUS_NO_INPUT_ENABLED */
	"No input was enabled for recording",

	/* DBG_STATUS_NO_FILTER_TRIGGER_64B */
	"Filters and triggers are not allowed when recording in 64b units",

	/* DBG_STATUS_FILTER_ALREADY_ENABLED */
	"The filter was already enabled",

	/* DBG_STATUS_TRIGGER_ALREADY_ENABLED */
	"The trigger was already enabled",

	/* DBG_STATUS_TRIGGER_NOT_ENABLED */
	"The trigger wasn't enabled",

	/* DBG_STATUS_CANT_ADD_CONSTRAINT */
	"A constraint can be added only after a filter was enabled or a trigger state was added",

	/* DBG_STATUS_TOO_MANY_TRIGGER_STATES */
	"Cannot add more than 3 trigger states",

	/* DBG_STATUS_TOO_MANY_CONSTRAINTS */
	"Cannot add more than 4 constraints per filter or trigger state",

	/* DBG_STATUS_RECORDING_NOT_STARTED */
	"The recording wasn't started",

	/* DBG_STATUS_DATA_DIDNT_TRIGGER */
	"A trigger was configured, but it didn't trigger",

	/* DBG_STATUS_NO_DATA_RECORDED */
	"No data was recorded",

	/* DBG_STATUS_DUMP_BUF_TOO_SMALL */
	"Dump buffer is too small",

	/* DBG_STATUS_DUMP_NOT_CHUNK_ALIGNED */
	"Dumped data is not aligned to chunks",

	/* DBG_STATUS_UNKNOWN_CHIP */
	"Unknown chip",

	/* DBG_STATUS_VIRT_MEM_ALLOC_FAILED */
	"Failed allocating virtual memory",

	/* DBG_STATUS_BLOCK_IN_RESET */
	"The input block is in reset",

	/* DBG_STATUS_INVALID_TRACE_SIGNATURE */
	"Invalid MCP trace signature found in NVRAM",

	/* DBG_STATUS_INVALID_NVRAM_BUNDLE */
	"Invalid bundle ID found in NVRAM",

	/* DBG_STATUS_NVRAM_GET_IMAGE_FAILED */
	"Failed getting NVRAM image",

	/* DBG_STATUS_NON_ALIGNED_NVRAM_IMAGE */
	"NVRAM image is not dword-aligned",

	/* DBG_STATUS_NVRAM_READ_FAILED */
	"Failed reading from NVRAM",

	/* DBG_STATUS_IDLE_CHK_PARSE_FAILED */
	"Idle check parsing failed",

	/* DBG_STATUS_MCP_TRACE_BAD_DATA */
	"MCP Trace data is corrupt",

	/* DBG_STATUS_MCP_TRACE_NO_META */
	"Dump doesn't contain meta data - it must be provided in image file",

	/* DBG_STATUS_MCP_COULD_NOT_HALT */
	"Failed to halt MCP",

	/* DBG_STATUS_MCP_COULD_NOT_RESUME */
	"Failed to resume MCP after halt",

	/* DBG_STATUS_DMAE_FAILED */
	"DMAE transaction failed",

	/* DBG_STATUS_SEMI_FIFO_NOT_EMPTY */
	"Failed to empty SEMI sync FIFO",

	/* DBG_STATUS_IGU_FIFO_BAD_DATA */
	"IGU FIFO data is corrupt",

	/* DBG_STATUS_MCP_COULD_NOT_MASK_PRTY */
	"MCP failed to mask parities",

	/* DBG_STATUS_FW_ASSERTS_PARSE_FAILED */
	"FW Asserts parsing failed",

	/* DBG_STATUS_REG_FIFO_BAD_DATA */
	"GRC FIFO data is corrupt",

	/* DBG_STATUS_PROTECTION_OVERRIDE_BAD_DATA */
	"Protection Override data is corrupt",

	/* DBG_STATUS_DBG_ARRAY_NOT_SET */
	"Debug arrays were not set (when using binary files, dbg_set_bin_ptr must be called)",

	/* DBG_STATUS_FILTER_BUG */
	"Debug Bus filtering requires the -unifyInputs option (due to a HW bug)",

	/* DBG_STATUS_NON_MATCHING_LINES */
	"Non-matching debug lines - all lines must be of the same type (either 128b or 256b)",

	/* DBG_STATUS_INVALID_TRIGGER_DWORD_OFFSET */
	"The selected trigger dword offset wasn't enabled in the recorded HW block",

	/* DBG_STATUS_DBG_BUS_IN_USE */
	"The debug bus is in use"
};

/* Idle check severity names array */
static const char * const s_idle_chk_severity_str[] = {
	"Error",
	"Error if no traffic",
	"Warning"
};

/* MCP Trace level names array */
static const char * const s_mcp_trace_level_str[] = {
	"ERROR",
	"TRACE",
	"DEBUG"
};

/* Access type names array */
static const char * const s_access_strs[] = {
	"read",
	"write"
};

/* Privilege type names array */
static const char * const s_privilege_strs[] = {
	"VF",
	"PDA",
	"HV",
	"UA"
};

/* Protection type names array */
static const char * const s_protection_strs[] = {
	"(default)",
	"(default)",
	"(default)",
	"(default)",
	"override VF",
	"override PDA",
	"override HV",
	"override UA"
};

/* Master type names array */
static const char * const s_master_strs[] = {
	"???",
	"pxp",
	"mcp",
	"msdm",
	"psdm",
	"ysdm",
	"usdm",
	"tsdm",
	"xsdm",
	"dbu",
	"dmae",
	"???",
	"???",
	"???",
	"???",
	"???"
};

/* REG FIFO error messages array */
static const char * const s_reg_fifo_error_strs[] = {
	"grc timeout",
	"address doesn't belong to any block",
	"reserved address in block or write to read-only address",
	"privilege/protection mismatch",
	"path isolation error"
};

/* IGU FIFO sources array */
static const char * const s_igu_fifo_source_strs[] = {
	"TSTORM",
	"MSTORM",
	"USTORM",
	"XSTORM",
	"YSTORM",
	"PSTORM",
	"PCIE",
	"NIG_QM_PBF",
	"CAU",
	"ATTN",
	"GRC",
};

/* IGU FIFO error messages */
static const char * const s_igu_fifo_error_strs[] = {
	"no error",
	"length error",
	"function disabled",
	"VF sent command to attnetion address",
	"host sent prod update command",
	"read of during interrupt register while in MIMD mode",
	"access to PXP BAR reserved address",
	"producer update command to attention index",
	"unknown error",
	"SB index not valid",
	"SB relative index and FID not found",
	"FID not match",
	"command with error flag asserted (PCI error or CAU discard)",
	"VF sent cleanup and RF cleanup is disabled",
	"cleanup command on type bigger than 4"
};

/* IGU FIFO address data */
static const struct igu_fifo_addr_data s_igu_fifo_addr_data[] = {
	{0x0, 0x101, "MSI-X Memory", NULL,
	 IGU_ADDR_TYPE_MSIX_MEM},
	{0x102, 0x1ff, "reserved", NULL,
	 IGU_ADDR_TYPE_RESERVED},
	{0x200, 0x200, "Write PBA[0:63]", NULL,
	 IGU_ADDR_TYPE_WRITE_PBA},
	{0x201, 0x201, "Write PBA[64:127]", "reserved",
	 IGU_ADDR_TYPE_WRITE_PBA},
	{0x202, 0x202, "Write PBA[128]", "reserved",
	 IGU_ADDR_TYPE_WRITE_PBA},
	{0x203, 0x3ff, "reserved", NULL,
	 IGU_ADDR_TYPE_RESERVED},
	{0x400, 0x5ef, "Write interrupt acknowledgment", NULL,
	 IGU_ADDR_TYPE_WRITE_INT_ACK},
	{0x5f0, 0x5f0, "Attention bits update", NULL,
	 IGU_ADDR_TYPE_WRITE_ATTN_BITS},
	{0x5f1, 0x5f1, "Attention bits set", NULL,
	 IGU_ADDR_TYPE_WRITE_ATTN_BITS},
	{0x5f2, 0x5f2, "Attention bits clear", NULL,
	 IGU_ADDR_TYPE_WRITE_ATTN_BITS},
	{0x5f3, 0x5f3, "Read interrupt 0:63 with mask", NULL,
	 IGU_ADDR_TYPE_READ_INT},
	{0x5f4, 0x5f4, "Read interrupt 0:31 with mask", NULL,
	 IGU_ADDR_TYPE_READ_INT},
	{0x5f5, 0x5f5, "Read interrupt 32:63 with mask", NULL,
	 IGU_ADDR_TYPE_READ_INT},
	{0x5f6, 0x5f6, "Read interrupt 0:63 without mask", NULL,
	 IGU_ADDR_TYPE_READ_INT},
	{0x5f7, 0x5ff, "reserved", NULL,
	 IGU_ADDR_TYPE_RESERVED},
	{0x600, 0x7ff, "Producer update", NULL,
	 IGU_ADDR_TYPE_WRITE_PROD_UPDATE}
};

/******************************** Variables **********************************/

/* MCP Trace meta data - used in case the dump doesn't contain the meta data
 * (e.g. due to no NVRAM access).
 */
static struct user_dbg_array s_mcp_trace_meta = { NULL, 0 };

/* Temporary buffer, used for print size calculations */
static char s_temp_buf[MAX_MSG_LEN];

/**************************** Private Functions ******************************/

static u32 qed_cyclic_add(u32 a, u32 b, u32 size)
{
	return (a + b) % size;
}

static u32 qed_cyclic_sub(u32 a, u32 b, u32 size)
{
	return (size + a - b) % size;
}

/* Reads the specified number of bytes from the specified cyclic buffer (up to 4
 * bytes) and returns them as a dword value. the specified buffer offset is
 * updated.
 */
static u32 qed_read_from_cyclic_buf(void *buf,
				    u32 *offset,
				    u32 buf_size, u8 num_bytes_to_read)
{
	u8 i, *val_ptr, *bytes_buf = (u8 *)buf;
	u32 val = 0;

	val_ptr = (u8 *)&val;

	for (i = 0; i < num_bytes_to_read; i++) {
		val_ptr[i] = bytes_buf[*offset];
		*offset = qed_cyclic_add(*offset, 1, buf_size);
	}

	return val;
}

/* Reads and returns the next byte from the specified buffer.
 * The specified buffer offset is updated.
 */
static u8 qed_read_byte_from_buf(void *buf, u32 *offset)
{
	return ((u8 *)buf)[(*offset)++];
}

/* Reads and returns the next dword from the specified buffer.
 * The specified buffer offset is updated.
 */
static u32 qed_read_dword_from_buf(void *buf, u32 *offset)
{
	u32 dword_val = *(u32 *)&((u8 *)buf)[*offset];

	*offset += 4;

	return dword_val;
}

/* Reads the next string from the specified buffer, and copies it to the
 * specified pointer. The specified buffer offset is updated.
 */
static void qed_read_str_from_buf(void *buf, u32 *offset, u32 size, char *dest)
{
	const char *source_str = &((const char *)buf)[*offset];

	strncpy(dest, source_str, size);
	dest[size - 1] = '\0';
	*offset += size;
}

/* Returns a pointer to the specified offset (in bytes) of the specified buffer.
 * If the specified buffer in NULL, a temporary buffer pointer is returned.
 */
static char *qed_get_buf_ptr(void *buf, u32 offset)
{
	return buf ? (char *)buf + offset : s_temp_buf;
}

/* Reads a param from the specified buffer. Returns the number of dwords read.
 * If the returned str_param is NULL, the param is numeric and its value is
 * returned in num_param.
 * Otheriwise, the param is a string and its pointer is returned in str_param.
 */
static u32 qed_read_param(u32 *dump_buf,
			  const char **param_name,
			  const char **param_str_val, u32 *param_num_val)
{
	char *char_buf = (char *)dump_buf;
	size_t offset = 0;

	/* Extract param name */
	*param_name = char_buf;
	offset += strlen(*param_name) + 1;

	/* Check param type */
	if (*(char_buf + offset++)) {
		/* String param */
		*param_str_val = char_buf + offset;
		offset += strlen(*param_str_val) + 1;
		if (offset & 0x3)
			offset += (4 - (offset & 0x3));
	} else {
		/* Numeric param */
		*param_str_val = NULL;
		if (offset & 0x3)
			offset += (4 - (offset & 0x3));
		*param_num_val = *(u32 *)(char_buf + offset);
		offset += 4;
	}

	return offset / 4;
}

/* Reads a section header from the specified buffer.
 * Returns the number of dwords read.
 */
static u32 qed_read_section_hdr(u32 *dump_buf,
				const char **section_name,
				u32 *num_section_params)
{
	const char *param_str_val;

	return qed_read_param(dump_buf,
			      section_name, &param_str_val, num_section_params);
}

/* Reads section params from the specified buffer and prints them to the results
 * buffer. Returns the number of dwords read.
 */
static u32 qed_print_section_params(u32 *dump_buf,
				    u32 num_section_params,
				    char *results_buf, u32 *num_chars_printed)
{
	u32 i, dump_offset = 0, results_offset = 0;

	for (i = 0; i < num_section_params; i++) {
		const char *param_name, *param_str_val;
		u32 param_num_val = 0;

		dump_offset += qed_read_param(dump_buf + dump_offset,
					      &param_name,
					      &param_str_val, &param_num_val);

		if (param_str_val)
			results_offset +=
				sprintf(qed_get_buf_ptr(results_buf,
							results_offset),
					"%s: %s\n", param_name, param_str_val);
		else if (strcmp(param_name, "fw-timestamp"))
			results_offset +=
				sprintf(qed_get_buf_ptr(results_buf,
							results_offset),
					"%s: %d\n", param_name, param_num_val);
	}

	results_offset += sprintf(qed_get_buf_ptr(results_buf, results_offset),
				  "\n");

	*num_chars_printed = results_offset;

	return dump_offset;
}

/* Parses the idle check rules and returns the number of characters printed.
 * In case of parsing error, returns 0.
 */
static u32 qed_parse_idle_chk_dump_rules(struct qed_hwfn *p_hwfn,
					 u32 *dump_buf,
					 u32 *dump_buf_end,
					 u32 num_rules,
					 bool print_fw_idle_chk,
					 char *results_buf,
					 u32 *num_errors, u32 *num_warnings)
{
	/* Offset in results_buf in bytes */
	u32 results_offset = 0;

	u32 rule_idx;
	u16 i, j;

	*num_errors = 0;
	*num_warnings = 0;

	/* Go over dumped results */
	for (rule_idx = 0; rule_idx < num_rules && dump_buf < dump_buf_end;
	     rule_idx++) {
		const struct dbg_idle_chk_rule_parsing_data *rule_parsing_data;
		struct dbg_idle_chk_result_hdr *hdr;
		const char *parsing_str, *lsi_msg;
		u32 parsing_str_offset;
		bool has_fw_msg;
		u8 curr_reg_id;

		hdr = (struct dbg_idle_chk_result_hdr *)dump_buf;
		rule_parsing_data =
			(const struct dbg_idle_chk_rule_parsing_data *)
			&s_user_dbg_arrays[BIN_BUF_DBG_IDLE_CHK_PARSING_DATA].
			ptr[hdr->rule_id];
		parsing_str_offset =
			GET_FIELD(rule_parsing_data->data,
				  DBG_IDLE_CHK_RULE_PARSING_DATA_STR_OFFSET);
		has_fw_msg =
			GET_FIELD(rule_parsing_data->data,
				DBG_IDLE_CHK_RULE_PARSING_DATA_HAS_FW_MSG) > 0;
		parsing_str =
			&((const char *)
			s_user_dbg_arrays[BIN_BUF_DBG_PARSING_STRINGS].ptr)
			[parsing_str_offset];
		lsi_msg = parsing_str;
		curr_reg_id = 0;

		if (hdr->severity >= MAX_DBG_IDLE_CHK_SEVERITY_TYPES)
			return 0;

		/* Skip rule header */
		dump_buf += BYTES_TO_DWORDS(sizeof(*hdr));

		/* Update errors/warnings count */
		if (hdr->severity == IDLE_CHK_SEVERITY_ERROR ||
		    hdr->severity == IDLE_CHK_SEVERITY_ERROR_NO_TRAFFIC)
			(*num_errors)++;
		else
			(*num_warnings)++;

		/* Print rule severity */
		results_offset +=
		    sprintf(qed_get_buf_ptr(results_buf,
					    results_offset), "%s: ",
			    s_idle_chk_severity_str[hdr->severity]);

		/* Print rule message */
		if (has_fw_msg)
			parsing_str += strlen(parsing_str) + 1;
		results_offset +=
		    sprintf(qed_get_buf_ptr(results_buf,
					    results_offset), "%s.",
			    has_fw_msg &&
			    print_fw_idle_chk ? parsing_str : lsi_msg);
		parsing_str += strlen(parsing_str) + 1;

		/* Print register values */
		results_offset +=
		    sprintf(qed_get_buf_ptr(results_buf,
					    results_offset), " Registers:");
		for (i = 0;
		     i < hdr->num_dumped_cond_regs + hdr->num_dumped_info_regs;
		     i++) {
			struct dbg_idle_chk_result_reg_hdr *reg_hdr;
			bool is_mem;
			u8 reg_id;

			reg_hdr =
				(struct dbg_idle_chk_result_reg_hdr *)dump_buf;
			is_mem = GET_FIELD(reg_hdr->data,
					   DBG_IDLE_CHK_RESULT_REG_HDR_IS_MEM);
			reg_id = GET_FIELD(reg_hdr->data,
					   DBG_IDLE_CHK_RESULT_REG_HDR_REG_ID);

			/* Skip reg header */
			dump_buf += BYTES_TO_DWORDS(sizeof(*reg_hdr));

			/* Skip register names until the required reg_id is
			 * reached.
			 */
			for (; reg_id > curr_reg_id;
			     curr_reg_id++,
			     parsing_str += strlen(parsing_str) + 1);

			results_offset +=
			    sprintf(qed_get_buf_ptr(results_buf,
						    results_offset), " %s",
				    parsing_str);
			if (i < hdr->num_dumped_cond_regs && is_mem)
				results_offset +=
				    sprintf(qed_get_buf_ptr(results_buf,
							    results_offset),
					    "[%d]", hdr->mem_entry_id +
					    reg_hdr->start_entry);
			results_offset +=
			    sprintf(qed_get_buf_ptr(results_buf,
						    results_offset), "=");
			for (j = 0; j < reg_hdr->size; j++, dump_buf++) {
				results_offset +=
				    sprintf(qed_get_buf_ptr(results_buf,
							    results_offset),
					    "0x%x", *dump_buf);
				if (j < reg_hdr->size - 1)
					results_offset +=
					    sprintf(qed_get_buf_ptr
						    (results_buf,
						     results_offset), ",");
			}
		}

		results_offset +=
		    sprintf(qed_get_buf_ptr(results_buf, results_offset), "\n");
	}

	/* Check if end of dump buffer was exceeded */
	if (dump_buf > dump_buf_end)
		return 0;

	return results_offset;
}

/* Parses an idle check dump buffer.
 * If result_buf is not NULL, the idle check results are printed to it.
 * In any case, the required results buffer size is assigned to
 * parsed_results_bytes.
 * The parsing status is returned.
 */
static enum dbg_status qed_parse_idle_chk_dump(struct qed_hwfn *p_hwfn,
					       u32 *dump_buf,
					       u32 num_dumped_dwords,
					       char *results_buf,
					       u32 *parsed_results_bytes,
					       u32 *num_errors,
					       u32 *num_warnings)
{
	const char *section_name, *param_name, *param_str_val;
	u32 *dump_buf_end = dump_buf + num_dumped_dwords;
	u32 num_section_params = 0, num_rules;

	/* Offset in results_buf in bytes */
	u32 results_offset = 0;

	*parsed_results_bytes = 0;
	*num_errors = 0;
	*num_warnings = 0;

	if (!s_user_dbg_arrays[BIN_BUF_DBG_PARSING_STRINGS].ptr ||
	    !s_user_dbg_arrays[BIN_BUF_DBG_IDLE_CHK_PARSING_DATA].ptr)
		return DBG_STATUS_DBG_ARRAY_NOT_SET;

	/* Read global_params section */
	dump_buf += qed_read_section_hdr(dump_buf,
					 &section_name, &num_section_params);
	if (strcmp(section_name, "global_params"))
		return DBG_STATUS_IDLE_CHK_PARSE_FAILED;

	/* Print global params */
	dump_buf += qed_print_section_params(dump_buf,
					     num_section_params,
					     results_buf, &results_offset);

	/* Read idle_chk section */
	dump_buf += qed_read_section_hdr(dump_buf,
					 &section_name, &num_section_params);
	if (strcmp(section_name, "idle_chk") || num_section_params != 1)
		return DBG_STATUS_IDLE_CHK_PARSE_FAILED;
	dump_buf += qed_read_param(dump_buf,
				   &param_name, &param_str_val, &num_rules);
	if (strcmp(param_name, "num_rules"))
		return DBG_STATUS_IDLE_CHK_PARSE_FAILED;

	if (num_rules) {
		u32 rules_print_size;

		/* Print FW output */
		results_offset +=
		    sprintf(qed_get_buf_ptr(results_buf,
					    results_offset),
			    "FW_IDLE_CHECK:\n");
		rules_print_size =
			qed_parse_idle_chk_dump_rules(p_hwfn, dump_buf,
						      dump_buf_end, num_rules,
						      true,
						      results_buf ?
						      results_buf +
						      results_offset : NULL,
						      num_errors, num_warnings);
		results_offset += rules_print_size;
		if (!rules_print_size)
			return DBG_STATUS_IDLE_CHK_PARSE_FAILED;

		/* Print LSI output */
		results_offset +=
		    sprintf(qed_get_buf_ptr(results_buf,
					    results_offset),
			    "\nLSI_IDLE_CHECK:\n");
		rules_print_size =
			qed_parse_idle_chk_dump_rules(p_hwfn, dump_buf,
						      dump_buf_end, num_rules,
						      false,
						      results_buf ?
						      results_buf +
						      results_offset : NULL,
						      num_errors, num_warnings);
		results_offset += rules_print_size;
		if (!rules_print_size)
			return DBG_STATUS_IDLE_CHK_PARSE_FAILED;
	}

	/* Print errors/warnings count */
	if (*num_errors)
		results_offset +=
		    sprintf(qed_get_buf_ptr(results_buf,
					    results_offset),
			    "\nIdle Check failed!!! (with %d errors and %d warnings)\n",
			    *num_errors, *num_warnings);
	else if (*num_warnings)
		results_offset +=
		    sprintf(qed_get_buf_ptr(results_buf,
					    results_offset),
			    "\nIdle Check completed successfully (with %d warnings)\n",
			    *num_warnings);
	else
		results_offset +=
		    sprintf(qed_get_buf_ptr(results_buf,
					    results_offset),
			    "\nIdle Check completed successfully\n");

	/* Add 1 for string NULL termination */
	*parsed_results_bytes = results_offset + 1;

	return DBG_STATUS_OK;
}

/* Frees the specified MCP Trace meta data */
static void qed_mcp_trace_free_meta(struct qed_hwfn *p_hwfn,
				    struct mcp_trace_meta *meta)
{
	u32 i;

	/* Release modules */
	if (meta->modules) {
		for (i = 0; i < meta->modules_num; i++)
			kfree(meta->modules[i]);
		kfree(meta->modules);
	}

	/* Release formats */
	if (meta->formats) {
		for (i = 0; i < meta->formats_num; i++)
			kfree(meta->formats[i].format_str);
		kfree(meta->formats);
	}
}

/* Allocates and fills MCP Trace meta data based on the specified meta data
 * dump buffer.
 * Returns debug status code.
 */
static enum dbg_status qed_mcp_trace_alloc_meta(struct qed_hwfn *p_hwfn,
						const u32 *meta_buf,
						struct mcp_trace_meta *meta)
{
	u8 *meta_buf_bytes = (u8 *)meta_buf;
	u32 offset = 0, signature, i;

	memset(meta, 0, sizeof(*meta));

	/* Read first signature */
	signature = qed_read_dword_from_buf(meta_buf_bytes, &offset);
	if (signature != NVM_MAGIC_VALUE)
		return DBG_STATUS_INVALID_TRACE_SIGNATURE;

	/* Read no. of modules and allocate memory for their pointers */
	meta->modules_num = qed_read_byte_from_buf(meta_buf_bytes, &offset);
	meta->modules = kzalloc(meta->modules_num * sizeof(char *), GFP_KERNEL);
	if (!meta->modules)
		return DBG_STATUS_VIRT_MEM_ALLOC_FAILED;

	/* Allocate and read all module strings */
	for (i = 0; i < meta->modules_num; i++) {
		u8 module_len = qed_read_byte_from_buf(meta_buf_bytes, &offset);

		*(meta->modules + i) = kzalloc(module_len, GFP_KERNEL);
		if (!(*(meta->modules + i))) {
			/* Update number of modules to be released */
			meta->modules_num = i ? i - 1 : 0;
			return DBG_STATUS_VIRT_MEM_ALLOC_FAILED;
		}

		qed_read_str_from_buf(meta_buf_bytes, &offset, module_len,
				      *(meta->modules + i));
		if (module_len > MCP_TRACE_MAX_MODULE_LEN)
			(*(meta->modules + i))[MCP_TRACE_MAX_MODULE_LEN] = '\0';
	}

	/* Read second signature */
	signature = qed_read_dword_from_buf(meta_buf_bytes, &offset);
	if (signature != NVM_MAGIC_VALUE)
		return DBG_STATUS_INVALID_TRACE_SIGNATURE;

	/* Read number of formats and allocate memory for all formats */
	meta->formats_num = qed_read_dword_from_buf(meta_buf_bytes, &offset);
	meta->formats = kzalloc(meta->formats_num *
				sizeof(struct mcp_trace_format),
				GFP_KERNEL);
	if (!meta->formats)
		return DBG_STATUS_VIRT_MEM_ALLOC_FAILED;

	/* Allocate and read all strings */
	for (i = 0; i < meta->formats_num; i++) {
		struct mcp_trace_format *format_ptr = &meta->formats[i];
		u8 format_len;

		format_ptr->data = qed_read_dword_from_buf(meta_buf_bytes,
							   &offset);
		format_len =
		    (format_ptr->data &
		     MCP_TRACE_FORMAT_LEN_MASK) >> MCP_TRACE_FORMAT_LEN_SHIFT;
		format_ptr->format_str = kzalloc(format_len, GFP_KERNEL);
		if (!format_ptr->format_str) {
			/* Update number of modules to be released */
			meta->formats_num = i ? i - 1 : 0;
			return DBG_STATUS_VIRT_MEM_ALLOC_FAILED;
		}

		qed_read_str_from_buf(meta_buf_bytes,
				      &offset,
				      format_len, format_ptr->format_str);
	}

	return DBG_STATUS_OK;
}

/* Parses an MCP Trace dump buffer.
 * If result_buf is not NULL, the MCP Trace results are printed to it.
 * In any case, the required results buffer size is assigned to
 * parsed_results_bytes.
 * The parsing status is returned.
 */
static enum dbg_status qed_parse_mcp_trace_dump(struct qed_hwfn *p_hwfn,
						u32 *dump_buf,
						u32 num_dumped_dwords,
						char *results_buf,
						u32 *parsed_results_bytes)
{
	u32 end_offset, bytes_left, trace_data_dwords, trace_meta_dwords;
	u32 param_mask, param_shift, param_num_val, num_section_params;
	const char *section_name, *param_name, *param_str_val;
	u32 offset, results_offset = 0;
	struct mcp_trace_meta meta;
	struct mcp_trace *trace;
	enum dbg_status status;
	const u32 *meta_buf;
	u8 *trace_buf;

	*parsed_results_bytes = 0;

	/* Read global_params section */
	dump_buf += qed_read_section_hdr(dump_buf,
					 &section_name, &num_section_params);
	if (strcmp(section_name, "global_params"))
		return DBG_STATUS_MCP_TRACE_BAD_DATA;

	/* Print global params */
	dump_buf += qed_print_section_params(dump_buf,
					     num_section_params,
					     results_buf, &results_offset);

	/* Read trace_data section */
	dump_buf += qed_read_section_hdr(dump_buf,
					 &section_name, &num_section_params);
	if (strcmp(section_name, "mcp_trace_data") || num_section_params != 1)
		return DBG_STATUS_MCP_TRACE_BAD_DATA;
	dump_buf += qed_read_param(dump_buf,
				   &param_name, &param_str_val, &param_num_val);
	if (strcmp(param_name, "size"))
		return DBG_STATUS_MCP_TRACE_BAD_DATA;
	trace_data_dwords = param_num_val;

	/* Prepare trace info */
	trace = (struct mcp_trace *)dump_buf;
	trace_buf = (u8 *)dump_buf + sizeof(*trace);
	offset = trace->trace_oldest;
	end_offset = trace->trace_prod;
	bytes_left = qed_cyclic_sub(end_offset, offset, trace->size);
	dump_buf += trace_data_dwords;

	/* Read meta_data section */
	dump_buf += qed_read_section_hdr(dump_buf,
					 &section_name, &num_section_params);
	if (strcmp(section_name, "mcp_trace_meta"))
		return DBG_STATUS_MCP_TRACE_BAD_DATA;
	dump_buf += qed_read_param(dump_buf,
				   &param_name, &param_str_val, &param_num_val);
	if (strcmp(param_name, "size"))
		return DBG_STATUS_MCP_TRACE_BAD_DATA;
	trace_meta_dwords = param_num_val;

	/* Choose meta data buffer */
	if (!trace_meta_dwords) {
		/* Dump doesn't include meta data */
		if (!s_mcp_trace_meta.ptr)
			return DBG_STATUS_MCP_TRACE_NO_META;
		meta_buf = s_mcp_trace_meta.ptr;
	} else {
		/* Dump includes meta data */
		meta_buf = dump_buf;
	}

	/* Allocate meta data memory */
	status = qed_mcp_trace_alloc_meta(p_hwfn, meta_buf, &meta);
	if (status != DBG_STATUS_OK)
		goto free_mem;

	/* Ignore the level and modules masks - just print everything that is
	 * already in the buffer.
	 */
	while (bytes_left) {
		struct mcp_trace_format *format_ptr;
		u8 format_level, format_module;
		u32 params[3] = { 0, 0, 0 };
		u32 header, format_idx, i;

		if (bytes_left < MFW_TRACE_ENTRY_SIZE) {
			status = DBG_STATUS_MCP_TRACE_BAD_DATA;
			goto free_mem;
		}

		header = qed_read_from_cyclic_buf(trace_buf,
						  &offset,
						  trace->size,
						  MFW_TRACE_ENTRY_SIZE);
		bytes_left -= MFW_TRACE_ENTRY_SIZE;
		format_idx = header & MFW_TRACE_EVENTID_MASK;

		/* Skip message if its  index doesn't exist in the meta data */
		if (format_idx > meta.formats_num) {
			u8 format_size =
			    (u8)((header &
				  MFW_TRACE_PRM_SIZE_MASK) >>
				 MFW_TRACE_PRM_SIZE_SHIFT);

			if (bytes_left < format_size) {
				status = DBG_STATUS_MCP_TRACE_BAD_DATA;
				goto free_mem;
			}

			offset = qed_cyclic_add(offset,
						format_size, trace->size);
			bytes_left -= format_size;
			continue;
		}

		format_ptr = &meta.formats[format_idx];

		for (i = 0,
		     param_mask = MCP_TRACE_FORMAT_P1_SIZE_MASK, param_shift =
		     MCP_TRACE_FORMAT_P1_SIZE_SHIFT;
		     i < MCP_TRACE_FORMAT_MAX_PARAMS;
		     i++, param_mask <<= MCP_TRACE_FORMAT_PARAM_WIDTH,
		     param_shift += MCP_TRACE_FORMAT_PARAM_WIDTH) {
			/* Extract param size (0..3) */
			u8 param_size =
			    (u8)((format_ptr->data &
				  param_mask) >> param_shift);

			/* If the param size is zero, there are no other
			 * parameters.
			 */
			if (!param_size)
				break;

			/* Size is encoded using 2 bits, where 3 is used to
			 * encode 4.
			 */
			if (param_size == 3)
				param_size = 4;

			if (bytes_left < param_size) {
				status = DBG_STATUS_MCP_TRACE_BAD_DATA;
				goto free_mem;
			}

			params[i] = qed_read_from_cyclic_buf(trace_buf,
							     &offset,
							     trace->size,
							     param_size);

			bytes_left -= param_size;
		}

		format_level =
		    (u8)((format_ptr->data &
			  MCP_TRACE_FORMAT_LEVEL_MASK) >>
			 MCP_TRACE_FORMAT_LEVEL_SHIFT);
		format_module =
		    (u8)((format_ptr->data &
			  MCP_TRACE_FORMAT_MODULE_MASK) >>
			 MCP_TRACE_FORMAT_MODULE_SHIFT);
		if (format_level >= ARRAY_SIZE(s_mcp_trace_level_str)) {
			status = DBG_STATUS_MCP_TRACE_BAD_DATA;
			goto free_mem;
		}

		/* Print current message to results buffer */
		results_offset +=
		    sprintf(qed_get_buf_ptr(results_buf,
					    results_offset), "%s %-8s: ",
			    s_mcp_trace_level_str[format_level],
			    meta.modules[format_module]);
		results_offset +=
		    sprintf(qed_get_buf_ptr(results_buf,
					    results_offset),
			    format_ptr->format_str, params[0], params[1],
			    params[2]);
	}

free_mem:
	*parsed_results_bytes = results_offset + 1;
	qed_mcp_trace_free_meta(p_hwfn, &meta);
	return status;
}

/* Parses a Reg FIFO dump buffer.
 * If result_buf is not NULL, the Reg FIFO results are printed to it.
 * In any case, the required results buffer size is assigned to
 * parsed_results_bytes.
 * The parsing status is returned.
 */
static enum dbg_status qed_parse_reg_fifo_dump(struct qed_hwfn *p_hwfn,
					       u32 *dump_buf,
					       u32 num_dumped_dwords,
					       char *results_buf,
					       u32 *parsed_results_bytes)
{
	const char *section_name, *param_name, *param_str_val;
	u32 param_num_val, num_section_params, num_elements;
	struct reg_fifo_element *elements;
	u8 i, j, err_val, vf_val;
	u32 results_offset = 0;
	char vf_str[4];

	/* Read global_params section */
	dump_buf += qed_read_section_hdr(dump_buf,
					 &section_name, &num_section_params);
	if (strcmp(section_name, "global_params"))
		return DBG_STATUS_REG_FIFO_BAD_DATA;

	/* Print global params */
	dump_buf += qed_print_section_params(dump_buf,
					     num_section_params,
					     results_buf, &results_offset);

	/* Read reg_fifo_data section */
	dump_buf += qed_read_section_hdr(dump_buf,
					 &section_name, &num_section_params);
	if (strcmp(section_name, "reg_fifo_data"))
		return DBG_STATUS_REG_FIFO_BAD_DATA;
	dump_buf += qed_read_param(dump_buf,
				   &param_name, &param_str_val, &param_num_val);
	if (strcmp(param_name, "size"))
		return DBG_STATUS_REG_FIFO_BAD_DATA;
	if (param_num_val % REG_FIFO_ELEMENT_DWORDS)
		return DBG_STATUS_REG_FIFO_BAD_DATA;
	num_elements = param_num_val / REG_FIFO_ELEMENT_DWORDS;
	elements = (struct reg_fifo_element *)dump_buf;

	/* Decode elements */
	for (i = 0; i < num_elements; i++) {
		bool err_printed = false;

		/* Discover if element belongs to a VF or a PF */
		vf_val = GET_FIELD(elements[i].data, REG_FIFO_ELEMENT_VF);
		if (vf_val == REG_FIFO_ELEMENT_IS_PF_VF_VAL)
			sprintf(vf_str, "%s", "N/A");
		else
			sprintf(vf_str, "%d", vf_val);

		/* Add parsed element to parsed buffer */
		results_offset +=
		    sprintf(qed_get_buf_ptr(results_buf,
					    results_offset),
			    "raw: 0x%016llx, address: 0x%07x, access: %-5s, pf: %2d, vf: %s, port: %d, privilege: %-3s, protection: %-12s, master: %-4s, errors: ",
			    elements[i].data,
			    (u32)GET_FIELD(elements[i].data,
					   REG_FIFO_ELEMENT_ADDRESS) *
			    REG_FIFO_ELEMENT_ADDR_FACTOR,
			    s_access_strs[GET_FIELD(elements[i].data,
						    REG_FIFO_ELEMENT_ACCESS)],
			    (u32)GET_FIELD(elements[i].data,
					   REG_FIFO_ELEMENT_PF),
			    vf_str,
			    (u32)GET_FIELD(elements[i].data,
					   REG_FIFO_ELEMENT_PORT),
			    s_privilege_strs[GET_FIELD(elements[i].data,
						REG_FIFO_ELEMENT_PRIVILEGE)],
			    s_protection_strs[GET_FIELD(elements[i].data,
						REG_FIFO_ELEMENT_PROTECTION)],
			    s_master_strs[GET_FIELD(elements[i].data,
						REG_FIFO_ELEMENT_MASTER)]);

		/* Print errors */
		for (j = 0,
		     err_val = GET_FIELD(elements[i].data,
					 REG_FIFO_ELEMENT_ERROR);
		     j < ARRAY_SIZE(s_reg_fifo_error_strs);
		     j++, err_val >>= 1) {
			if (err_val & 0x1) {
				if (err_printed)
					results_offset +=
					    sprintf(qed_get_buf_ptr
						    (results_buf,
						     results_offset), ", ");
				results_offset +=
				    sprintf(qed_get_buf_ptr
					    (results_buf, results_offset), "%s",
					    s_reg_fifo_error_strs[j]);
				err_printed = true;
			}
		}

		results_offset +=
		    sprintf(qed_get_buf_ptr(results_buf, results_offset), "\n");
	}

	results_offset += sprintf(qed_get_buf_ptr(results_buf,
						  results_offset),
				  "fifo contained %d elements", num_elements);

	/* Add 1 for string NULL termination */
	*parsed_results_bytes = results_offset + 1;

	return DBG_STATUS_OK;
}

static enum dbg_status qed_parse_igu_fifo_element(struct igu_fifo_element
						  *element, char
						  *results_buf,
						  u32 *results_offset,
						  u32 *parsed_results_bytes)
{
	const struct igu_fifo_addr_data *found_addr = NULL;
	u8 source, err_type, i, is_cleanup;
	char parsed_addr_data[32];
	char parsed_wr_data[256];
	u32 wr_data, prod_cons;
	bool is_wr_cmd, is_pf;
	u16 cmd_addr;
	u64 dword12;

	/* Dword12 (dword index 1 and 2) contains bits 32..95 of the
	 * FIFO element.
	 */
	dword12 = ((u64)element->dword2 << 32) | element->dword1;
	is_wr_cmd = GET_FIELD(dword12, IGU_FIFO_ELEMENT_DWORD12_IS_WR_CMD);
	is_pf = GET_FIELD(element->dword0, IGU_FIFO_ELEMENT_DWORD0_IS_PF);
	cmd_addr = GET_FIELD(element->dword0, IGU_FIFO_ELEMENT_DWORD0_CMD_ADDR);
	source = GET_FIELD(element->dword0, IGU_FIFO_ELEMENT_DWORD0_SOURCE);
	err_type = GET_FIELD(element->dword0, IGU_FIFO_ELEMENT_DWORD0_ERR_TYPE);

	if (source >= ARRAY_SIZE(s_igu_fifo_source_strs))
		return DBG_STATUS_IGU_FIFO_BAD_DATA;
	if (err_type >= ARRAY_SIZE(s_igu_fifo_error_strs))
		return DBG_STATUS_IGU_FIFO_BAD_DATA;

	/* Find address data */
	for (i = 0; i < ARRAY_SIZE(s_igu_fifo_addr_data) && !found_addr; i++) {
		const struct igu_fifo_addr_data *curr_addr =
			&s_igu_fifo_addr_data[i];

		if (cmd_addr >= curr_addr->start_addr && cmd_addr <=
		    curr_addr->end_addr)
			found_addr = curr_addr;
	}

	if (!found_addr)
		return DBG_STATUS_IGU_FIFO_BAD_DATA;

	/* Prepare parsed address data */
	switch (found_addr->type) {
	case IGU_ADDR_TYPE_MSIX_MEM:
		sprintf(parsed_addr_data, " vector_num = 0x%x", cmd_addr / 2);
		break;
	case IGU_ADDR_TYPE_WRITE_INT_ACK:
	case IGU_ADDR_TYPE_WRITE_PROD_UPDATE:
		sprintf(parsed_addr_data,
			" SB = 0x%x", cmd_addr - found_addr->start_addr);
		break;
	default:
		parsed_addr_data[0] = '\0';
	}

	if (!is_wr_cmd) {
		parsed_wr_data[0] = '\0';
		goto out;
	}

	/* Prepare parsed write data */
	wr_data = GET_FIELD(dword12, IGU_FIFO_ELEMENT_DWORD12_WR_DATA);
	prod_cons = GET_FIELD(wr_data, IGU_FIFO_WR_DATA_PROD_CONS);
	is_cleanup = GET_FIELD(wr_data, IGU_FIFO_WR_DATA_CMD_TYPE);

	if (source == IGU_SRC_ATTN) {
		sprintf(parsed_wr_data, "prod: 0x%x, ", prod_cons);
	} else {
		if (is_cleanup) {
			u8 cleanup_val, cleanup_type;

			cleanup_val =
				GET_FIELD(wr_data,
					  IGU_FIFO_CLEANUP_WR_DATA_CLEANUP_VAL);
			cleanup_type =
			    GET_FIELD(wr_data,
				      IGU_FIFO_CLEANUP_WR_DATA_CLEANUP_TYPE);

			sprintf(parsed_wr_data,
				"cmd_type: cleanup, cleanup_val: %s, cleanup_type : %d, ",
				cleanup_val ? "set" : "clear",
				cleanup_type);
		} else {
			u8 update_flag, en_dis_int_for_sb, segment;
			u8 timer_mask;

			update_flag = GET_FIELD(wr_data,
						IGU_FIFO_WR_DATA_UPDATE_FLAG);
			en_dis_int_for_sb =
				GET_FIELD(wr_data,
					  IGU_FIFO_WR_DATA_EN_DIS_INT_FOR_SB);
			segment = GET_FIELD(wr_data,
					    IGU_FIFO_WR_DATA_SEGMENT);
			timer_mask = GET_FIELD(wr_data,
					       IGU_FIFO_WR_DATA_TIMER_MASK);

			sprintf(parsed_wr_data,
				"cmd_type: prod/cons update, prod/cons: 0x%x, update_flag: %s, en_dis_int_for_sb : %s, segment : %s, timer_mask = %d, ",
				prod_cons,
				update_flag ? "update" : "nop",
				en_dis_int_for_sb
				? (en_dis_int_for_sb == 1 ? "disable" : "nop")
				: "enable",
				segment ? "attn" : "regular",
				timer_mask);
		}
	}
out:
	/* Add parsed element to parsed buffer */
	*results_offset += sprintf(qed_get_buf_ptr(results_buf,
						   *results_offset),
				   "raw: 0x%01x%08x%08x, %s: %d, source : %s, type : %s, cmd_addr : 0x%x(%s%s), %serror: %s\n",
				   element->dword2, element->dword1,
				   element->dword0,
				   is_pf ? "pf" : "vf",
				   GET_FIELD(element->dword0,
					     IGU_FIFO_ELEMENT_DWORD0_FID),
				   s_igu_fifo_source_strs[source],
				   is_wr_cmd ? "wr" : "rd",
				   cmd_addr,
				   (!is_pf && found_addr->vf_desc)
				   ? found_addr->vf_desc
				   : found_addr->desc,
				   parsed_addr_data,
				   parsed_wr_data,
				   s_igu_fifo_error_strs[err_type]);

	return DBG_STATUS_OK;
}

/* Parses an IGU FIFO dump buffer.
 * If result_buf is not NULL, the IGU FIFO results are printed to it.
 * In any case, the required results buffer size is assigned to
 * parsed_results_bytes.
 * The parsing status is returned.
 */
static enum dbg_status qed_parse_igu_fifo_dump(struct qed_hwfn *p_hwfn,
					       u32 *dump_buf,
					       u32 num_dumped_dwords,
					       char *results_buf,
					       u32 *parsed_results_bytes)
{
	const char *section_name, *param_name, *param_str_val;
	u32 param_num_val, num_section_params, num_elements;
	struct igu_fifo_element *elements;
	enum dbg_status status;
	u32 results_offset = 0;
	u8 i;

	/* Read global_params section */
	dump_buf += qed_read_section_hdr(dump_buf,
					 &section_name, &num_section_params);
	if (strcmp(section_name, "global_params"))
		return DBG_STATUS_IGU_FIFO_BAD_DATA;

	/* Print global params */
	dump_buf += qed_print_section_params(dump_buf,
					     num_section_params,
					     results_buf, &results_offset);

	/* Read igu_fifo_data section */
	dump_buf += qed_read_section_hdr(dump_buf,
					 &section_name, &num_section_params);
	if (strcmp(section_name, "igu_fifo_data"))
		return DBG_STATUS_IGU_FIFO_BAD_DATA;
	dump_buf += qed_read_param(dump_buf,
				   &param_name, &param_str_val, &param_num_val);
	if (strcmp(param_name, "size"))
		return DBG_STATUS_IGU_FIFO_BAD_DATA;
	if (param_num_val % IGU_FIFO_ELEMENT_DWORDS)
		return DBG_STATUS_IGU_FIFO_BAD_DATA;
	num_elements = param_num_val / IGU_FIFO_ELEMENT_DWORDS;
	elements = (struct igu_fifo_element *)dump_buf;

	/* Decode elements */
	for (i = 0; i < num_elements; i++) {
		status = qed_parse_igu_fifo_element(&elements[i],
						    results_buf,
						    &results_offset,
						    parsed_results_bytes);
		if (status != DBG_STATUS_OK)
			return status;
	}

	results_offset += sprintf(qed_get_buf_ptr(results_buf,
						  results_offset),
				  "fifo contained %d elements", num_elements);

	/* Add 1 for string NULL termination */
	*parsed_results_bytes = results_offset + 1;

	return DBG_STATUS_OK;
}

static enum dbg_status
qed_parse_protection_override_dump(struct qed_hwfn *p_hwfn,
				   u32 *dump_buf,
				   u32 num_dumped_dwords,
				   char *results_buf,
				   u32 *parsed_results_bytes)
{
	const char *section_name, *param_name, *param_str_val;
	u32 param_num_val, num_section_params, num_elements;
	struct protection_override_element *elements;
	u32 results_offset = 0;
	u8 i;

	/* Read global_params section */
	dump_buf += qed_read_section_hdr(dump_buf,
					 &section_name, &num_section_params);
	if (strcmp(section_name, "global_params"))
		return DBG_STATUS_PROTECTION_OVERRIDE_BAD_DATA;

	/* Print global params */
	dump_buf += qed_print_section_params(dump_buf,
					     num_section_params,
					     results_buf, &results_offset);

	/* Read protection_override_data section */
	dump_buf += qed_read_section_hdr(dump_buf,
					 &section_name, &num_section_params);
	if (strcmp(section_name, "protection_override_data"))
		return DBG_STATUS_PROTECTION_OVERRIDE_BAD_DATA;
	dump_buf += qed_read_param(dump_buf,
				   &param_name, &param_str_val, &param_num_val);
	if (strcmp(param_name, "size"))
		return DBG_STATUS_PROTECTION_OVERRIDE_BAD_DATA;
	if (param_num_val % PROTECTION_OVERRIDE_ELEMENT_DWORDS)
		return DBG_STATUS_PROTECTION_OVERRIDE_BAD_DATA;
	num_elements = param_num_val / PROTECTION_OVERRIDE_ELEMENT_DWORDS;
	elements = (struct protection_override_element *)dump_buf;

	/* Decode elements */
	for (i = 0; i < num_elements; i++) {
		u32 address = GET_FIELD(elements[i].data,
					PROTECTION_OVERRIDE_ELEMENT_ADDRESS) *
			      PROTECTION_OVERRIDE_ELEMENT_ADDR_FACTOR;

		results_offset +=
		    sprintf(qed_get_buf_ptr(results_buf,
					    results_offset),
			    "window %2d, address: 0x%07x, size: %7d regs, read: %d, write: %d, read protection: %-12s, write protection: %-12s\n",
			    i, address,
			    (u32)GET_FIELD(elements[i].data,
				      PROTECTION_OVERRIDE_ELEMENT_WINDOW_SIZE),
			    (u32)GET_FIELD(elements[i].data,
				      PROTECTION_OVERRIDE_ELEMENT_READ),
			    (u32)GET_FIELD(elements[i].data,
				      PROTECTION_OVERRIDE_ELEMENT_WRITE),
			    s_protection_strs[GET_FIELD(elements[i].data,
				PROTECTION_OVERRIDE_ELEMENT_READ_PROTECTION)],
			    s_protection_strs[GET_FIELD(elements[i].data,
				PROTECTION_OVERRIDE_ELEMENT_WRITE_PROTECTION)]);
	}

	results_offset += sprintf(qed_get_buf_ptr(results_buf,
						  results_offset),
				  "protection override contained %d elements",
				  num_elements);

	/* Add 1 for string NULL termination */
	*parsed_results_bytes = results_offset + 1;

	return DBG_STATUS_OK;
}

/* Parses a FW Asserts dump buffer.
 * If result_buf is not NULL, the FW Asserts results are printed to it.
 * In any case, the required results buffer size is assigned to
 * parsed_results_bytes.
 * The parsing status is returned.
 */
static enum dbg_status qed_parse_fw_asserts_dump(struct qed_hwfn *p_hwfn,
						 u32 *dump_buf,
						 u32 num_dumped_dwords,
						 char *results_buf,
						 u32 *parsed_results_bytes)
{
	u32 num_section_params, param_num_val, i, results_offset = 0;
	const char *param_name, *param_str_val, *section_name;
	bool last_section_found = false;

	*parsed_results_bytes = 0;

	/* Read global_params section */
	dump_buf += qed_read_section_hdr(dump_buf,
					 &section_name, &num_section_params);
	if (strcmp(section_name, "global_params"))
		return DBG_STATUS_FW_ASSERTS_PARSE_FAILED;

	/* Print global params */
	dump_buf += qed_print_section_params(dump_buf,
					     num_section_params,
					     results_buf, &results_offset);

	while (!last_section_found) {
		dump_buf += qed_read_section_hdr(dump_buf,
						 &section_name,
						 &num_section_params);
		if (!strcmp(section_name, "fw_asserts")) {
			/* Extract params */
			const char *storm_letter = NULL;
			u32 storm_dump_size = 0;

			for (i = 0; i < num_section_params; i++) {
				dump_buf += qed_read_param(dump_buf,
							   &param_name,
							   &param_str_val,
							   &param_num_val);
				if (!strcmp(param_name, "storm"))
					storm_letter = param_str_val;
				else if (!strcmp(param_name, "size"))
					storm_dump_size = param_num_val;
				else
					return
					    DBG_STATUS_FW_ASSERTS_PARSE_FAILED;
			}

			if (!storm_letter || !storm_dump_size)
				return DBG_STATUS_FW_ASSERTS_PARSE_FAILED;

			/* Print data */
			results_offset +=
			    sprintf(qed_get_buf_ptr(results_buf,
						    results_offset),
				    "\n%sSTORM_ASSERT: size=%d\n",
				    storm_letter, storm_dump_size);
			for (i = 0; i < storm_dump_size; i++, dump_buf++)
				results_offset +=
				    sprintf(qed_get_buf_ptr(results_buf,
							    results_offset),
					    "%08x\n", *dump_buf);
		} else if (!strcmp(section_name, "last")) {
			last_section_found = true;
		} else {
			return DBG_STATUS_FW_ASSERTS_PARSE_FAILED;
		}
	}

	/* Add 1 for string NULL termination */
	*parsed_results_bytes = results_offset + 1;

	return DBG_STATUS_OK;
}

/***************************** Public Functions *******************************/

enum dbg_status qed_dbg_user_set_bin_ptr(const u8 * const bin_ptr)
{
	struct bin_buffer_hdr *buf_array = (struct bin_buffer_hdr *)bin_ptr;
	u8 buf_id;

	/* Convert binary data to debug arrays */
	for (buf_id = 0; buf_id < MAX_BIN_DBG_BUFFER_TYPE; buf_id++) {
		s_user_dbg_arrays[buf_id].ptr =
			(u32 *)(bin_ptr + buf_array[buf_id].offset);
		s_user_dbg_arrays[buf_id].size_in_dwords =
			BYTES_TO_DWORDS(buf_array[buf_id].length);
	}

	return DBG_STATUS_OK;
}

const char *qed_dbg_get_status_str(enum dbg_status status)
{
	return (status <
		MAX_DBG_STATUS) ? s_status_str[status] : "Invalid debug status";
}

enum dbg_status qed_get_idle_chk_results_buf_size(struct qed_hwfn *p_hwfn,
						  u32 *dump_buf,
						  u32 num_dumped_dwords,
						  u32 *results_buf_size)
{
	u32 num_errors, num_warnings;

	return qed_parse_idle_chk_dump(p_hwfn,
				       dump_buf,
				       num_dumped_dwords,
				       NULL,
				       results_buf_size,
				       &num_errors, &num_warnings);
}

enum dbg_status qed_print_idle_chk_results(struct qed_hwfn *p_hwfn,
					   u32 *dump_buf,
					   u32 num_dumped_dwords,
					   char *results_buf,
					   u32 *num_errors, u32 *num_warnings)
{
	u32 parsed_buf_size;

	return qed_parse_idle_chk_dump(p_hwfn,
				       dump_buf,
				       num_dumped_dwords,
				       results_buf,
				       &parsed_buf_size,
				       num_errors, num_warnings);
}

void qed_dbg_mcp_trace_set_meta_data(u32 *data, u32 size)
{
	s_mcp_trace_meta.ptr = data;
	s_mcp_trace_meta.size_in_dwords = size;
}

enum dbg_status qed_get_mcp_trace_results_buf_size(struct qed_hwfn *p_hwfn,
						   u32 *dump_buf,
						   u32 num_dumped_dwords,
						   u32 *results_buf_size)
{
	return qed_parse_mcp_trace_dump(p_hwfn,
					dump_buf,
					num_dumped_dwords,
					NULL, results_buf_size);
}

enum dbg_status qed_print_mcp_trace_results(struct qed_hwfn *p_hwfn,
					    u32 *dump_buf,
					    u32 num_dumped_dwords,
					    char *results_buf)
{
	u32 parsed_buf_size;

	return qed_parse_mcp_trace_dump(p_hwfn,
					dump_buf,
					num_dumped_dwords,
					results_buf, &parsed_buf_size);
}

enum dbg_status qed_get_reg_fifo_results_buf_size(struct qed_hwfn *p_hwfn,
						  u32 *dump_buf,
						  u32 num_dumped_dwords,
						  u32 *results_buf_size)
{
	return qed_parse_reg_fifo_dump(p_hwfn,
				       dump_buf,
				       num_dumped_dwords,
				       NULL, results_buf_size);
}

enum dbg_status qed_print_reg_fifo_results(struct qed_hwfn *p_hwfn,
					   u32 *dump_buf,
					   u32 num_dumped_dwords,
					   char *results_buf)
{
	u32 parsed_buf_size;

	return qed_parse_reg_fifo_dump(p_hwfn,
				       dump_buf,
				       num_dumped_dwords,
				       results_buf, &parsed_buf_size);
}

enum dbg_status qed_get_igu_fifo_results_buf_size(struct qed_hwfn *p_hwfn,
						  u32 *dump_buf,
						  u32 num_dumped_dwords,
						  u32 *results_buf_size)
{
	return qed_parse_igu_fifo_dump(p_hwfn,
				       dump_buf,
				       num_dumped_dwords,
				       NULL, results_buf_size);
}

enum dbg_status qed_print_igu_fifo_results(struct qed_hwfn *p_hwfn,
					   u32 *dump_buf,
					   u32 num_dumped_dwords,
					   char *results_buf)
{
	u32 parsed_buf_size;

	return qed_parse_igu_fifo_dump(p_hwfn,
				       dump_buf,
				       num_dumped_dwords,
				       results_buf, &parsed_buf_size);
}

enum dbg_status
qed_get_protection_override_results_buf_size(struct qed_hwfn *p_hwfn,
					     u32 *dump_buf,
					     u32 num_dumped_dwords,
					     u32 *results_buf_size)
{
	return qed_parse_protection_override_dump(p_hwfn,
						  dump_buf,
						  num_dumped_dwords,
						  NULL, results_buf_size);
}

enum dbg_status qed_print_protection_override_results(struct qed_hwfn *p_hwfn,
						      u32 *dump_buf,
						      u32 num_dumped_dwords,
						      char *results_buf)
{
	u32 parsed_buf_size;

	return qed_parse_protection_override_dump(p_hwfn,
						  dump_buf,
						  num_dumped_dwords,
						  results_buf,
						  &parsed_buf_size);
}

enum dbg_status qed_get_fw_asserts_results_buf_size(struct qed_hwfn *p_hwfn,
						    u32 *dump_buf,
						    u32 num_dumped_dwords,
						    u32 *results_buf_size)
{
	return qed_parse_fw_asserts_dump(p_hwfn,
					 dump_buf,
					 num_dumped_dwords,
					 NULL, results_buf_size);
}

enum dbg_status qed_print_fw_asserts_results(struct qed_hwfn *p_hwfn,
					     u32 *dump_buf,
					     u32 num_dumped_dwords,
					     char *results_buf)
{
	u32 parsed_buf_size;

	return qed_parse_fw_asserts_dump(p_hwfn,
					 dump_buf,
					 num_dumped_dwords,
					 results_buf, &parsed_buf_size);
}

enum dbg_status qed_dbg_parse_attn(struct qed_hwfn *p_hwfn,
				   struct dbg_attn_block_result *results)
{
	struct user_dbg_array *block_attn, *pstrings;
	const u32 *block_attn_name_offsets;
	enum dbg_attn_type attn_type;
	const char *block_name;
	u8 num_regs, i, j;

	num_regs = GET_FIELD(results->data, DBG_ATTN_BLOCK_RESULT_NUM_REGS);
	attn_type = (enum dbg_attn_type)
		    GET_FIELD(results->data,
			      DBG_ATTN_BLOCK_RESULT_ATTN_TYPE);
	block_name = s_block_info_arr[results->block_id].name;

	if (!s_user_dbg_arrays[BIN_BUF_DBG_ATTN_INDEXES].ptr ||
	    !s_user_dbg_arrays[BIN_BUF_DBG_ATTN_NAME_OFFSETS].ptr ||
	    !s_user_dbg_arrays[BIN_BUF_DBG_PARSING_STRINGS].ptr)
		return DBG_STATUS_DBG_ARRAY_NOT_SET;

	block_attn = &s_user_dbg_arrays[BIN_BUF_DBG_ATTN_NAME_OFFSETS];
	block_attn_name_offsets = &block_attn->ptr[results->names_offset];

	/* Go over registers with a non-zero attention status */
	for (i = 0; i < num_regs; i++) {
		struct dbg_attn_reg_result *reg_result;
		struct dbg_attn_bit_mapping *mapping;
		u8 num_reg_attn, bit_idx = 0;

		reg_result = &results->reg_results[i];
		num_reg_attn = GET_FIELD(reg_result->data,
					 DBG_ATTN_REG_RESULT_NUM_REG_ATTN);
		block_attn = &s_user_dbg_arrays[BIN_BUF_DBG_ATTN_INDEXES];
		mapping = &((struct dbg_attn_bit_mapping *)
			    block_attn->ptr)[reg_result->block_attn_offset];

		pstrings = &s_user_dbg_arrays[BIN_BUF_DBG_PARSING_STRINGS];

		/* Go over attention status bits */
		for (j = 0; j < num_reg_attn; j++) {
			u16 attn_idx_val = GET_FIELD(mapping[j].data,
						     DBG_ATTN_BIT_MAPPING_VAL);
			const char *attn_name, *attn_type_str, *masked_str;
			u32 name_offset, sts_addr;

			/* Check if bit mask should be advanced (due to unused
			 * bits).
			 */
			if (GET_FIELD(mapping[j].data,
				      DBG_ATTN_BIT_MAPPING_IS_UNUSED_BIT_CNT)) {
				bit_idx += (u8)attn_idx_val;
				continue;
			}

			/* Check current bit index */
			if (!(reg_result->sts_val & BIT(bit_idx))) {
				bit_idx++;
				continue;
			}

			/* Find attention name */
			name_offset = block_attn_name_offsets[attn_idx_val];
			attn_name = &((const char *)
				      pstrings->ptr)[name_offset];
			attn_type_str = attn_type == ATTN_TYPE_INTERRUPT ?
					"Interrupt" : "Parity";
			masked_str = reg_result->mask_val & BIT(bit_idx) ?
				     " [masked]" : "";
			sts_addr = GET_FIELD(reg_result->data,
					     DBG_ATTN_REG_RESULT_STS_ADDRESS);
			DP_NOTICE(p_hwfn,
				  "%s (%s) : %s [address 0x%08x, bit %d]%s\n",
				  block_name, attn_type_str, attn_name,
				  sts_addr, bit_idx, masked_str);

			bit_idx++;
		}
	}

	return DBG_STATUS_OK;
}

/* Wrapper for unifying the idle_chk and mcp_trace api */
static enum dbg_status
qed_print_idle_chk_results_wrapper(struct qed_hwfn *p_hwfn,
				   u32 *dump_buf,
				   u32 num_dumped_dwords,
				   char *results_buf)
{
	u32 num_errors, num_warnnings;

	return qed_print_idle_chk_results(p_hwfn, dump_buf, num_dumped_dwords,
					  results_buf, &num_errors,
					  &num_warnnings);
}

/* Feature meta data lookup table */
static struct {
	char *name;
	enum dbg_status (*get_size)(struct qed_hwfn *p_hwfn,
				    struct qed_ptt *p_ptt, u32 *size);
	enum dbg_status (*perform_dump)(struct qed_hwfn *p_hwfn,
					struct qed_ptt *p_ptt, u32 *dump_buf,
					u32 buf_size, u32 *dumped_dwords);
	enum dbg_status (*print_results)(struct qed_hwfn *p_hwfn,
					 u32 *dump_buf, u32 num_dumped_dwords,
					 char *results_buf);
	enum dbg_status (*results_buf_size)(struct qed_hwfn *p_hwfn,
					    u32 *dump_buf,
					    u32 num_dumped_dwords,
					    u32 *results_buf_size);
} qed_features_lookup[] = {
	{
	"grc", qed_dbg_grc_get_dump_buf_size,
		    qed_dbg_grc_dump, NULL, NULL}, {
	"idle_chk",
		    qed_dbg_idle_chk_get_dump_buf_size,
		    qed_dbg_idle_chk_dump,
		    qed_print_idle_chk_results_wrapper,
		    qed_get_idle_chk_results_buf_size}, {
	"mcp_trace",
		    qed_dbg_mcp_trace_get_dump_buf_size,
		    qed_dbg_mcp_trace_dump, qed_print_mcp_trace_results,
		    qed_get_mcp_trace_results_buf_size}, {
	"reg_fifo",
		    qed_dbg_reg_fifo_get_dump_buf_size,
		    qed_dbg_reg_fifo_dump, qed_print_reg_fifo_results,
		    qed_get_reg_fifo_results_buf_size}, {
	"igu_fifo",
		    qed_dbg_igu_fifo_get_dump_buf_size,
		    qed_dbg_igu_fifo_dump, qed_print_igu_fifo_results,
		    qed_get_igu_fifo_results_buf_size}, {
	"protection_override",
		    qed_dbg_protection_override_get_dump_buf_size,
		    qed_dbg_protection_override_dump,
		    qed_print_protection_override_results,
		    qed_get_protection_override_results_buf_size}, {
	"fw_asserts",
		    qed_dbg_fw_asserts_get_dump_buf_size,
		    qed_dbg_fw_asserts_dump,
		    qed_print_fw_asserts_results,
		    qed_get_fw_asserts_results_buf_size},};

static void qed_dbg_print_feature(u8 *p_text_buf, u32 text_size)
{
	u32 i, precision = 80;

	if (!p_text_buf)
		return;

	pr_notice("\n%.*s", precision, p_text_buf);
	for (i = precision; i < text_size; i += precision)
		pr_cont("%.*s", precision, p_text_buf + i);
	pr_cont("\n");
}

#define QED_RESULTS_BUF_MIN_SIZE 16
/* Generic function for decoding debug feature info */
static enum dbg_status format_feature(struct qed_hwfn *p_hwfn,
				      enum qed_dbg_features feature_idx)
{
	struct qed_dbg_feature *feature =
	    &p_hwfn->cdev->dbg_params.features[feature_idx];
	u32 text_size_bytes, null_char_pos, i;
	enum dbg_status rc;
	char *text_buf;

	/* Check if feature supports formatting capability */
	if (!qed_features_lookup[feature_idx].results_buf_size)
		return DBG_STATUS_OK;

	/* Obtain size of formatted output */
	rc = qed_features_lookup[feature_idx].
		results_buf_size(p_hwfn, (u32 *)feature->dump_buf,
				 feature->dumped_dwords, &text_size_bytes);
	if (rc != DBG_STATUS_OK)
		return rc;

	/* Make sure that the allocated size is a multiple of dword (4 bytes) */
	null_char_pos = text_size_bytes - 1;
	text_size_bytes = (text_size_bytes + 3) & ~0x3;

	if (text_size_bytes < QED_RESULTS_BUF_MIN_SIZE) {
		DP_NOTICE(p_hwfn->cdev,
			  "formatted size of feature was too small %d. Aborting\n",
			  text_size_bytes);
		return DBG_STATUS_INVALID_ARGS;
	}

	/* Allocate temp text buf */
	text_buf = vzalloc(text_size_bytes);
	if (!text_buf)
		return DBG_STATUS_VIRT_MEM_ALLOC_FAILED;

	/* Decode feature opcodes to string on temp buf */
	rc = qed_features_lookup[feature_idx].
		print_results(p_hwfn, (u32 *)feature->dump_buf,
			      feature->dumped_dwords, text_buf);
	if (rc != DBG_STATUS_OK) {
		vfree(text_buf);
		return rc;
	}

	/* Replace the original null character with a '\n' character.
	 * The bytes that were added as a result of the dword alignment are also
	 * padded with '\n' characters.
	 */
	for (i = null_char_pos; i < text_size_bytes; i++)
		text_buf[i] = '\n';

	/* Dump printable feature to log */
	if (p_hwfn->cdev->dbg_params.print_data)
		qed_dbg_print_feature(text_buf, text_size_bytes);

	/* Free the old dump_buf and point the dump_buf to the newly allocagted
	 * and formatted text buffer.
	 */
	vfree(feature->dump_buf);
	feature->dump_buf = text_buf;
	feature->buf_size = text_size_bytes;
	feature->dumped_dwords = text_size_bytes / 4;
	return rc;
}

/* Generic function for performing the dump of a debug feature. */
static enum dbg_status qed_dbg_dump(struct qed_hwfn *p_hwfn,
				    struct qed_ptt *p_ptt,
				    enum qed_dbg_features feature_idx)
{
	struct qed_dbg_feature *feature =
	    &p_hwfn->cdev->dbg_params.features[feature_idx];
	u32 buf_size_dwords;
	enum dbg_status rc;

	DP_NOTICE(p_hwfn->cdev, "Collecting a debug feature [\"%s\"]\n",
		  qed_features_lookup[feature_idx].name);

	/* Dump_buf was already allocated need to free (this can happen if dump
	 * was called but file was never read).
	 * We can't use the buffer as is since size may have changed.
	 */
	if (feature->dump_buf) {
		vfree(feature->dump_buf);
		feature->dump_buf = NULL;
	}

	/* Get buffer size from hsi, allocate accordingly, and perform the
	 * dump.
	 */
	rc = qed_features_lookup[feature_idx].get_size(p_hwfn, p_ptt,
						       &buf_size_dwords);
	if (rc != DBG_STATUS_OK && rc != DBG_STATUS_NVRAM_GET_IMAGE_FAILED)
		return rc;
	feature->buf_size = buf_size_dwords * sizeof(u32);
	feature->dump_buf = vmalloc(feature->buf_size);
	if (!feature->dump_buf)
		return DBG_STATUS_VIRT_MEM_ALLOC_FAILED;

	rc = qed_features_lookup[feature_idx].
		perform_dump(p_hwfn, p_ptt, (u32 *)feature->dump_buf,
			     feature->buf_size / sizeof(u32),
			     &feature->dumped_dwords);

	/* If mcp is stuck we get DBG_STATUS_NVRAM_GET_IMAGE_FAILED error.
	 * In this case the buffer holds valid binary data, but we wont able
	 * to parse it (since parsing relies on data in NVRAM which is only
	 * accessible when MFW is responsive). skip the formatting but return
	 * success so that binary data is provided.
	 */
	if (rc == DBG_STATUS_NVRAM_GET_IMAGE_FAILED)
		return DBG_STATUS_OK;

	if (rc != DBG_STATUS_OK)
		return rc;

	/* Format output */
	rc = format_feature(p_hwfn, feature_idx);
	return rc;
}

int qed_dbg_grc(struct qed_dev *cdev, void *buffer, u32 *num_dumped_bytes)
{
	return qed_dbg_feature(cdev, buffer, DBG_FEATURE_GRC, num_dumped_bytes);
}

int qed_dbg_grc_size(struct qed_dev *cdev)
{
	return qed_dbg_feature_size(cdev, DBG_FEATURE_GRC);
}

int qed_dbg_idle_chk(struct qed_dev *cdev, void *buffer, u32 *num_dumped_bytes)
{
	return qed_dbg_feature(cdev, buffer, DBG_FEATURE_IDLE_CHK,
			       num_dumped_bytes);
}

int qed_dbg_idle_chk_size(struct qed_dev *cdev)
{
	return qed_dbg_feature_size(cdev, DBG_FEATURE_IDLE_CHK);
}

int qed_dbg_reg_fifo(struct qed_dev *cdev, void *buffer, u32 *num_dumped_bytes)
{
	return qed_dbg_feature(cdev, buffer, DBG_FEATURE_REG_FIFO,
			       num_dumped_bytes);
}

int qed_dbg_reg_fifo_size(struct qed_dev *cdev)
{
	return qed_dbg_feature_size(cdev, DBG_FEATURE_REG_FIFO);
}

int qed_dbg_igu_fifo(struct qed_dev *cdev, void *buffer, u32 *num_dumped_bytes)
{
	return qed_dbg_feature(cdev, buffer, DBG_FEATURE_IGU_FIFO,
			       num_dumped_bytes);
}

int qed_dbg_igu_fifo_size(struct qed_dev *cdev)
{
	return qed_dbg_feature_size(cdev, DBG_FEATURE_IGU_FIFO);
}

int qed_dbg_protection_override(struct qed_dev *cdev, void *buffer,
				u32 *num_dumped_bytes)
{
	return qed_dbg_feature(cdev, buffer, DBG_FEATURE_PROTECTION_OVERRIDE,
			       num_dumped_bytes);
}

int qed_dbg_protection_override_size(struct qed_dev *cdev)
{
	return qed_dbg_feature_size(cdev, DBG_FEATURE_PROTECTION_OVERRIDE);
}

int qed_dbg_fw_asserts(struct qed_dev *cdev, void *buffer,
		       u32 *num_dumped_bytes)
{
	return qed_dbg_feature(cdev, buffer, DBG_FEATURE_FW_ASSERTS,
			       num_dumped_bytes);
}

int qed_dbg_fw_asserts_size(struct qed_dev *cdev)
{
	return qed_dbg_feature_size(cdev, DBG_FEATURE_FW_ASSERTS);
}

int qed_dbg_mcp_trace(struct qed_dev *cdev, void *buffer,
		      u32 *num_dumped_bytes)
{
	return qed_dbg_feature(cdev, buffer, DBG_FEATURE_MCP_TRACE,
			       num_dumped_bytes);
}

int qed_dbg_mcp_trace_size(struct qed_dev *cdev)
{
	return qed_dbg_feature_size(cdev, DBG_FEATURE_MCP_TRACE);
}

/* Defines the amount of bytes allocated for recording the length of debugfs
 * feature buffer.
 */
#define REGDUMP_HEADER_SIZE			sizeof(u32)
#define REGDUMP_HEADER_FEATURE_SHIFT		24
#define REGDUMP_HEADER_ENGINE_SHIFT		31
#define REGDUMP_HEADER_OMIT_ENGINE_SHIFT	30
enum debug_print_features {
	OLD_MODE = 0,
	IDLE_CHK = 1,
	GRC_DUMP = 2,
	MCP_TRACE = 3,
	REG_FIFO = 4,
	PROTECTION_OVERRIDE = 5,
	IGU_FIFO = 6,
	PHY = 7,
	FW_ASSERTS = 8,
};

static u32 qed_calc_regdump_header(enum debug_print_features feature,
				   int engine, u32 feature_size, u8 omit_engine)
{
	/* Insert the engine, feature and mode inside the header and combine it
	 * with feature size.
	 */
	return feature_size | (feature << REGDUMP_HEADER_FEATURE_SHIFT) |
	       (omit_engine << REGDUMP_HEADER_OMIT_ENGINE_SHIFT) |
	       (engine << REGDUMP_HEADER_ENGINE_SHIFT);
}

int qed_dbg_all_data(struct qed_dev *cdev, void *buffer)
{
	u8 cur_engine, omit_engine = 0, org_engine;
	u32 offset = 0, feature_size;
	int rc;

	if (cdev->num_hwfns == 1)
		omit_engine = 1;

	org_engine = qed_get_debug_engine(cdev);
	for (cur_engine = 0; cur_engine < cdev->num_hwfns; cur_engine++) {
		/* Collect idle_chks and grcDump for each hw function */
		DP_VERBOSE(cdev, QED_MSG_DEBUG,
			   "obtaining idle_chk and grcdump for current engine\n");
		qed_set_debug_engine(cdev, cur_engine);

		/* First idle_chk */
		rc = qed_dbg_idle_chk(cdev, (u8 *)buffer + offset +
				      REGDUMP_HEADER_SIZE, &feature_size);
		if (!rc) {
			*(u32 *)((u8 *)buffer + offset) =
			    qed_calc_regdump_header(IDLE_CHK, cur_engine,
						    feature_size, omit_engine);
			offset += (feature_size + REGDUMP_HEADER_SIZE);
		} else {
			DP_ERR(cdev, "qed_dbg_idle_chk failed. rc = %d\n", rc);
		}

		/* Second idle_chk */
		rc = qed_dbg_idle_chk(cdev, (u8 *)buffer + offset +
				      REGDUMP_HEADER_SIZE, &feature_size);
		if (!rc) {
			*(u32 *)((u8 *)buffer + offset) =
			    qed_calc_regdump_header(IDLE_CHK, cur_engine,
						    feature_size, omit_engine);
			offset += (feature_size + REGDUMP_HEADER_SIZE);
		} else {
			DP_ERR(cdev, "qed_dbg_idle_chk failed. rc = %d\n", rc);
		}

		/* reg_fifo dump */
		rc = qed_dbg_reg_fifo(cdev, (u8 *)buffer + offset +
				      REGDUMP_HEADER_SIZE, &feature_size);
		if (!rc) {
			*(u32 *)((u8 *)buffer + offset) =
			    qed_calc_regdump_header(REG_FIFO, cur_engine,
						    feature_size, omit_engine);
			offset += (feature_size + REGDUMP_HEADER_SIZE);
		} else {
			DP_ERR(cdev, "qed_dbg_reg_fifo failed. rc = %d\n", rc);
		}

		/* igu_fifo dump */
		rc = qed_dbg_igu_fifo(cdev, (u8 *)buffer + offset +
				      REGDUMP_HEADER_SIZE, &feature_size);
		if (!rc) {
			*(u32 *)((u8 *)buffer + offset) =
			    qed_calc_regdump_header(IGU_FIFO, cur_engine,
						    feature_size, omit_engine);
			offset += (feature_size + REGDUMP_HEADER_SIZE);
		} else {
			DP_ERR(cdev, "qed_dbg_igu_fifo failed. rc = %d", rc);
		}

		/* protection_override dump */
		rc = qed_dbg_protection_override(cdev, (u8 *)buffer + offset +
						 REGDUMP_HEADER_SIZE,
						 &feature_size);
		if (!rc) {
			*(u32 *)((u8 *)buffer + offset) =
			    qed_calc_regdump_header(PROTECTION_OVERRIDE,
						    cur_engine,
						    feature_size, omit_engine);
			offset += (feature_size + REGDUMP_HEADER_SIZE);
		} else {
			DP_ERR(cdev,
			       "qed_dbg_protection_override failed. rc = %d\n",
			       rc);
		}

		/* fw_asserts dump */
		rc = qed_dbg_fw_asserts(cdev, (u8 *)buffer + offset +
					REGDUMP_HEADER_SIZE, &feature_size);
		if (!rc) {
			*(u32 *)((u8 *)buffer + offset) =
			    qed_calc_regdump_header(FW_ASSERTS, cur_engine,
						    feature_size, omit_engine);
			offset += (feature_size + REGDUMP_HEADER_SIZE);
		} else {
			DP_ERR(cdev, "qed_dbg_fw_asserts failed. rc = %d\n",
			       rc);
		}

		/* GRC dump - must be last because when mcp stuck it will
		 * clutter idle_chk, reg_fifo, ...
		 */
		rc = qed_dbg_grc(cdev, (u8 *)buffer + offset +
				 REGDUMP_HEADER_SIZE, &feature_size);
		if (!rc) {
			*(u32 *)((u8 *)buffer + offset) =
			    qed_calc_regdump_header(GRC_DUMP, cur_engine,
						    feature_size, omit_engine);
			offset += (feature_size + REGDUMP_HEADER_SIZE);
		} else {
			DP_ERR(cdev, "qed_dbg_grc failed. rc = %d", rc);
		}
	}

	/* mcp_trace */
	rc = qed_dbg_mcp_trace(cdev, (u8 *)buffer + offset +
			       REGDUMP_HEADER_SIZE, &feature_size);
	if (!rc) {
		*(u32 *)((u8 *)buffer + offset) =
		    qed_calc_regdump_header(MCP_TRACE, cur_engine,
					    feature_size, omit_engine);
		offset += (feature_size + REGDUMP_HEADER_SIZE);
	} else {
		DP_ERR(cdev, "qed_dbg_mcp_trace failed. rc = %d\n", rc);
	}

	qed_set_debug_engine(cdev, org_engine);

	return 0;
}

int qed_dbg_all_data_size(struct qed_dev *cdev)
{
	u8 cur_engine, org_engine;
	u32 regs_len = 0;

	org_engine = qed_get_debug_engine(cdev);
	for (cur_engine = 0; cur_engine < cdev->num_hwfns; cur_engine++) {
		/* Engine specific */
		DP_VERBOSE(cdev, QED_MSG_DEBUG,
			   "calculating idle_chk and grcdump register length for current engine\n");
		qed_set_debug_engine(cdev, cur_engine);
		regs_len += REGDUMP_HEADER_SIZE + qed_dbg_idle_chk_size(cdev) +
			    REGDUMP_HEADER_SIZE + qed_dbg_idle_chk_size(cdev) +
			    REGDUMP_HEADER_SIZE + qed_dbg_grc_size(cdev) +
			    REGDUMP_HEADER_SIZE + qed_dbg_reg_fifo_size(cdev) +
			    REGDUMP_HEADER_SIZE + qed_dbg_igu_fifo_size(cdev) +
			    REGDUMP_HEADER_SIZE +
			    qed_dbg_protection_override_size(cdev) +
			    REGDUMP_HEADER_SIZE + qed_dbg_fw_asserts_size(cdev);
	}

	/* Engine common */
	regs_len += REGDUMP_HEADER_SIZE + qed_dbg_mcp_trace_size(cdev);
	qed_set_debug_engine(cdev, org_engine);

	return regs_len;
}

int qed_dbg_feature(struct qed_dev *cdev, void *buffer,
		    enum qed_dbg_features feature, u32 *num_dumped_bytes)
{
	struct qed_hwfn *p_hwfn =
		&cdev->hwfns[cdev->dbg_params.engine_for_debug];
	struct qed_dbg_feature *qed_feature =
		&cdev->dbg_params.features[feature];
	enum dbg_status dbg_rc;
	struct qed_ptt *p_ptt;
	int rc = 0;

	/* Acquire ptt */
	p_ptt = qed_ptt_acquire(p_hwfn);
	if (!p_ptt)
		return -EINVAL;

	/* Get dump */
	dbg_rc = qed_dbg_dump(p_hwfn, p_ptt, feature);
	if (dbg_rc != DBG_STATUS_OK) {
		DP_VERBOSE(cdev, QED_MSG_DEBUG, "%s\n",
			   qed_dbg_get_status_str(dbg_rc));
		*num_dumped_bytes = 0;
		rc = -EINVAL;
		goto out;
	}

	DP_VERBOSE(cdev, QED_MSG_DEBUG,
		   "copying debugfs feature to external buffer\n");
	memcpy(buffer, qed_feature->dump_buf, qed_feature->buf_size);
	*num_dumped_bytes = cdev->dbg_params.features[feature].dumped_dwords *
			    4;

out:
	qed_ptt_release(p_hwfn, p_ptt);
	return rc;
}

int qed_dbg_feature_size(struct qed_dev *cdev, enum qed_dbg_features feature)
{
	struct qed_hwfn *p_hwfn =
		&cdev->hwfns[cdev->dbg_params.engine_for_debug];
	struct qed_ptt *p_ptt = qed_ptt_acquire(p_hwfn);
	struct qed_dbg_feature *qed_feature =
		&cdev->dbg_params.features[feature];
	u32 buf_size_dwords;
	enum dbg_status rc;

	if (!p_ptt)
		return -EINVAL;

	rc = qed_features_lookup[feature].get_size(p_hwfn, p_ptt,
						   &buf_size_dwords);
	if (rc != DBG_STATUS_OK)
		buf_size_dwords = 0;

	qed_ptt_release(p_hwfn, p_ptt);
	qed_feature->buf_size = buf_size_dwords * sizeof(u32);
	return qed_feature->buf_size;
}

u8 qed_get_debug_engine(struct qed_dev *cdev)
{
	return cdev->dbg_params.engine_for_debug;
}

void qed_set_debug_engine(struct qed_dev *cdev, int engine_number)
{
	DP_VERBOSE(cdev, QED_MSG_DEBUG, "set debug engine to %d\n",
		   engine_number);
	cdev->dbg_params.engine_for_debug = engine_number;
}

void qed_dbg_pf_init(struct qed_dev *cdev)
{
	const u8 *dbg_values;

	/* Debug values are after init values.
	 * The offset is the first dword of the file.
	 */
	dbg_values = cdev->firmware->data + *(u32 *)cdev->firmware->data;
	qed_dbg_set_bin_ptr((u8 *)dbg_values);
	qed_dbg_user_set_bin_ptr((u8 *)dbg_values);
}

void qed_dbg_pf_exit(struct qed_dev *cdev)
{
	struct qed_dbg_feature *feature = NULL;
	enum qed_dbg_features feature_idx;

	/* Debug features' buffers may be allocated if debug feature was used
	 * but dump wasn't called.
	 */
	for (feature_idx = 0; feature_idx < DBG_FEATURE_NUM; feature_idx++) {
		feature = &cdev->dbg_params.features[feature_idx];
		if (feature->dump_buf) {
			vfree(feature->dump_buf);
			feature->dump_buf = NULL;
		}
	}
}<|MERGE_RESOLUTION|>--- conflicted
+++ resolved
@@ -3253,26 +3253,12 @@
 		return offset + total_size;
 
 	/* Dump context data */
-<<<<<<< HEAD
-	if (dump) {
-		for (lid = 0; lid < num_lids; lid++) {
-			for (i = 0; i < lid_size; i++, offset++) {
-				qed_wr(p_hwfn,
-				       p_ptt,
-				       s_storm_defs[storm_id].cm_ctx_wr_addr,
-				       (i << 9) | lid);
-				*(dump_buf + offset) = qed_rd(p_hwfn,
-							      p_ptt,
-							      rd_reg_addr);
-			}
-=======
 	for (lid = 0; lid < num_lids; lid++) {
 		for (i = 0; i < lid_size; i++, offset++) {
 			qed_wr(p_hwfn,
 			       p_ptt, storm->cm_ctx_wr_addr, (i << 9) | lid);
 			*(dump_buf + offset) = qed_rd(p_hwfn,
 						      p_ptt, rd_reg_addr);
->>>>>>> a2054256
 		}
 	}
 
