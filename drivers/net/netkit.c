--- conflicted
+++ resolved
@@ -255,11 +255,8 @@
 	dev->priv_flags |= IFF_LIVE_ADDR_CHANGE;
 	dev->priv_flags |= IFF_PHONY_HEADROOM;
 	dev->priv_flags |= IFF_NO_QUEUE;
-<<<<<<< HEAD
+	dev->priv_flags |= IFF_DISABLE_NETPOLL;
 	dev->lltx = true;
-=======
-	dev->priv_flags |= IFF_DISABLE_NETPOLL;
->>>>>>> b1339be9
 
 	dev->ethtool_ops = &netkit_ethtool_ops;
 	dev->netdev_ops  = &netkit_netdev_ops;
