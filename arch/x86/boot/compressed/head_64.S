--- conflicted
+++ resolved
@@ -398,14 +398,11 @@
 	call	sev_enable
 #endif
 
-<<<<<<< HEAD
-=======
 	/* Preserve only the CR4 bits that must be preserved, and clear the rest */
 	movq	%cr4, %rax
 	andl	$(X86_CR4_PAE | X86_CR4_MCE | X86_CR4_LA57), %eax
 	movq	%rax, %cr4
 
->>>>>>> 0c383648
 	/*
 	 * configure_5level_paging() updates the number of paging levels using
 	 * a trampoline in 32-bit addressable memory if the current number does
@@ -509,7 +506,6 @@
 	pushq	%r12
 	pushq	%rbp
 	pushq	%rbx
-<<<<<<< HEAD
 
 	/* Preserve top half of RSP in a legacy mode GPR to avoid truncation */
 	movq	%rsp, %rbx
@@ -540,38 +536,6 @@
 	popq	%r15
 	retq
 
-=======
-
-	/* Preserve top half of RSP in a legacy mode GPR to avoid truncation */
-	movq	%rsp, %rbx
-	shrq	$32, %rbx
-
-	/* Switch to compatibility mode (CS.L = 0 CS.D = 1) via far return */
-	pushq	$__KERNEL32_CS
-	leaq	0f(%rip), %rax
-	pushq	%rax
-	lretq
-
-	/*
-	 * The 32-bit code below will do a far jump back to long mode and end
-	 * up here after reconfiguring the number of paging levels. First, the
-	 * stack pointer needs to be restored to its full 64-bit value before
-	 * the callee save register contents can be popped from the stack.
-	 */
-.Lret:
-	shlq	$32, %rbx
-	orq	%rbx, %rsp
-
-	/* Restore the preserved 64-bit registers */
-	popq	%rbx
-	popq	%rbp
-	popq	%r12
-	popq	%r13
-	popq	%r14
-	popq	%r15
-	retq
-
->>>>>>> 0c383648
 	.code32
 0:
 	/* Disable paging */
