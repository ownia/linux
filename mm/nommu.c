// SPDX-License-Identifier: GPL-2.0-only
/*
 *  linux/mm/nommu.c
 *
 *  Replacement code for mm functions to support CPU's that don't
 *  have any form of memory management unit (thus no virtual memory).
 *
 *  See Documentation/admin-guide/mm/nommu-mmap.rst
 *
 *  Copyright (c) 2004-2008 David Howells <dhowells@redhat.com>
 *  Copyright (c) 2000-2003 David McCullough <davidm@snapgear.com>
 *  Copyright (c) 2000-2001 D Jeff Dionne <jeff@uClinux.org>
 *  Copyright (c) 2002      Greg Ungerer <gerg@snapgear.com>
 *  Copyright (c) 2007-2010 Paul Mundt <lethal@linux-sh.org>
 */

#define pr_fmt(fmt) KBUILD_MODNAME ": " fmt

#include <linux/export.h>
#include <linux/mm.h>
#include <linux/sched/mm.h>
#include <linux/mman.h>
#include <linux/swap.h>
#include <linux/file.h>
#include <linux/highmem.h>
#include <linux/pagemap.h>
#include <linux/slab.h>
#include <linux/vmalloc.h>
#include <linux/backing-dev.h>
#include <linux/compiler.h>
#include <linux/mount.h>
#include <linux/personality.h>
#include <linux/security.h>
#include <linux/syscalls.h>
#include <linux/audit.h>
#include <linux/printk.h>

#include <linux/uaccess.h>
#include <linux/uio.h>
#include <asm/tlb.h>
#include <asm/tlbflush.h>
#include <asm/mmu_context.h>
#include "internal.h"

void *high_memory;
EXPORT_SYMBOL(high_memory);
struct page *mem_map;
unsigned long max_mapnr;
EXPORT_SYMBOL(max_mapnr);
unsigned long highest_memmap_pfn;
int sysctl_nr_trim_pages = CONFIG_NOMMU_INITIAL_TRIM_EXCESS;
int heap_stack_gap = 0;

atomic_long_t mmap_pages_allocated;

EXPORT_SYMBOL(mem_map);

/* list of mapped, potentially shareable regions */
static struct kmem_cache *vm_region_jar;
struct rb_root nommu_region_tree = RB_ROOT;
DECLARE_RWSEM(nommu_region_sem);

const struct vm_operations_struct generic_file_vm_ops = {
};

/*
 * Return the total memory allocated for this pointer, not
 * just what the caller asked for.
 *
 * Doesn't have to be accurate, i.e. may have races.
 */
unsigned int kobjsize(const void *objp)
{
	struct page *page;

	/*
	 * If the object we have should not have ksize performed on it,
	 * return size of 0
	 */
	if (!objp || !virt_addr_valid(objp))
		return 0;

	page = virt_to_head_page(objp);

	/*
	 * If the allocator sets PageSlab, we know the pointer came from
	 * kmalloc().
	 */
	if (PageSlab(page))
		return ksize(objp);

	/*
	 * If it's not a compound page, see if we have a matching VMA
	 * region. This test is intentionally done in reverse order,
	 * so if there's no VMA, we still fall through and hand back
	 * PAGE_SIZE for 0-order pages.
	 */
	if (!PageCompound(page)) {
		struct vm_area_struct *vma;

		vma = find_vma(current->mm, (unsigned long)objp);
		if (vma)
			return vma->vm_end - vma->vm_start;
	}

	/*
	 * The ksize() function is only guaranteed to work for pointers
	 * returned by kmalloc(). So handle arbitrary pointers here.
	 */
	return page_size(page);
}

<<<<<<< HEAD
/**
 * follow_pfn - look up PFN at a user virtual address
 * @vma: memory mapping
 * @address: user virtual address
 * @pfn: location to store found PFN
 *
 * Only IO mappings and raw PFN mappings are allowed.
 *
 * Returns zero and the pfn at @pfn on success, -ve otherwise.
 */
int follow_pfn(struct vm_area_struct *vma, unsigned long address,
	unsigned long *pfn)
{
	if (!(vma->vm_flags & (VM_IO | VM_PFNMAP)))
		return -EINVAL;

	*pfn = address >> PAGE_SHIFT;
	return 0;
}
EXPORT_SYMBOL(follow_pfn);

=======
>>>>>>> 0c383648
void vfree(const void *addr)
{
	kfree(addr);
}
EXPORT_SYMBOL(vfree);

void *__vmalloc_noprof(unsigned long size, gfp_t gfp_mask)
{
	/*
	 *  You can't specify __GFP_HIGHMEM with kmalloc() since kmalloc()
	 * returns only a logical address.
	 */
	return kmalloc_noprof(size, (gfp_mask | __GFP_COMP) & ~__GFP_HIGHMEM);
}
EXPORT_SYMBOL(__vmalloc_noprof);

void *__vmalloc_node_range_noprof(unsigned long size, unsigned long align,
		unsigned long start, unsigned long end, gfp_t gfp_mask,
		pgprot_t prot, unsigned long vm_flags, int node,
		const void *caller)
{
	return __vmalloc_noprof(size, gfp_mask);
}

void *__vmalloc_node_noprof(unsigned long size, unsigned long align, gfp_t gfp_mask,
		int node, const void *caller)
{
	return __vmalloc_noprof(size, gfp_mask);
}

static void *__vmalloc_user_flags(unsigned long size, gfp_t flags)
{
	void *ret;

	ret = __vmalloc(size, flags);
	if (ret) {
		struct vm_area_struct *vma;

		mmap_write_lock(current->mm);
		vma = find_vma(current->mm, (unsigned long)ret);
		if (vma)
			vm_flags_set(vma, VM_USERMAP);
		mmap_write_unlock(current->mm);
	}

	return ret;
}

void *vmalloc_user_noprof(unsigned long size)
{
	return __vmalloc_user_flags(size, GFP_KERNEL | __GFP_ZERO);
}
EXPORT_SYMBOL(vmalloc_user_noprof);

struct page *vmalloc_to_page(const void *addr)
{
	return virt_to_page(addr);
}
EXPORT_SYMBOL(vmalloc_to_page);

unsigned long vmalloc_to_pfn(const void *addr)
{
	return page_to_pfn(virt_to_page(addr));
}
EXPORT_SYMBOL(vmalloc_to_pfn);

long vread_iter(struct iov_iter *iter, const char *addr, size_t count)
{
	/* Don't allow overflow */
	if ((unsigned long) addr + count < count)
		count = -(unsigned long) addr;

	return copy_to_iter(addr, count, iter);
}

/*
 *	vmalloc  -  allocate virtually contiguous memory
 *
 *	@size:		allocation size
 *
 *	Allocate enough pages to cover @size from the page level
 *	allocator and map them into contiguous kernel virtual space.
 *
 *	For tight control over page level allocator and protection flags
 *	use __vmalloc() instead.
 */
void *vmalloc_noprof(unsigned long size)
{
	return __vmalloc_noprof(size, GFP_KERNEL);
}
EXPORT_SYMBOL(vmalloc_noprof);

void *vmalloc_huge_noprof(unsigned long size, gfp_t gfp_mask) __weak __alias(__vmalloc_noprof);

/*
 *	vzalloc - allocate virtually contiguous memory with zero fill
 *
 *	@size:		allocation size
 *
 *	Allocate enough pages to cover @size from the page level
 *	allocator and map them into contiguous kernel virtual space.
 *	The memory allocated is set to zero.
 *
 *	For tight control over page level allocator and protection flags
 *	use __vmalloc() instead.
 */
void *vzalloc_noprof(unsigned long size)
{
	return __vmalloc_noprof(size, GFP_KERNEL | __GFP_ZERO);
}
EXPORT_SYMBOL(vzalloc_noprof);

/**
 * vmalloc_node - allocate memory on a specific node
 * @size:	allocation size
 * @node:	numa node
 *
 * Allocate enough pages to cover @size from the page level
 * allocator and map them into contiguous kernel virtual space.
 *
 * For tight control over page level allocator and protection flags
 * use __vmalloc() instead.
 */
void *vmalloc_node_noprof(unsigned long size, int node)
{
	return vmalloc_noprof(size);
}
EXPORT_SYMBOL(vmalloc_node_noprof);

/**
 * vzalloc_node - allocate memory on a specific node with zero fill
 * @size:	allocation size
 * @node:	numa node
 *
 * Allocate enough pages to cover @size from the page level
 * allocator and map them into contiguous kernel virtual space.
 * The memory allocated is set to zero.
 *
 * For tight control over page level allocator and protection flags
 * use __vmalloc() instead.
 */
void *vzalloc_node_noprof(unsigned long size, int node)
{
	return vzalloc_noprof(size);
}
EXPORT_SYMBOL(vzalloc_node_noprof);

/**
 * vmalloc_32  -  allocate virtually contiguous memory (32bit addressable)
 *	@size:		allocation size
 *
 *	Allocate enough 32bit PA addressable pages to cover @size from the
 *	page level allocator and map them into contiguous kernel virtual space.
 */
void *vmalloc_32_noprof(unsigned long size)
{
	return __vmalloc_noprof(size, GFP_KERNEL);
}
EXPORT_SYMBOL(vmalloc_32_noprof);

/**
 * vmalloc_32_user - allocate zeroed virtually contiguous 32bit memory
 *	@size:		allocation size
 *
 * The resulting memory area is 32bit addressable and zeroed so it can be
 * mapped to userspace without leaking data.
 *
 * VM_USERMAP is set on the corresponding VMA so that subsequent calls to
 * remap_vmalloc_range() are permissible.
 */
void *vmalloc_32_user_noprof(unsigned long size)
{
	/*
	 * We'll have to sort out the ZONE_DMA bits for 64-bit,
	 * but for now this can simply use vmalloc_user() directly.
	 */
	return vmalloc_user_noprof(size);
}
EXPORT_SYMBOL(vmalloc_32_user_noprof);

void *vmap(struct page **pages, unsigned int count, unsigned long flags, pgprot_t prot)
{
	BUG();
	return NULL;
}
EXPORT_SYMBOL(vmap);

void vunmap(const void *addr)
{
	BUG();
}
EXPORT_SYMBOL(vunmap);

void *vm_map_ram(struct page **pages, unsigned int count, int node)
{
	BUG();
	return NULL;
}
EXPORT_SYMBOL(vm_map_ram);

void vm_unmap_ram(const void *mem, unsigned int count)
{
	BUG();
}
EXPORT_SYMBOL(vm_unmap_ram);

void vm_unmap_aliases(void)
{
}
EXPORT_SYMBOL_GPL(vm_unmap_aliases);

void free_vm_area(struct vm_struct *area)
{
	BUG();
}
EXPORT_SYMBOL_GPL(free_vm_area);

int vm_insert_page(struct vm_area_struct *vma, unsigned long addr,
		   struct page *page)
{
	return -EINVAL;
}
EXPORT_SYMBOL(vm_insert_page);

int vm_insert_pages(struct vm_area_struct *vma, unsigned long addr,
			struct page **pages, unsigned long *num)
{
	return -EINVAL;
}
EXPORT_SYMBOL(vm_insert_pages);

int vm_map_pages(struct vm_area_struct *vma, struct page **pages,
			unsigned long num)
{
	return -EINVAL;
}
EXPORT_SYMBOL(vm_map_pages);

int vm_map_pages_zero(struct vm_area_struct *vma, struct page **pages,
				unsigned long num)
{
	return -EINVAL;
}
EXPORT_SYMBOL(vm_map_pages_zero);

/*
 *  sys_brk() for the most part doesn't need the global kernel
 *  lock, except when an application is doing something nasty
 *  like trying to un-brk an area that has already been mapped
 *  to a regular file.  in this case, the unmapping will need
 *  to invoke file system routines that need the global lock.
 */
SYSCALL_DEFINE1(brk, unsigned long, brk)
{
	struct mm_struct *mm = current->mm;

	if (brk < mm->start_brk || brk > mm->context.end_brk)
		return mm->brk;

	if (mm->brk == brk)
		return mm->brk;

	/*
	 * Always allow shrinking brk
	 */
	if (brk <= mm->brk) {
		mm->brk = brk;
		return brk;
	}

	/*
	 * Ok, looks good - let it rip.
	 */
	flush_icache_user_range(mm->brk, brk);
	return mm->brk = brk;
}

/*
 * initialise the percpu counter for VM and region record slabs
 */
void __init mmap_init(void)
{
	int ret;

	ret = percpu_counter_init(&vm_committed_as, 0, GFP_KERNEL);
	VM_BUG_ON(ret);
	vm_region_jar = KMEM_CACHE(vm_region, SLAB_PANIC|SLAB_ACCOUNT);
}

/*
 * validate the region tree
 * - the caller must hold the region lock
 */
#ifdef CONFIG_DEBUG_NOMMU_REGIONS
static noinline void validate_nommu_regions(void)
{
	struct vm_region *region, *last;
	struct rb_node *p, *lastp;

	lastp = rb_first(&nommu_region_tree);
	if (!lastp)
		return;

	last = rb_entry(lastp, struct vm_region, vm_rb);
	BUG_ON(last->vm_end <= last->vm_start);
	BUG_ON(last->vm_top < last->vm_end);

	while ((p = rb_next(lastp))) {
		region = rb_entry(p, struct vm_region, vm_rb);
		last = rb_entry(lastp, struct vm_region, vm_rb);

		BUG_ON(region->vm_end <= region->vm_start);
		BUG_ON(region->vm_top < region->vm_end);
		BUG_ON(region->vm_start < last->vm_top);

		lastp = p;
	}
}
#else
static void validate_nommu_regions(void)
{
}
#endif

/*
 * add a region into the global tree
 */
static void add_nommu_region(struct vm_region *region)
{
	struct vm_region *pregion;
	struct rb_node **p, *parent;

	validate_nommu_regions();

	parent = NULL;
	p = &nommu_region_tree.rb_node;
	while (*p) {
		parent = *p;
		pregion = rb_entry(parent, struct vm_region, vm_rb);
		if (region->vm_start < pregion->vm_start)
			p = &(*p)->rb_left;
		else if (region->vm_start > pregion->vm_start)
			p = &(*p)->rb_right;
		else if (pregion == region)
			return;
		else
			BUG();
	}

	rb_link_node(&region->vm_rb, parent, p);
	rb_insert_color(&region->vm_rb, &nommu_region_tree);

	validate_nommu_regions();
}

/*
 * delete a region from the global tree
 */
static void delete_nommu_region(struct vm_region *region)
{
	BUG_ON(!nommu_region_tree.rb_node);

	validate_nommu_regions();
	rb_erase(&region->vm_rb, &nommu_region_tree);
	validate_nommu_regions();
}

/*
 * free a contiguous series of pages
 */
static void free_page_series(unsigned long from, unsigned long to)
{
	for (; from < to; from += PAGE_SIZE) {
		struct page *page = virt_to_page((void *)from);

		atomic_long_dec(&mmap_pages_allocated);
		put_page(page);
	}
}

/*
 * release a reference to a region
 * - the caller must hold the region semaphore for writing, which this releases
 * - the region may not have been added to the tree yet, in which case vm_top
 *   will equal vm_start
 */
static void __put_nommu_region(struct vm_region *region)
	__releases(nommu_region_sem)
{
	BUG_ON(!nommu_region_tree.rb_node);

	if (--region->vm_usage == 0) {
		if (region->vm_top > region->vm_start)
			delete_nommu_region(region);
		up_write(&nommu_region_sem);

		if (region->vm_file)
			fput(region->vm_file);

		/* IO memory and memory shared directly out of the pagecache
		 * from ramfs/tmpfs mustn't be released here */
		if (region->vm_flags & VM_MAPPED_COPY)
			free_page_series(region->vm_start, region->vm_top);
		kmem_cache_free(vm_region_jar, region);
	} else {
		up_write(&nommu_region_sem);
	}
}

/*
 * release a reference to a region
 */
static void put_nommu_region(struct vm_region *region)
{
	down_write(&nommu_region_sem);
	__put_nommu_region(region);
}

static void setup_vma_to_mm(struct vm_area_struct *vma, struct mm_struct *mm)
{
	vma->vm_mm = mm;

	/* add the VMA to the mapping */
	if (vma->vm_file) {
		struct address_space *mapping = vma->vm_file->f_mapping;

		i_mmap_lock_write(mapping);
		flush_dcache_mmap_lock(mapping);
		vma_interval_tree_insert(vma, &mapping->i_mmap);
		flush_dcache_mmap_unlock(mapping);
		i_mmap_unlock_write(mapping);
	}
}

static void cleanup_vma_from_mm(struct vm_area_struct *vma)
{
	vma->vm_mm->map_count--;
	/* remove the VMA from the mapping */
	if (vma->vm_file) {
		struct address_space *mapping;
		mapping = vma->vm_file->f_mapping;

		i_mmap_lock_write(mapping);
		flush_dcache_mmap_lock(mapping);
		vma_interval_tree_remove(vma, &mapping->i_mmap);
		flush_dcache_mmap_unlock(mapping);
		i_mmap_unlock_write(mapping);
	}
}

/*
 * delete a VMA from its owning mm_struct and address space
 */
static int delete_vma_from_mm(struct vm_area_struct *vma)
{
	VMA_ITERATOR(vmi, vma->vm_mm, vma->vm_start);

	vma_iter_config(&vmi, vma->vm_start, vma->vm_end);
	if (vma_iter_prealloc(&vmi, vma)) {
		pr_warn("Allocation of vma tree for process %d failed\n",
		       current->pid);
		return -ENOMEM;
	}
	cleanup_vma_from_mm(vma);

	/* remove from the MM's tree and list */
	vma_iter_clear(&vmi);
	return 0;
}
/*
 * destroy a VMA record
 */
static void delete_vma(struct mm_struct *mm, struct vm_area_struct *vma)
{
	if (vma->vm_ops && vma->vm_ops->close)
		vma->vm_ops->close(vma);
	if (vma->vm_file)
		fput(vma->vm_file);
	put_nommu_region(vma->vm_region);
	vm_area_free(vma);
}

struct vm_area_struct *find_vma_intersection(struct mm_struct *mm,
					     unsigned long start_addr,
					     unsigned long end_addr)
{
	unsigned long index = start_addr;

	mmap_assert_locked(mm);
	return mt_find(&mm->mm_mt, &index, end_addr - 1);
}
EXPORT_SYMBOL(find_vma_intersection);

/*
 * look up the first VMA in which addr resides, NULL if none
 * - should be called with mm->mmap_lock at least held readlocked
 */
struct vm_area_struct *find_vma(struct mm_struct *mm, unsigned long addr)
{
	VMA_ITERATOR(vmi, mm, addr);

	return vma_iter_load(&vmi);
}
EXPORT_SYMBOL(find_vma);

/*
 * At least xtensa ends up having protection faults even with no
 * MMU.. No stack expansion, at least.
 */
struct vm_area_struct *lock_mm_and_find_vma(struct mm_struct *mm,
			unsigned long addr, struct pt_regs *regs)
{
	struct vm_area_struct *vma;

	mmap_read_lock(mm);
	vma = vma_lookup(mm, addr);
	if (!vma)
		mmap_read_unlock(mm);
	return vma;
}

/*
 * expand a stack to a given address
 * - not supported under NOMMU conditions
 */
int expand_stack_locked(struct vm_area_struct *vma, unsigned long addr)
{
	return -ENOMEM;
}

struct vm_area_struct *expand_stack(struct mm_struct *mm, unsigned long addr)
{
	mmap_read_unlock(mm);
	return NULL;
}

/*
 * look up the first VMA exactly that exactly matches addr
 * - should be called with mm->mmap_lock at least held readlocked
 */
static struct vm_area_struct *find_vma_exact(struct mm_struct *mm,
					     unsigned long addr,
					     unsigned long len)
{
	struct vm_area_struct *vma;
	unsigned long end = addr + len;
	VMA_ITERATOR(vmi, mm, addr);

	vma = vma_iter_load(&vmi);
	if (!vma)
		return NULL;
	if (vma->vm_start != addr)
		return NULL;
	if (vma->vm_end != end)
		return NULL;

	return vma;
}

/*
 * determine whether a mapping should be permitted and, if so, what sort of
 * mapping we're capable of supporting
 */
static int validate_mmap_request(struct file *file,
				 unsigned long addr,
				 unsigned long len,
				 unsigned long prot,
				 unsigned long flags,
				 unsigned long pgoff,
				 unsigned long *_capabilities)
{
	unsigned long capabilities, rlen;
	int ret;

	/* do the simple checks first */
	if (flags & MAP_FIXED)
		return -EINVAL;

	if ((flags & MAP_TYPE) != MAP_PRIVATE &&
	    (flags & MAP_TYPE) != MAP_SHARED)
		return -EINVAL;

	if (!len)
		return -EINVAL;

	/* Careful about overflows.. */
	rlen = PAGE_ALIGN(len);
	if (!rlen || rlen > TASK_SIZE)
		return -ENOMEM;

	/* offset overflow? */
	if ((pgoff + (rlen >> PAGE_SHIFT)) < pgoff)
		return -EOVERFLOW;

	if (file) {
		/* files must support mmap */
		if (!file->f_op->mmap)
			return -ENODEV;

		/* work out if what we've got could possibly be shared
		 * - we support chardevs that provide their own "memory"
		 * - we support files/blockdevs that are memory backed
		 */
		if (file->f_op->mmap_capabilities) {
			capabilities = file->f_op->mmap_capabilities(file);
		} else {
			/* no explicit capabilities set, so assume some
			 * defaults */
			switch (file_inode(file)->i_mode & S_IFMT) {
			case S_IFREG:
			case S_IFBLK:
				capabilities = NOMMU_MAP_COPY;
				break;

			case S_IFCHR:
				capabilities =
					NOMMU_MAP_DIRECT |
					NOMMU_MAP_READ |
					NOMMU_MAP_WRITE;
				break;

			default:
				return -EINVAL;
			}
		}

		/* eliminate any capabilities that we can't support on this
		 * device */
		if (!file->f_op->get_unmapped_area)
			capabilities &= ~NOMMU_MAP_DIRECT;
		if (!(file->f_mode & FMODE_CAN_READ))
			capabilities &= ~NOMMU_MAP_COPY;

		/* The file shall have been opened with read permission. */
		if (!(file->f_mode & FMODE_READ))
			return -EACCES;

		if (flags & MAP_SHARED) {
			/* do checks for writing, appending and locking */
			if ((prot & PROT_WRITE) &&
			    !(file->f_mode & FMODE_WRITE))
				return -EACCES;

			if (IS_APPEND(file_inode(file)) &&
			    (file->f_mode & FMODE_WRITE))
				return -EACCES;

			if (!(capabilities & NOMMU_MAP_DIRECT))
				return -ENODEV;

			/* we mustn't privatise shared mappings */
			capabilities &= ~NOMMU_MAP_COPY;
		} else {
			/* we're going to read the file into private memory we
			 * allocate */
			if (!(capabilities & NOMMU_MAP_COPY))
				return -ENODEV;

			/* we don't permit a private writable mapping to be
			 * shared with the backing device */
			if (prot & PROT_WRITE)
				capabilities &= ~NOMMU_MAP_DIRECT;
		}

		if (capabilities & NOMMU_MAP_DIRECT) {
			if (((prot & PROT_READ)  && !(capabilities & NOMMU_MAP_READ))  ||
			    ((prot & PROT_WRITE) && !(capabilities & NOMMU_MAP_WRITE)) ||
			    ((prot & PROT_EXEC)  && !(capabilities & NOMMU_MAP_EXEC))
			    ) {
				capabilities &= ~NOMMU_MAP_DIRECT;
				if (flags & MAP_SHARED) {
					pr_warn("MAP_SHARED not completely supported on !MMU\n");
					return -EINVAL;
				}
			}
		}

		/* handle executable mappings and implied executable
		 * mappings */
		if (path_noexec(&file->f_path)) {
			if (prot & PROT_EXEC)
				return -EPERM;
		} else if ((prot & PROT_READ) && !(prot & PROT_EXEC)) {
			/* handle implication of PROT_EXEC by PROT_READ */
			if (current->personality & READ_IMPLIES_EXEC) {
				if (capabilities & NOMMU_MAP_EXEC)
					prot |= PROT_EXEC;
			}
		} else if ((prot & PROT_READ) &&
			 (prot & PROT_EXEC) &&
			 !(capabilities & NOMMU_MAP_EXEC)
			 ) {
			/* backing file is not executable, try to copy */
			capabilities &= ~NOMMU_MAP_DIRECT;
		}
	} else {
		/* anonymous mappings are always memory backed and can be
		 * privately mapped
		 */
		capabilities = NOMMU_MAP_COPY;

		/* handle PROT_EXEC implication by PROT_READ */
		if ((prot & PROT_READ) &&
		    (current->personality & READ_IMPLIES_EXEC))
			prot |= PROT_EXEC;
	}

	/* allow the security API to have its say */
	ret = security_mmap_addr(addr);
	if (ret < 0)
		return ret;

	/* looks okay */
	*_capabilities = capabilities;
	return 0;
}

/*
 * we've determined that we can make the mapping, now translate what we
 * now know into VMA flags
 */
static unsigned long determine_vm_flags(struct file *file,
					unsigned long prot,
					unsigned long flags,
					unsigned long capabilities)
{
	unsigned long vm_flags;

	vm_flags = calc_vm_prot_bits(prot, 0) | calc_vm_flag_bits(flags);

	if (!file) {
		/*
		 * MAP_ANONYMOUS. MAP_SHARED is mapped to MAP_PRIVATE, because
		 * there is no fork().
		 */
		vm_flags |= VM_MAYREAD | VM_MAYWRITE | VM_MAYEXEC;
	} else if (flags & MAP_PRIVATE) {
		/* MAP_PRIVATE file mapping */
		if (capabilities & NOMMU_MAP_DIRECT)
			vm_flags |= (capabilities & NOMMU_VMFLAGS);
		else
			vm_flags |= VM_MAYREAD | VM_MAYWRITE | VM_MAYEXEC;

		if (!(prot & PROT_WRITE) && !current->ptrace)
			/*
			 * R/O private file mapping which cannot be used to
			 * modify memory, especially also not via active ptrace
			 * (e.g., set breakpoints) or later by upgrading
			 * permissions (no mprotect()). We can try overlaying
			 * the file mapping, which will work e.g., on chardevs,
			 * ramfs/tmpfs/shmfs and romfs/cramf.
			 */
			vm_flags |= VM_MAYOVERLAY;
	} else {
		/* MAP_SHARED file mapping: NOMMU_MAP_DIRECT is set. */
		vm_flags |= VM_SHARED | VM_MAYSHARE |
			    (capabilities & NOMMU_VMFLAGS);
	}

	return vm_flags;
}

/*
 * set up a shared mapping on a file (the driver or filesystem provides and
 * pins the storage)
 */
static int do_mmap_shared_file(struct vm_area_struct *vma)
{
	int ret;

	ret = call_mmap(vma->vm_file, vma);
	if (ret == 0) {
		vma->vm_region->vm_top = vma->vm_region->vm_end;
		return 0;
	}
	if (ret != -ENOSYS)
		return ret;

	/* getting -ENOSYS indicates that direct mmap isn't possible (as
	 * opposed to tried but failed) so we can only give a suitable error as
	 * it's not possible to make a private copy if MAP_SHARED was given */
	return -ENODEV;
}

/*
 * set up a private mapping or an anonymous shared mapping
 */
static int do_mmap_private(struct vm_area_struct *vma,
			   struct vm_region *region,
			   unsigned long len,
			   unsigned long capabilities)
{
	unsigned long total, point;
	void *base;
	int ret, order;

	/*
	 * Invoke the file's mapping function so that it can keep track of
	 * shared mappings on devices or memory. VM_MAYOVERLAY will be set if
	 * it may attempt to share, which will make is_nommu_shared_mapping()
	 * happy.
	 */
	if (capabilities & NOMMU_MAP_DIRECT) {
		ret = call_mmap(vma->vm_file, vma);
		/* shouldn't return success if we're not sharing */
		if (WARN_ON_ONCE(!is_nommu_shared_mapping(vma->vm_flags)))
			ret = -ENOSYS;
		if (ret == 0) {
			vma->vm_region->vm_top = vma->vm_region->vm_end;
			return 0;
		}
		if (ret != -ENOSYS)
			return ret;

		/* getting an ENOSYS error indicates that direct mmap isn't
		 * possible (as opposed to tried but failed) so we'll try to
		 * make a private copy of the data and map that instead */
	}


	/* allocate some memory to hold the mapping
	 * - note that this may not return a page-aligned address if the object
	 *   we're allocating is smaller than a page
	 */
	order = get_order(len);
	total = 1 << order;
	point = len >> PAGE_SHIFT;

	/* we don't want to allocate a power-of-2 sized page set */
	if (sysctl_nr_trim_pages && total - point >= sysctl_nr_trim_pages)
		total = point;

	base = alloc_pages_exact(total << PAGE_SHIFT, GFP_KERNEL);
	if (!base)
		goto enomem;

	atomic_long_add(total, &mmap_pages_allocated);

	vm_flags_set(vma, VM_MAPPED_COPY);
	region->vm_flags = vma->vm_flags;
	region->vm_start = (unsigned long) base;
	region->vm_end   = region->vm_start + len;
	region->vm_top   = region->vm_start + (total << PAGE_SHIFT);

	vma->vm_start = region->vm_start;
	vma->vm_end   = region->vm_start + len;

	if (vma->vm_file) {
		/* read the contents of a file into the copy */
		loff_t fpos;

		fpos = vma->vm_pgoff;
		fpos <<= PAGE_SHIFT;

		ret = kernel_read(vma->vm_file, base, len, &fpos);
		if (ret < 0)
			goto error_free;

		/* clear the last little bit */
		if (ret < len)
			memset(base + ret, 0, len - ret);

	} else {
		vma_set_anonymous(vma);
	}

	return 0;

error_free:
	free_page_series(region->vm_start, region->vm_top);
	region->vm_start = vma->vm_start = 0;
	region->vm_end   = vma->vm_end = 0;
	region->vm_top   = 0;
	return ret;

enomem:
	pr_err("Allocation of length %lu from process %d (%s) failed\n",
	       len, current->pid, current->comm);
	show_mem();
	return -ENOMEM;
}

/*
 * handle mapping creation for uClinux
 */
unsigned long do_mmap(struct file *file,
			unsigned long addr,
			unsigned long len,
			unsigned long prot,
			unsigned long flags,
			vm_flags_t vm_flags,
			unsigned long pgoff,
			unsigned long *populate,
			struct list_head *uf)
{
	struct vm_area_struct *vma;
	struct vm_region *region;
	struct rb_node *rb;
	unsigned long capabilities, result;
	int ret;
	VMA_ITERATOR(vmi, current->mm, 0);

	*populate = 0;

	/* decide whether we should attempt the mapping, and if so what sort of
	 * mapping */
	ret = validate_mmap_request(file, addr, len, prot, flags, pgoff,
				    &capabilities);
	if (ret < 0)
		return ret;

	/* we ignore the address hint */
	addr = 0;
	len = PAGE_ALIGN(len);

	/* we've determined that we can make the mapping, now translate what we
	 * now know into VMA flags */
	vm_flags |= determine_vm_flags(file, prot, flags, capabilities);


	/* we're going to need to record the mapping */
	region = kmem_cache_zalloc(vm_region_jar, GFP_KERNEL);
	if (!region)
		goto error_getting_region;

	vma = vm_area_alloc(current->mm);
	if (!vma)
		goto error_getting_vma;

	region->vm_usage = 1;
	region->vm_flags = vm_flags;
	region->vm_pgoff = pgoff;

	vm_flags_init(vma, vm_flags);
	vma->vm_pgoff = pgoff;

	if (file) {
		region->vm_file = get_file(file);
		vma->vm_file = get_file(file);
	}

	down_write(&nommu_region_sem);

	/* if we want to share, we need to check for regions created by other
	 * mmap() calls that overlap with our proposed mapping
	 * - we can only share with a superset match on most regular files
	 * - shared mappings on character devices and memory backed files are
	 *   permitted to overlap inexactly as far as we are concerned for in
	 *   these cases, sharing is handled in the driver or filesystem rather
	 *   than here
	 */
	if (is_nommu_shared_mapping(vm_flags)) {
		struct vm_region *pregion;
		unsigned long pglen, rpglen, pgend, rpgend, start;

		pglen = (len + PAGE_SIZE - 1) >> PAGE_SHIFT;
		pgend = pgoff + pglen;

		for (rb = rb_first(&nommu_region_tree); rb; rb = rb_next(rb)) {
			pregion = rb_entry(rb, struct vm_region, vm_rb);

			if (!is_nommu_shared_mapping(pregion->vm_flags))
				continue;

			/* search for overlapping mappings on the same file */
			if (file_inode(pregion->vm_file) !=
			    file_inode(file))
				continue;

			if (pregion->vm_pgoff >= pgend)
				continue;

			rpglen = pregion->vm_end - pregion->vm_start;
			rpglen = (rpglen + PAGE_SIZE - 1) >> PAGE_SHIFT;
			rpgend = pregion->vm_pgoff + rpglen;
			if (pgoff >= rpgend)
				continue;

			/* handle inexactly overlapping matches between
			 * mappings */
			if ((pregion->vm_pgoff != pgoff || rpglen != pglen) &&
			    !(pgoff >= pregion->vm_pgoff && pgend <= rpgend)) {
				/* new mapping is not a subset of the region */
				if (!(capabilities & NOMMU_MAP_DIRECT))
					goto sharing_violation;
				continue;
			}

			/* we've found a region we can share */
			pregion->vm_usage++;
			vma->vm_region = pregion;
			start = pregion->vm_start;
			start += (pgoff - pregion->vm_pgoff) << PAGE_SHIFT;
			vma->vm_start = start;
			vma->vm_end = start + len;

			if (pregion->vm_flags & VM_MAPPED_COPY)
				vm_flags_set(vma, VM_MAPPED_COPY);
			else {
				ret = do_mmap_shared_file(vma);
				if (ret < 0) {
					vma->vm_region = NULL;
					vma->vm_start = 0;
					vma->vm_end = 0;
					pregion->vm_usage--;
					pregion = NULL;
					goto error_just_free;
				}
			}
			fput(region->vm_file);
			kmem_cache_free(vm_region_jar, region);
			region = pregion;
			result = start;
			goto share;
		}

		/* obtain the address at which to make a shared mapping
		 * - this is the hook for quasi-memory character devices to
		 *   tell us the location of a shared mapping
		 */
		if (capabilities & NOMMU_MAP_DIRECT) {
			addr = file->f_op->get_unmapped_area(file, addr, len,
							     pgoff, flags);
			if (IS_ERR_VALUE(addr)) {
				ret = addr;
				if (ret != -ENOSYS)
					goto error_just_free;

				/* the driver refused to tell us where to site
				 * the mapping so we'll have to attempt to copy
				 * it */
				ret = -ENODEV;
				if (!(capabilities & NOMMU_MAP_COPY))
					goto error_just_free;

				capabilities &= ~NOMMU_MAP_DIRECT;
			} else {
				vma->vm_start = region->vm_start = addr;
				vma->vm_end = region->vm_end = addr + len;
			}
		}
	}

	vma->vm_region = region;

	/* set up the mapping
	 * - the region is filled in if NOMMU_MAP_DIRECT is still set
	 */
	if (file && vma->vm_flags & VM_SHARED)
		ret = do_mmap_shared_file(vma);
	else
		ret = do_mmap_private(vma, region, len, capabilities);
	if (ret < 0)
		goto error_just_free;
	add_nommu_region(region);

	/* clear anonymous mappings that don't ask for uninitialized data */
	if (!vma->vm_file &&
	    (!IS_ENABLED(CONFIG_MMAP_ALLOW_UNINITIALIZED) ||
	     !(flags & MAP_UNINITIALIZED)))
		memset((void *)region->vm_start, 0,
		       region->vm_end - region->vm_start);

	/* okay... we have a mapping; now we have to register it */
	result = vma->vm_start;

	current->mm->total_vm += len >> PAGE_SHIFT;

share:
	BUG_ON(!vma->vm_region);
	vma_iter_config(&vmi, vma->vm_start, vma->vm_end);
	if (vma_iter_prealloc(&vmi, vma))
		goto error_just_free;

	setup_vma_to_mm(vma, current->mm);
	current->mm->map_count++;
	/* add the VMA to the tree */
	vma_iter_store(&vmi, vma);

	/* we flush the region from the icache only when the first executable
	 * mapping of it is made  */
	if (vma->vm_flags & VM_EXEC && !region->vm_icache_flushed) {
		flush_icache_user_range(region->vm_start, region->vm_end);
		region->vm_icache_flushed = true;
	}

	up_write(&nommu_region_sem);

	return result;

error_just_free:
	up_write(&nommu_region_sem);
error:
	vma_iter_free(&vmi);
	if (region->vm_file)
		fput(region->vm_file);
	kmem_cache_free(vm_region_jar, region);
	if (vma->vm_file)
		fput(vma->vm_file);
	vm_area_free(vma);
	return ret;

sharing_violation:
	up_write(&nommu_region_sem);
	pr_warn("Attempt to share mismatched mappings\n");
	ret = -EINVAL;
	goto error;

error_getting_vma:
	kmem_cache_free(vm_region_jar, region);
	pr_warn("Allocation of vma for %lu byte allocation from process %d failed\n",
			len, current->pid);
	show_mem();
	return -ENOMEM;

error_getting_region:
	pr_warn("Allocation of vm region for %lu byte allocation from process %d failed\n",
			len, current->pid);
	show_mem();
	return -ENOMEM;
}

unsigned long ksys_mmap_pgoff(unsigned long addr, unsigned long len,
			      unsigned long prot, unsigned long flags,
			      unsigned long fd, unsigned long pgoff)
{
	struct file *file = NULL;
	unsigned long retval = -EBADF;

	audit_mmap_fd(fd, flags);
	if (!(flags & MAP_ANONYMOUS)) {
		file = fget(fd);
		if (!file)
			goto out;
	}

	retval = vm_mmap_pgoff(file, addr, len, prot, flags, pgoff);

	if (file)
		fput(file);
out:
	return retval;
}

SYSCALL_DEFINE6(mmap_pgoff, unsigned long, addr, unsigned long, len,
		unsigned long, prot, unsigned long, flags,
		unsigned long, fd, unsigned long, pgoff)
{
	return ksys_mmap_pgoff(addr, len, prot, flags, fd, pgoff);
}

#ifdef __ARCH_WANT_SYS_OLD_MMAP
struct mmap_arg_struct {
	unsigned long addr;
	unsigned long len;
	unsigned long prot;
	unsigned long flags;
	unsigned long fd;
	unsigned long offset;
};

SYSCALL_DEFINE1(old_mmap, struct mmap_arg_struct __user *, arg)
{
	struct mmap_arg_struct a;

	if (copy_from_user(&a, arg, sizeof(a)))
		return -EFAULT;
	if (offset_in_page(a.offset))
		return -EINVAL;

	return ksys_mmap_pgoff(a.addr, a.len, a.prot, a.flags, a.fd,
			       a.offset >> PAGE_SHIFT);
}
#endif /* __ARCH_WANT_SYS_OLD_MMAP */

/*
 * split a vma into two pieces at address 'addr', a new vma is allocated either
 * for the first part or the tail.
 */
static int split_vma(struct vma_iterator *vmi, struct vm_area_struct *vma,
		     unsigned long addr, int new_below)
{
	struct vm_area_struct *new;
	struct vm_region *region;
	unsigned long npages;
	struct mm_struct *mm;

	/* we're only permitted to split anonymous regions (these should have
	 * only a single usage on the region) */
	if (vma->vm_file)
		return -ENOMEM;

	mm = vma->vm_mm;
	if (mm->map_count >= sysctl_max_map_count)
		return -ENOMEM;

	region = kmem_cache_alloc(vm_region_jar, GFP_KERNEL);
	if (!region)
		return -ENOMEM;

	new = vm_area_dup(vma);
	if (!new)
		goto err_vma_dup;

	/* most fields are the same, copy all, and then fixup */
	*region = *vma->vm_region;
	new->vm_region = region;

	npages = (addr - vma->vm_start) >> PAGE_SHIFT;

	if (new_below) {
		region->vm_top = region->vm_end = new->vm_end = addr;
	} else {
		region->vm_start = new->vm_start = addr;
		region->vm_pgoff = new->vm_pgoff += npages;
	}

	vma_iter_config(vmi, new->vm_start, new->vm_end);
	if (vma_iter_prealloc(vmi, vma)) {
		pr_warn("Allocation of vma tree for process %d failed\n",
			current->pid);
		goto err_vmi_preallocate;
	}

	if (new->vm_ops && new->vm_ops->open)
		new->vm_ops->open(new);

	down_write(&nommu_region_sem);
	delete_nommu_region(vma->vm_region);
	if (new_below) {
		vma->vm_region->vm_start = vma->vm_start = addr;
		vma->vm_region->vm_pgoff = vma->vm_pgoff += npages;
	} else {
		vma->vm_region->vm_end = vma->vm_end = addr;
		vma->vm_region->vm_top = addr;
	}
	add_nommu_region(vma->vm_region);
	add_nommu_region(new->vm_region);
	up_write(&nommu_region_sem);

	setup_vma_to_mm(vma, mm);
	setup_vma_to_mm(new, mm);
	vma_iter_store(vmi, new);
	mm->map_count++;
	return 0;

err_vmi_preallocate:
	vm_area_free(new);
err_vma_dup:
	kmem_cache_free(vm_region_jar, region);
	return -ENOMEM;
}

/*
 * shrink a VMA by removing the specified chunk from either the beginning or
 * the end
 */
static int vmi_shrink_vma(struct vma_iterator *vmi,
		      struct vm_area_struct *vma,
		      unsigned long from, unsigned long to)
{
	struct vm_region *region;

	/* adjust the VMA's pointers, which may reposition it in the MM's tree
	 * and list */
	if (from > vma->vm_start) {
		if (vma_iter_clear_gfp(vmi, from, vma->vm_end, GFP_KERNEL))
			return -ENOMEM;
		vma->vm_end = from;
	} else {
		if (vma_iter_clear_gfp(vmi, vma->vm_start, to, GFP_KERNEL))
			return -ENOMEM;
		vma->vm_start = to;
	}

	/* cut the backing region down to size */
	region = vma->vm_region;
	BUG_ON(region->vm_usage != 1);

	down_write(&nommu_region_sem);
	delete_nommu_region(region);
	if (from > region->vm_start) {
		to = region->vm_top;
		region->vm_top = region->vm_end = from;
	} else {
		region->vm_start = to;
	}
	add_nommu_region(region);
	up_write(&nommu_region_sem);

	free_page_series(from, to);
	return 0;
}

/*
 * release a mapping
 * - under NOMMU conditions the chunk to be unmapped must be backed by a single
 *   VMA, though it need not cover the whole VMA
 */
int do_munmap(struct mm_struct *mm, unsigned long start, size_t len, struct list_head *uf)
{
	VMA_ITERATOR(vmi, mm, start);
	struct vm_area_struct *vma;
	unsigned long end;
	int ret = 0;

	len = PAGE_ALIGN(len);
	if (len == 0)
		return -EINVAL;

	end = start + len;

	/* find the first potentially overlapping VMA */
	vma = vma_find(&vmi, end);
	if (!vma) {
		static int limit;
		if (limit < 5) {
			pr_warn("munmap of memory not mmapped by process %d (%s): 0x%lx-0x%lx\n",
					current->pid, current->comm,
					start, start + len - 1);
			limit++;
		}
		return -EINVAL;
	}

	/* we're allowed to split an anonymous VMA but not a file-backed one */
	if (vma->vm_file) {
		do {
			if (start > vma->vm_start)
				return -EINVAL;
			if (end == vma->vm_end)
				goto erase_whole_vma;
			vma = vma_find(&vmi, end);
		} while (vma);
		return -EINVAL;
	} else {
		/* the chunk must be a subset of the VMA found */
		if (start == vma->vm_start && end == vma->vm_end)
			goto erase_whole_vma;
		if (start < vma->vm_start || end > vma->vm_end)
			return -EINVAL;
		if (offset_in_page(start))
			return -EINVAL;
		if (end != vma->vm_end && offset_in_page(end))
			return -EINVAL;
		if (start != vma->vm_start && end != vma->vm_end) {
			ret = split_vma(&vmi, vma, start, 1);
			if (ret < 0)
				return ret;
		}
		return vmi_shrink_vma(&vmi, vma, start, end);
	}

erase_whole_vma:
	if (delete_vma_from_mm(vma))
		ret = -ENOMEM;
	else
		delete_vma(mm, vma);
	return ret;
}

int vm_munmap(unsigned long addr, size_t len)
{
	struct mm_struct *mm = current->mm;
	int ret;

	mmap_write_lock(mm);
	ret = do_munmap(mm, addr, len, NULL);
	mmap_write_unlock(mm);
	return ret;
}
EXPORT_SYMBOL(vm_munmap);

SYSCALL_DEFINE2(munmap, unsigned long, addr, size_t, len)
{
	return vm_munmap(addr, len);
}

/*
 * release all the mappings made in a process's VM space
 */
void exit_mmap(struct mm_struct *mm)
{
	VMA_ITERATOR(vmi, mm, 0);
	struct vm_area_struct *vma;

	if (!mm)
		return;

	mm->total_vm = 0;

	/*
	 * Lock the mm to avoid assert complaining even though this is the only
	 * user of the mm
	 */
	mmap_write_lock(mm);
	for_each_vma(vmi, vma) {
		cleanup_vma_from_mm(vma);
		delete_vma(mm, vma);
		cond_resched();
	}
	__mt_destroy(&mm->mm_mt);
	mmap_write_unlock(mm);
}

/*
 * expand (or shrink) an existing mapping, potentially moving it at the same
 * time (controlled by the MREMAP_MAYMOVE flag and available VM space)
 *
 * under NOMMU conditions, we only permit changing a mapping's size, and only
 * as long as it stays within the region allocated by do_mmap_private() and the
 * block is not shareable
 *
 * MREMAP_FIXED is not supported under NOMMU conditions
 */
static unsigned long do_mremap(unsigned long addr,
			unsigned long old_len, unsigned long new_len,
			unsigned long flags, unsigned long new_addr)
{
	struct vm_area_struct *vma;

	/* insanity checks first */
	old_len = PAGE_ALIGN(old_len);
	new_len = PAGE_ALIGN(new_len);
	if (old_len == 0 || new_len == 0)
		return (unsigned long) -EINVAL;

	if (offset_in_page(addr))
		return -EINVAL;

	if (flags & MREMAP_FIXED && new_addr != addr)
		return (unsigned long) -EINVAL;

	vma = find_vma_exact(current->mm, addr, old_len);
	if (!vma)
		return (unsigned long) -EINVAL;

	if (vma->vm_end != vma->vm_start + old_len)
		return (unsigned long) -EFAULT;

	if (is_nommu_shared_mapping(vma->vm_flags))
		return (unsigned long) -EPERM;

	if (new_len > vma->vm_region->vm_end - vma->vm_region->vm_start)
		return (unsigned long) -ENOMEM;

	/* all checks complete - do it */
	vma->vm_end = vma->vm_start + new_len;
	return vma->vm_start;
}

SYSCALL_DEFINE5(mremap, unsigned long, addr, unsigned long, old_len,
		unsigned long, new_len, unsigned long, flags,
		unsigned long, new_addr)
{
	unsigned long ret;

	mmap_write_lock(current->mm);
	ret = do_mremap(addr, old_len, new_len, flags, new_addr);
	mmap_write_unlock(current->mm);
	return ret;
}

struct page *follow_page(struct vm_area_struct *vma, unsigned long address,
			 unsigned int foll_flags)
{
	return NULL;
}

int remap_pfn_range(struct vm_area_struct *vma, unsigned long addr,
		unsigned long pfn, unsigned long size, pgprot_t prot)
{
	if (addr != (pfn << PAGE_SHIFT))
		return -EINVAL;

	vm_flags_set(vma, VM_IO | VM_PFNMAP | VM_DONTEXPAND | VM_DONTDUMP);
	return 0;
}
EXPORT_SYMBOL(remap_pfn_range);

int vm_iomap_memory(struct vm_area_struct *vma, phys_addr_t start, unsigned long len)
{
	unsigned long pfn = start >> PAGE_SHIFT;
	unsigned long vm_len = vma->vm_end - vma->vm_start;

	pfn += vma->vm_pgoff;
	return io_remap_pfn_range(vma, vma->vm_start, pfn, vm_len, vma->vm_page_prot);
}
EXPORT_SYMBOL(vm_iomap_memory);

int remap_vmalloc_range(struct vm_area_struct *vma, void *addr,
			unsigned long pgoff)
{
	unsigned int size = vma->vm_end - vma->vm_start;

	if (!(vma->vm_flags & VM_USERMAP))
		return -EINVAL;

	vma->vm_start = (unsigned long)(addr + (pgoff << PAGE_SHIFT));
	vma->vm_end = vma->vm_start + size;

	return 0;
}
EXPORT_SYMBOL(remap_vmalloc_range);

vm_fault_t filemap_fault(struct vm_fault *vmf)
{
	BUG();
	return 0;
}
EXPORT_SYMBOL(filemap_fault);

vm_fault_t filemap_map_pages(struct vm_fault *vmf,
		pgoff_t start_pgoff, pgoff_t end_pgoff)
{
	BUG();
	return 0;
}
EXPORT_SYMBOL(filemap_map_pages);

static int __access_remote_vm(struct mm_struct *mm, unsigned long addr,
			      void *buf, int len, unsigned int gup_flags)
{
	struct vm_area_struct *vma;
	int write = gup_flags & FOLL_WRITE;

	if (mmap_read_lock_killable(mm))
		return 0;

	/* the access must start within one of the target process's mappings */
	vma = find_vma(mm, addr);
	if (vma) {
		/* don't overrun this mapping */
		if (addr + len >= vma->vm_end)
			len = vma->vm_end - addr;

		/* only read or write mappings where it is permitted */
		if (write && vma->vm_flags & VM_MAYWRITE)
			copy_to_user_page(vma, NULL, addr,
					 (void *) addr, buf, len);
		else if (!write && vma->vm_flags & VM_MAYREAD)
			copy_from_user_page(vma, NULL, addr,
					    buf, (void *) addr, len);
		else
			len = 0;
	} else {
		len = 0;
	}

	mmap_read_unlock(mm);

	return len;
}

/**
 * access_remote_vm - access another process' address space
 * @mm:		the mm_struct of the target address space
 * @addr:	start address to access
 * @buf:	source or destination buffer
 * @len:	number of bytes to transfer
 * @gup_flags:	flags modifying lookup behaviour
 *
 * The caller must hold a reference on @mm.
 */
int access_remote_vm(struct mm_struct *mm, unsigned long addr,
		void *buf, int len, unsigned int gup_flags)
{
	return __access_remote_vm(mm, addr, buf, len, gup_flags);
}

/*
 * Access another process' address space.
 * - source/target buffer must be kernel space
 */
int access_process_vm(struct task_struct *tsk, unsigned long addr, void *buf, int len,
		unsigned int gup_flags)
{
	struct mm_struct *mm;

	if (addr + len < addr)
		return 0;

	mm = get_task_mm(tsk);
	if (!mm)
		return 0;

	len = __access_remote_vm(mm, addr, buf, len, gup_flags);

	mmput(mm);
	return len;
}
EXPORT_SYMBOL_GPL(access_process_vm);

/**
 * nommu_shrink_inode_mappings - Shrink the shared mappings on an inode
 * @inode: The inode to check
 * @size: The current filesize of the inode
 * @newsize: The proposed filesize of the inode
 *
 * Check the shared mappings on an inode on behalf of a shrinking truncate to
 * make sure that any outstanding VMAs aren't broken and then shrink the
 * vm_regions that extend beyond so that do_mmap() doesn't
 * automatically grant mappings that are too large.
 */
int nommu_shrink_inode_mappings(struct inode *inode, size_t size,
				size_t newsize)
{
	struct vm_area_struct *vma;
	struct vm_region *region;
	pgoff_t low, high;
	size_t r_size, r_top;

	low = newsize >> PAGE_SHIFT;
	high = (size + PAGE_SIZE - 1) >> PAGE_SHIFT;

	down_write(&nommu_region_sem);
	i_mmap_lock_read(inode->i_mapping);

	/* search for VMAs that fall within the dead zone */
	vma_interval_tree_foreach(vma, &inode->i_mapping->i_mmap, low, high) {
		/* found one - only interested if it's shared out of the page
		 * cache */
		if (vma->vm_flags & VM_SHARED) {
			i_mmap_unlock_read(inode->i_mapping);
			up_write(&nommu_region_sem);
			return -ETXTBSY; /* not quite true, but near enough */
		}
	}

	/* reduce any regions that overlap the dead zone - if in existence,
	 * these will be pointed to by VMAs that don't overlap the dead zone
	 *
	 * we don't check for any regions that start beyond the EOF as there
	 * shouldn't be any
	 */
	vma_interval_tree_foreach(vma, &inode->i_mapping->i_mmap, 0, ULONG_MAX) {
		if (!(vma->vm_flags & VM_SHARED))
			continue;

		region = vma->vm_region;
		r_size = region->vm_top - region->vm_start;
		r_top = (region->vm_pgoff << PAGE_SHIFT) + r_size;

		if (r_top > newsize) {
			region->vm_top -= r_top - newsize;
			if (region->vm_end > region->vm_top)
				region->vm_end = region->vm_top;
		}
	}

	i_mmap_unlock_read(inode->i_mapping);
	up_write(&nommu_region_sem);
	return 0;
}

/*
 * Initialise sysctl_user_reserve_kbytes.
 *
 * This is intended to prevent a user from starting a single memory hogging
 * process, such that they cannot recover (kill the hog) in OVERCOMMIT_NEVER
 * mode.
 *
 * The default value is min(3% of free memory, 128MB)
 * 128MB is enough to recover with sshd/login, bash, and top/kill.
 */
static int __meminit init_user_reserve(void)
{
	unsigned long free_kbytes;

	free_kbytes = K(global_zone_page_state(NR_FREE_PAGES));

	sysctl_user_reserve_kbytes = min(free_kbytes / 32, 1UL << 17);
	return 0;
}
subsys_initcall(init_user_reserve);

/*
 * Initialise sysctl_admin_reserve_kbytes.
 *
 * The purpose of sysctl_admin_reserve_kbytes is to allow the sys admin
 * to log in and kill a memory hogging process.
 *
 * Systems with more than 256MB will reserve 8MB, enough to recover
 * with sshd, bash, and top in OVERCOMMIT_GUESS. Smaller systems will
 * only reserve 3% of free pages by default.
 */
static int __meminit init_admin_reserve(void)
{
	unsigned long free_kbytes;

	free_kbytes = K(global_zone_page_state(NR_FREE_PAGES));

	sysctl_admin_reserve_kbytes = min(free_kbytes / 32, 1UL << 13);
	return 0;
}
subsys_initcall(init_admin_reserve);<|MERGE_RESOLUTION|>--- conflicted
+++ resolved
@@ -110,30 +110,6 @@
 	return page_size(page);
 }
 
-<<<<<<< HEAD
-/**
- * follow_pfn - look up PFN at a user virtual address
- * @vma: memory mapping
- * @address: user virtual address
- * @pfn: location to store found PFN
- *
- * Only IO mappings and raw PFN mappings are allowed.
- *
- * Returns zero and the pfn at @pfn on success, -ve otherwise.
- */
-int follow_pfn(struct vm_area_struct *vma, unsigned long address,
-	unsigned long *pfn)
-{
-	if (!(vma->vm_flags & (VM_IO | VM_PFNMAP)))
-		return -EINVAL;
-
-	*pfn = address >> PAGE_SHIFT;
-	return 0;
-}
-EXPORT_SYMBOL(follow_pfn);
-
-=======
->>>>>>> 0c383648
 void vfree(const void *addr)
 {
 	kfree(addr);
